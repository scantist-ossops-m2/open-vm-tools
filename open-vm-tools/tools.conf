# Copyright (c) 2019-2021 VMware, Inc.  All rights reserved.

# "CAUTION: tools.conf is highly syntax sensitive file. Use extreme caution
# while editing it. If modified, it is automatically re-loaded by
# VMware Tools services every 5 seconds."
#
# Lines must not end with trailing white space.

[unsetenvironment]
# Defines environment variables to be removed from the service reading
# the configuration file. Supported formats are:
#
# 1. <variableName>=
# 2. <serviceName>.<variableName>=
#
# Where <serviceName> refers to the 'vmsvc' and 'vmusr',
# <variableName> refers to the name of the environment
# variable to be removed. '=' sign after <variableName>
# is mandatory to maintain the configuration file syntax.
# However, anything after '=' is ignored.
#
# Case-sensitive behavior is defined by the operating system.
#
# Note: unsetenvironment group is processed before setenvironment group.
# As the service environment is setup at start up time, any changes
# in this group require service to be restarted in order to take effect.
#
# Unsetting PATH for all services:
# PATH=
#
# Unsetting PATH for vmsvc only:
# vmsvc.PATH=
#
# Unsetting PATH for vmusr only:
# vmusr.PATH=

[setenvironment]
# Defines environment variables to be set for the service reading
# the configuration file. Supported formats are:
#
# 1. <variableName>=<variableValue>
# 2. <serviceName>.<variableName>=<variableValue>
#
# Where <serviceName> refers to the 'vmsvc' and 'vmusr',
# <variableName> refers to the name of the environment
# variable to be set, and <variableValue> refers to the
# value to be assigned to the environment variable.
#
# Case-sensitive behavior is defined by the operating system.
#
# Note: setenvironment group is processed after unsetenvironment group.
# As the service environment is setup at start up time, any changes
# in this group require service to be restarted in order to take effect.
#
# Setting TMPDIR for all services:
# TMPDIR=/vmware/temp
#
# Setting TMPDIR for vmsvc only:
# vmsvc.TMPDIR=/vmware/vmsvc/temp
#
# Setting TMPDIR for vmusr only:
# vmusr.TMPDIR=/vmware/vmusr/temp

[logging]
# set to false to disable logging
#log = true

# Log destinations for various services
# By default, logs go to
# %windir%/temp/vmware-<servicename>.log
# for Windows, and
# /var/log/vmware-<servicename>-<username>.log
# for Linux, MacOS and Solaris.

# Possible values for handler are:
# file: logs to a file. Set *.data to the file name
# file+: same as 'file', but appends to the file
#  All file paths used in *.data value need to be in Unix
#  format (forward slashes) and in utf-8, for all operating
#  systems.
# vmx: logs to the host (ESXi, Workstation, Fusion)
# std: Logs to stdout for level >= 'message',
# and to stderr for more severe than 'message'.
# syslog: logs to syslog
# outputdebugstring: uses OutputDebugString (Windows only)

# If handler is 'syslog' and the OS is Linux, the facility
# can be set with <domain>.facility. The facility value can be one of
# 'local0'..'local7', 'daemon' or 'user'. The default is 'user'.
#vmtoolsd.facility = user

# possible values for level are:
# debug, info, message, warning, critical, error
# Note that "debug" level logs generate huge amounts of logs and may also
# include sensitive data required for diagnosis. Therefore, this level should
# be used only for the duration of diagnosis of an issue and reverted back to
# default setting post diagnosis.

# Enable tools service logging to a file.
#vmtoolsd.level = debug
#vmtoolsd.handler = file
#vmtoolsd.data = c:/tmp/vmtoolsd-${USER}.log

# Enable 'vmsvc' service logging to a file.
#vmsvc.level = debug
#vmsvc.handler = file
#vmsvc.data = c:/tmp/vmsvc.log

# Enable VMwareResolutionSet.exe logging to a file.
# Comment this for Linux guest, sometimes vmusr logs are not generated due
# to this being uncommented
#vmresset.level = debug
#vmresset.handler = file+
#vmresset.data = c:/tmp/vmresset.log

# Enable new "vmusr" service logging to a file.
#vmusr.level = debug
#vmusr.handler = file
#vmusr.data = c:/tmp/vmusr.${USER}.log

# Set the following configuration if you want to collect the logs for
# vmware-toolbox-cmd utility
#toolboxcmd.level = debug
#toolboxcmd.handler = file
#toolboxcmd.data = c:/tmp/vmtoolboxcmd-${USER}.log

# With no explicit logging configuration for deployPkg, its default log path in
# Linux is /var/log/vmware-imc/toolsDeployPkg.log, and in Windows is
# %WINDIR%/Temp/vmware-imc/toolsDeployPkg.log
# Set the following configuration if you want to redirect the deployPkg log to
# any existing location other than the default.
#deployPkg.level = debug
#deployPkg.handler = file
#deployPkg.data = c:/tmp/toolsDeployPkg-${USER}.log

# Redirecting the deployPkg log to the vmx log file. Please note that
# "log = true" and the vmsvc log handler setting to vmx are also neccessary
# if you want to redirect the deployPkg log to vmx.
#log = true
#vmsvc.level = debug
#vmsvc.handler = vmx
#deployPkg.level = debug
#deployPkg.handler = vmx

# Enable old VMwareUser/vmware-user logging to file.
#log.file = c:/tmp/vmtools.log

# Enable "hgfsServer" request handling logging to the appropriate service file.
#hgfsServer.level = debug

# Enable  "hgfs" manager and transport logging to the appropriate service file.
#hgfsd.level = debug

#vmbackup.level = debug
#vmbackup.handler = vmx

#vmvss.level = debug
#vmvss.handler = vmx

# Default 4096, 0=> disable log caching
#maxCacheEntries=4096

[powerops]
# Custom scripts for power operations
# This can be an absolute path, or a path relative to the tools
# install path (/etc/vmware-tools/ for Linux).
# For more information on configuring and querying custom scripts with
# VMware Tools, see the "Use Custom VMware Tools Scripts" section of the
# "VMware Tools Configuration Utility User's Guide".

# Runs when the virtual machine is being powered on rather than resumed.
# Also runs after virtual machine restarts.
# The default script has no effect on networking for the virtual machine.
#poweron-script=poweron-vm-default

# Runs when the virtual machine is being powered off or reset.
# The default script has no effect on networking for the virtual machine.
#poweroff-script=poweroff-vm-default

# Runs when the virtual machine is resumed after it was suspended.
# On Windows guest operating systems, if the virtual machine is configured to
# use DHCP, the default script renews the IP address of the virtual machine.
# On Linux, Mac OS X, Solaris, and FreeBSD guest operating systems,
# this script starts networking for the virtual machine.
#resume-script=resume-vm-default

# Runs when the virtual machine is being suspended.
# On Windows guest operating systems, if the virtual machine is configured
# to use DHCP, the default script releases the IP address of the virtual
# machine.
# On Linux, Mac OS X, Solaris, and FreeBSD, this script stops networking for
# the virtual machine.
#suspend-script=suspend-vm-default

[guestinfo]

# Set to true to disable the perf monitor.
#disable-perf-mon=false

# Set to true to disable DiskInfo.
#disable-query-diskinfo=false

# User-defined poll interval in seconds. Set to 0 to disable polling.
#poll-interval=30

# User-defined stats interval in seconds. Set to 0 to disable stats collection.
#stats-interval=20

# Whether stat results should be written to the log.
#enable-stat-logging=false

# Set a comma separated list of network interface names that can be the
# primary ones. These will be sorted to the top. Interface names can use
# wildcards like '*' and '?'. Default is no value.
#primary-nics=

# Set a comma separated list of network interface names that have low priority
# (so they will be sorted to the end). Interface names can use wildcards like
# '*' and '?'. Default is no value.
#low-priority-nics=

# Set a comma separated list of network interface names that shall be ignored.
# Interface names can use wildcards like '*' and '?'.
# Default for Linux and all non-Windows:
#exclude-nics=veth*,docker*,virbr*
# Default for Windows:
#exclude-nics=vEthernet*

# max umber of IPv4 routes to gather.
#max-ipv4-routes=100

# max umber of IPv6 routes to gather.
#max-ipv6-routes=100

# whether to include reserved space in diskInfo space metrics on Linux
#diskinfo-include-reserved=false

[appinfo]

# This plugin collects info about running applications in guest OS.

# Set to true to disable the appinfo plugin.
#disabled=false

# User-defined poll interval in seconds. Set to 0 to disable the plugin.
#poll-interval=21600

# For Windows guest, set to true to use WMI for getting the application
# version info, otherwise native Win32 API is used.
#useWMI=false

[servicediscovery]

# This plugin provides admins with additional info for better VM management.

# Set to true to disable the servicediscovery plugin.
#disabled=false

[unity]
#
# Unity is available for Windows only.
#

# Set to true to override system decisions about whether unity should be available.
#forceEnable=false

# Override the desktop background color when in Unity mode.
#desktop.backgroundColor=

# The socket type can be 'ipsocket' or 'vsocket':
#pbrpc.socketType

[resolutionKMS]

# Default is true if tools finds an xf86-video-vmware driver with
# version >= 13.2.0. If you don't have X installed, set this to true manually.
# This only affects tools for Linux.
#enable=true

[guestosinfo]

# Override the short OS name sent by tools.
#short-name=

# Override the long OS name sent by tools.
#long-name=

[vmbackup]

# enableSyncDriver is Linux only.
#enableSyncDriver=true

# enableVSS is Windows only.
#enableVSS=true

# vss.disableAppQuiescing is Windows only.
# This setting can be used to force file system quiescing on Windows systems
# having problems with application quiescing.
# See https://kb.vmware.com/s/article/2146204
#vss.disableAppQuiescing=false

# Linux:
# The value of excludedFileSystems is a comma-separated list of glob-style
# patterns specifying the file system mount points to be excluded from
# quiescing operation. The patterns may use '*' (wildcard) to represent
# any string of characters and '?' (joker) to represent any single character.
# The characters represented by the patterns '*' and '?' may include any
# characters, including '/'.
#
# Windows:
# The value of excludedFileSystems is a comma-separated list of mount points
# specifying the volumes to be excluded from quiesced snapshots.
# Each mount point must be a full path separated and ended with "\\".
# For example, to exclude volumes with drive letter 'E' or mount point
# "F:\mount\", use:
# excludedFileSystems=E:\\,F:\\mount\\
# This setting is ignored when application quiescing is used.

#excludedFileSystems=

# execScripts specifies whether to execute scripts as part of the quiescing
# operation. Scripts are executed from the scripts directory along with the
# legacy scripts.
#
# Scripts directory:
# Linux: /etc/vmware-tools/backupScripts.d
# Windows: <Install-Path>\backupScripts.d
#
# Legacy scripts:
# Linux: /usr/sbin/pre-freeze-script and /usr/sbin/post-thaw-script
# Windows: C:\windows\pre-freeze-script.bat and C:\windows\post-thaw-script.bat
#
# On each quiescing operation, scripts are invoked before quiescing and
# either after a quiescing failure or after thawing.
# The first argument passed to each script is
# "freeze", when invoked before quiescing;
# "freezefail", when invoked after a quiescing failure; or
# "thaw", when invoked after thawing.
# When invoked before quiescing, scripts from the directory are invoked in
# alphabetically ascending order; when invoked following a quiescing failure
# or thawing, they are invoked in the reverse order. Any subdirectories are
# ignored.
# Note that the legacy pre-freeze-script is invoked only before quiescing as
# the first script and post-thaw-script is invoked after a quiescing failure
# as well as after thawing as the last script.

#execScripts=true

# Additional argument to be passed to scripts
#scriptArg=

[guestoperations]

# to disable all guest ops
#disabled=false

# Whether to use vgauth for guest op authentication
#useVGAuth=true

[autoupgrade]

# The autoupgrade plugin is only available for Windows.

# The "allow-upgrade" option controls whether automatic upgrades (or reinstalls)
# are allowed. The two options "allow-add-feature" and "allow-remove-feature"
# control whether adding or removing a feature will be allowed. The two latter
# ones only affect Windows tools.

#allow-upgrade=true
#allow-add-feature=true
#allow-remove-feature=true

[deployPkg]

# to disable guest customization
#enable-customization=false

[cbhelper]

# The carbonblack helper plugin is only available for Windows.

# User-defined poll interval in seconds. Set to 0 to disable polling.
#poll-interval=60

[gueststoreupgrade]

# The guestStoreUpgrade plugin is only available for Windows.

# The policy value is one of the settings listed below.
# off         = no VMware Tools upgrade from GuestStore. Feature is
#               disabled.
# manual      = (Default) VMware Tools upgrade from GuestStore is
#               manually started.
# powercycle  = VMware Tools upgrade from GuestStore on system
#               power on.

#policy=manual

# Time interval for periodically checking available VMware Tools package
# version in the GuestStore.
# User-defined poll interval in seconds. Set to 0 to disable polling.
# Minimum valid value is 900 seconds (15 minutes)
# Default value is 3600 seconds (60 minutes)
#poll-interval=3600

# VMware Tools package version metadata key to specify a VMware Tools
# package version in the GuestStore.
# User-defined key for VMware Tools package version.
# Default value is "vmtools" which points to the latest version of
# VMware Tools package in the GuestStore.
<<<<<<< HEAD
#vmtools-version-key=vmtools
=======
#vmtools-version-key=vmtools

[devicehelper]

# The deviceHelper plugin is only available for Windows.

# Set to true to disable the deviceHelper plugin.
#disabled=false
>>>>>>> 472d7c69
<|MERGE_RESOLUTION|>--- conflicted
+++ resolved
@@ -408,15 +408,11 @@
 # User-defined key for VMware Tools package version.
 # Default value is "vmtools" which points to the latest version of
 # VMware Tools package in the GuestStore.
-<<<<<<< HEAD
 #vmtools-version-key=vmtools
-=======
-#vmtools-version-key=vmtools
 
 [devicehelper]
 
 # The deviceHelper plugin is only available for Windows.
 
 # Set to true to disable the deviceHelper plugin.
-#disabled=false
->>>>>>> 472d7c69
+#disabled=false