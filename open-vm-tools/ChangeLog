--- conflicted
+++ resolved
@@ -1,103 +1,3 @@
-<<<<<<< HEAD
-commit 6acd1f6742a8fc0dea9cabf7ba15416a2daf5075
-Author: Katy Feng <fkaty@vmware.com>
-Date:   Thu Oct 26 08:35:59 2023 -0700
-
-    Update the ReleaseNotes.md for the 12.3.5 open-vm-tools release.
-
-commit d5a0ca16b64730507735281012bc3a4660c5b46c
-Author: Katy Feng <fkaty@vmware.com>
-Date:   Wed Oct 25 11:13:15 2023 -0700
-
-    Prepare for the open-vm-tools 12.3.5 release.
-    - Update the tools version in the configure.ac.
-    - Update the build numbers in the buldNumber.h.
-
-commit ca8bde40e2bb2e03b5f3a38530f6be0d4b19de34
-Author: Katy Feng <fkaty@vmware.com>
-Date:   Tue Oct 17 15:31:51 2023 -0700
-
-    Update the ChangeLog file with the changes in the 12.3.5 open-vm-tools release.
-    - plus the 12.3.0 open-vm-tools release point in the ChangeLog.
-
-commit 1bfe23d728b74e08f4f65cd9b0093ca73937003a
-Author: Katy Feng <fkaty@vmware.com>
-Date:   Tue Oct 17 15:24:48 2023 -0700
-
-    Don't accept tokens with unrelated certs
-    
-    If a SAML token has a cert that's not a part of a chain,
-    fail the token as invalid.
-
-commit 63f7c79c4aecb14d37cc4ce9da509419e31d394f
-Author: Katy Feng <fkaty@vmware.com>
-Date:   Tue Oct 17 15:24:48 2023 -0700
-
-    File descriptor vulnerability in the open-vm-tools vmware-user-suid-wrapperx
-    on Linux
-    
-    Moving the privilege drop logic (dropping privilege to the real uid and
-    gid of the process for the vmusr service) from suidWrapper to vmtoolsd code.
-    Now the vmtoolsd is not executed with dropped privileges (started as setuid
-    program) and the dumpable attribute of the process is not reset.
-    The unprivileged user will not have access to the privileged file descriptors
-    in the vmtoolsd vmusr process.
-    Also, setting the FD_CLOEXEC flag for both uinputFd and blockFd preventing
-    the file descriptors being inherited any further from the vmtoolsd.
-
-commit 3b5308bb4bdf3eeebd49808eb0efa015aa183772
-Author: Katy Feng <fkaty@vmware.com>
-Date:   Tue Oct 17 15:24:48 2023 -0700
-
-    Suppress optional arg to backup scripts when empty string.
-    Backup scripts can be called with an optional argument. Don't pass the
-    optional arg to the script if it's an empty string.
-
-commit 395cb80dc14e86f07e22541ae5ff205ad695056e
-Author: Katy Feng <fkaty@vmware.com>
-Date:   Tue Oct 17 15:24:48 2023 -0700
-
-    Checking flag 'disable_vmware_customization' in more cloud-init config files
-    
-    Currently, deployPkg plugin checks the existence of flag
-    'disable_vmware_customization: false' in the /etc/cloud/cloud.cfg file
-    to determine if VMware customization is enabled or not on cloud-init
-    side when cloud-init is available in guest.
-    Both cloud-init team and customers suggested that it's better practice to
-    put local configuration like this flag into some .cfg files under
-    /etc/cloud/cloud.cfg.d directory, ex: /etc/cloud/cloud.cfg.d/somefile.cfg
-    
-    This change implements the following adjustments to make sure we handle
-    this flag the same way as cloud-init does in ds-identify and Datasource:
-    1. Instead of regex matching flag 'disable_vmware_customization: false',
-    we will check the value of flag 'disable_vmware_customization':
-    If the value is 'false', it means VMware customization is enabled.
-    If the value is 'true', it means VMware customization is disabled.
-    If the flag is not set, by default VMware customization is disabled
-    on cloud-init side.
-    2. Besides cloud-init /etc/cloud/cloud.cfg file, we will check all .cfg
-    files under /etc/cloud/cloud.cfg.d directory.
-    3. The value of flag 'disable_vmware_customization' in .cfg files under
-    /etc/cloud/cloud.cfg.d directory will overwrite the one in
-    /etc/cloud/cloud.cfg file.
-    4. The value of flag 'disable_vmware_customization' in a .cfg file listed
-    further down the alphabetical order under /etc/cloud/cloud.cfg.d directory
-    will overwrite the value in a .cfg file listed earier.
-    5. If a cloud-init config file contains more than one instance of this
-    flag, the value of the later flag will overwrite the former one's.
-    
-    Github Issue: https://github.com/vmware/open-vm-tools/issues/310
-
-commit d9ffb3275ada811caa8478d481cd9003766baa1c
-Author: Katy Feng <fkaty@vmware.com>
-Date:   Tue Oct 17 15:24:48 2023 -0700
-
-    Add missed 2023 copyright change.
-
-commit ba8219ee4bab927d7142e8392b20e183c589786e
-Author: Katy Feng <fkaty@vmware.com>
-Date:   Tue Oct 17 15:24:48 2023 -0700
-=======
 commit 619e61f96c0a82c0b3054122c81a62a29301bf1b
 Author: John Wolfe <jwolfe@vmware.com>
 Date:   Fri Mar 22 14:00:45 2024 -0700
@@ -645,114 +545,12 @@
 commit e61042ddf3627af614a2cce12406ce7a5b5e7869
 Author: Katy Feng <fkaty@vmware.com>
 Date:   Thu Oct 5 15:42:41 2023 -0700
->>>>>>> 4fb3e03c
 
     Enabling the open-vm-tools VGAuth Host Verification feature.
     
     The Host Verified SAML token work is complete. Adding the new code to the
     open-vm-tools source.
 
-<<<<<<< HEAD
-commit 650ce059114e09cbac3594b9e1be4069febe4311
-Author: Katy Feng <fkaty@vmware.com>
-Date:   Tue Oct 17 15:24:47 2023 -0700
-
-    Setting the VMware Tools version to 12.3.5.
-
-commit 865e76adf86fb38380220a3b760aa92ba5407c60
-Author: Katy Feng <fkaty@vmware.com>
-Date:   Thu Aug 31 07:38:59 2023 -0700
-
-    Update of the ChangeLog with the "open-vm-tools 12.3.0" release point marker.
-
-commit 4fe4b1be1d7139aa571a6431f26904e6f0b77883
-Author: Katy Feng <fkaty@vmware.com>
-Date:   Thu Aug 31 07:32:27 2023 -0700
-
-    =================================================
-      open-vm-tools 12.3.0 released at this point.
-    =================================================
-    
-    Update of the ChangeLog with the final changes in preparation for
-    the open-vm-tools 12.3.0 release.
-
-commit 93e8fb7c1e4423493337661b1b8d39f09a4bbc9d
-Author: Katy Feng <fkaty@vmware.com>
-Date:   Thu Aug 31 07:26:02 2023 -0700
-
-    open-vm-tools 12.3.0 Release Notes.
-
-commit 2e0e2d7d9da0e2def013558e583465ebd07d2589
-Author: Katy Feng <fkaty@vmware.com>
-Date:   Tue Aug 29 07:26:13 2023 -0700
-
-    Preparing for the open-vm-tools 12.3.0 release.
-    Syncing the tools version, build number and product build number with
-    the internal official build of VMware Tools / open-vm-tools 12.3.0.
-
-commit 7eed1add1249a815763d597adf6d78eda170e3c4
-Author: Katy Feng <fkaty@vmware.com>
-Date:   Fri Aug 25 12:04:52 2023 -0700
-
-    Update of the ChangeLog with granular push from the 12.3.0 tools
-    product branch.
-
-commit 74b6d0d9000eda1a2c8f31c40c725fb0b8520b16
-Author: Katy Feng <fkaty@vmware.com>
-Date:   Fri Aug 25 11:58:48 2023 -0700
-
-    Allow only X509 certs to verify the SAML token signature.
-
-commit d089aa2d835f93e9c4ce988596a4754a0de68a24
-Author: Katy Feng <fkaty@vmware.com>
-Date:   Fri Aug 25 11:58:48 2023 -0700
-
-    Change to common source file not applicable to open-vm-tools.
-
-commit 8681def032026c3cdef872e34bf18e7934ff0145
-Author: Katy Feng <fkaty@vmware.com>
-Date:   Fri Aug 25 11:58:48 2023 -0700
-
-    Change to common source file not applicable to open-vm-tools.
-
-commit 8e2c1ae33923b700cd26a8e17c2d74bb355d39dd
-Author: Katy Feng <fkaty@vmware.com>
-Date:   Fri Aug 25 11:58:48 2023 -0700
-
-    Change to common source file not applicable to open-vm-tools.
-
-commit 96cd002a39a3ec1fd97f1773fb6e8a6ac7dad919
-Author: Katy Feng <fkaty@vmware.com>
-Date:   Fri Aug 25 11:58:47 2023 -0700
-
-    Changes to common source files not applicable to open-vm-tools.
-
-commit 641e13fc05118ff8215f9461df424e277cba73dc
-Author: Katy Feng <fkaty@vmware.com>
-Date:   Fri Aug 25 11:58:47 2023 -0700
-
-    Changes to common source files not applicable to open-vm-tools.
-
-commit 52e164c04beb853179f3429d69623f988485402d
-Author: Katy Feng <fkaty@vmware.com>
-Date:   Fri Aug 25 11:58:47 2023 -0700
-
-    Changes to common source files not applicable to open-vm-tools.
-
-commit 106c96ed660c89262ba71d32becaf3137622160d
-Author: Katy Feng <fkaty@vmware.com>
-Date:   Fri Aug 25 11:58:47 2023 -0700
-
-    Change to common header file not applicable to open-vm-tools.
-
-commit 75507219d4c87c4e3c805059242f3fb1a8b999b4
-Author: Katy Feng <fkaty@vmware.com>
-Date:   Fri Aug 25 11:58:47 2023 -0700
-
-    Allow pre-Windows 2000 style user logon for Linux Guests.
-    
-    With this change, applications that requires user/password type
-=======
 commit 058863ab5eaef42aa3511d4974c32db11a3cf9d7
 Author: Katy Feng <fkaty@vmware.com>
 Date:   Thu Oct 5 10:50:32 2023 -0700
@@ -930,20 +728,11 @@
     Allow pre-Windows 2000 style user logon for Linux Guests.
     
     With this change, applications that require user/password type
->>>>>>> 4fb3e03c
     authentication/authorization (done by VGAuth service) for guestOps
     can now use pre-windows 2000 style user logon for Linux Guests too.
     
     Github Issue: https://github.com/vmware/open-vm-tools/issues/641
 
-<<<<<<< HEAD
-commit 9fdd875b81dded9d33b844ad1fcb2e5d0bd67c65
-Author: Katy Feng <fkaty@vmware.com>
-Date:   Fri Aug 25 11:58:47 2023 -0700
-
-    Changes to common source files not applicable to open-vm-tools.
-
-=======
 commit 6267410529bdc7ba4c4e89293232d72f7d824641
 Author: Katy Feng <fkaty@vmware.com>
 Date:   Thu Oct 5 10:35:25 2023 -0700
@@ -1001,7 +790,6 @@
 
     Add missed 2023 copyright change.
 
->>>>>>> 4fb3e03c
 commit 1335787e74fc86752984c81ea7b0bd1b0065ce89
 Author: Katy Feng <fkaty@vmware.com>
 Date:   Fri Aug 25 11:57:15 2023 -0700
