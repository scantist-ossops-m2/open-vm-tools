<<<<<<< HEAD
commit 3b61a0b7145de1eb58bd9c463dcac8241ef185e4
Author: John Wolfe <jwolfe@vmware.com>
Date:   Mon Jun 12 16:07:56 2023 -0700

      =================================================
        open-vm-tools 12.2.5 released at this point.
      =================================================
    Update of the ChangeLog with the final changes in preparation for
    the open-vm-tools 12.2.5 release.

commit 15c979c79cfc31a8d0cc77ecad1eb9b5369d90b3
Author: John Wolfe <jwolfe@vmware.com>
Date:   Mon Jun 12 15:36:15 2023 -0700

    Update the ReleaseNotes.md for the 12.2.5 open-vm-tools release.

commit 941b26d6e012c5fd2184242ae24d5e5559b60c98
Author: John Wolfe <jwolfe@vmware.com>
Date:   Mon Jun 12 15:03:03 2023 -0700

    Prepare for the open-vm-tools 12.2.0 release.
      - Update the tools version in the configure.ac file.
      - Update the build numbers in the buildNumber.h header.

commit 9da8095daaec2f9d12a47b69bc5fa141782ba86d
Author: John Wolfe <jwolfe@vmware.com>
Date:   Mon Jun 12 14:53:47 2023 -0700

    Change open-vm-tools version to 12.2.5.

commit c66f38194f91f8b733caa0beb6310871ac629690
Author: John Wolfe <jwolfe@vmware.com>
Date:   Mon Jun 12 14:53:47 2023 -0700

    Remove some dead code.
    
    Remove some authentication types which were deprecated long
    ago and are no longer in use.

commit 83bb95f6b33b476069b04067f4d78bbb6ad758c3
Author: John Wolfe <jwolfe@vmware.com>
Date:   Mon Jun 12 14:53:47 2023 -0700

    Setting the VMware Tools version to 12.2.1.

commit e5b380eee080a6a3f18644a3d784e4e538b6af41
Author: John Wolfe <jwolfe@vmware.com>
Date:   Tue Mar 7 14:57:07 2023 -0800

      =================================================
        open-vm-tools 12.2.0 released at this point.
      =================================================
    Update of the ChangeLog with the final changes in preparation for
    the open-vm-tools 12.2.0 release.

commit 970d0d7d1eee353c93943704ee909523aa1ba71d
Author: John Wolfe <jwolfe@vmware.com>
Date:   Tue Mar 7 14:53:12 2023 -0800

    Update the ReleaseNotes.md for the 12.2.0 open-vm-tools release.
======================================================================
======================================================================
commit 6b72d107c925d71e7dfe89fa9bc4dc9d848e285a
Author: John Wolfe <jwolfe@vmware.com>
Date:   Tue Mar 7 08:33:18 2023 -0800

    Prepare for the open-vm-tools 12.2.0 release.
    - Update the tools version in the configure.ac.   Update the build numbers
     buldNumber.h.
=======
commit 4fe4b1be1d7139aa571a6431f26904e6f0b77883
Author: Katy Feng <fkaty@vmware.com>
Date:   Thu Aug 31 07:32:27 2023 -0700

    =================================================
      open-vm-tools 12.3.0 released at this point.
    =================================================
    
    Update of the ChangeLog with the final changes in preparation for
    the open-vm-tools 12.3.0 release.

commit 93e8fb7c1e4423493337661b1b8d39f09a4bbc9d
Author: Katy Feng <fkaty@vmware.com>
Date:   Thu Aug 31 07:26:02 2023 -0700

    open-vm-tools 12.3.0 Release Notes.

commit 2e0e2d7d9da0e2def013558e583465ebd07d2589
Author: Katy Feng <fkaty@vmware.com>
Date:   Tue Aug 29 07:26:13 2023 -0700

    Preparing for the open-vm-tools 12.3.0 release.
    Syncing the tools version, build number and product build number with
    the internal official build of VMware Tools / open-vm-tools 12.3.0.

commit 7eed1add1249a815763d597adf6d78eda170e3c4
Author: Katy Feng <fkaty@vmware.com>
Date:   Fri Aug 25 12:04:52 2023 -0700

    Update of the ChangeLog with granular push from the 12.3.0 tools
    product branch.

commit 74b6d0d9000eda1a2c8f31c40c725fb0b8520b16
Author: Katy Feng <fkaty@vmware.com>
Date:   Fri Aug 25 11:58:48 2023 -0700

    Allow only X509 certs to verify the SAML token signature.

commit d089aa2d835f93e9c4ce988596a4754a0de68a24
Author: Katy Feng <fkaty@vmware.com>
Date:   Fri Aug 25 11:58:48 2023 -0700

    Change to common source file not applicable to open-vm-tools.

commit 8681def032026c3cdef872e34bf18e7934ff0145
Author: Katy Feng <fkaty@vmware.com>
Date:   Fri Aug 25 11:58:48 2023 -0700

    Change to common source file not applicable to open-vm-tools.

commit 8e2c1ae33923b700cd26a8e17c2d74bb355d39dd
Author: Katy Feng <fkaty@vmware.com>
Date:   Fri Aug 25 11:58:48 2023 -0700

    Change to common source file not applicable to open-vm-tools.

commit 96cd002a39a3ec1fd97f1773fb6e8a6ac7dad919
Author: Katy Feng <fkaty@vmware.com>
Date:   Fri Aug 25 11:58:47 2023 -0700

    Changes to common source files not applicable to open-vm-tools.

commit 641e13fc05118ff8215f9461df424e277cba73dc
Author: Katy Feng <fkaty@vmware.com>
Date:   Fri Aug 25 11:58:47 2023 -0700

    Changes to common source files not applicable to open-vm-tools.

commit 52e164c04beb853179f3429d69623f988485402d
Author: Katy Feng <fkaty@vmware.com>
Date:   Fri Aug 25 11:58:47 2023 -0700

    Changes to common source files not applicable to open-vm-tools.

commit 106c96ed660c89262ba71d32becaf3137622160d
Author: Katy Feng <fkaty@vmware.com>
Date:   Fri Aug 25 11:58:47 2023 -0700

    Change to common header file not applicable to open-vm-tools.

commit 75507219d4c87c4e3c805059242f3fb1a8b999b4
Author: Katy Feng <fkaty@vmware.com>
Date:   Fri Aug 25 11:58:47 2023 -0700

    Allow pre-Windows 2000 style user logon for Linux Guests.
    
    With this change, applications that requires user/password type
    authentication/authorization (done by VGAuth service) for guestOps
    can now use pre-windows 2000 style user logon for Linux Guests too.
    
    Github Issue: https://github.com/vmware/open-vm-tools/issues/641

commit 9fdd875b81dded9d33b844ad1fcb2e5d0bd67c65
Author: Katy Feng <fkaty@vmware.com>
Date:   Fri Aug 25 11:58:47 2023 -0700

    Changes to common source files not applicable to open-vm-tools.

commit 1335787e74fc86752984c81ea7b0bd1b0065ce89
Author: Katy Feng <fkaty@vmware.com>
Date:   Fri Aug 25 11:57:15 2023 -0700

    ChangeLog update of Aug. 25, 2023.

commit 518a77a39a30d39c4397d2533bae57880f44ec6e
Author: Katy Feng <fkaty@vmware.com>
Date:   Fri Aug 25 11:51:12 2023 -0700

    ====================================================================
    The "stable-12.3.x" branch was created from the "devel" branch here.
    ====================================================================
    
    Update ChangeLog with the granular push of Aug. 22, 2023.
    - plus ChangeLog update of Apr. 24, 2023.

commit 14dfd9c00b5321bafc012f678ef1cd2129e03a73
Author: Katy Feng <fkaty@vmware.com>
Date:   Tue Aug 22 15:51:19 2023 -0700

    Fix build problems with grpc
    
    Updating Makefiles to put -l specifiers into LIBADD and not LDFLAGS.
    Use the grpc++ pkgconfig (.pc file) if it exists to retrieve flags
    and libraries for linking.
    
    Pull request: https://github.com/vmware/open-vm-tools/pull/664

commit 6584bcaa8c25da5ef0f20c7f6a17e6b173a25f2d
Author: Katy Feng <fkaty@vmware.com>
Date:   Tue Aug 22 15:51:19 2023 -0700

    Change to common source file not applicable to open-vm-tools.

commit a1f318dfb992cfee9555a747207fce6721313e2c
Author: Katy Feng <fkaty@vmware.com>
Date:   Tue Aug 22 15:51:19 2023 -0700

    Changes to common source files not applicable to open-vm-tools.

commit f584dca10f4cc7e0a0733ac5dc8844aac65af7ae
Author: Katy Feng <fkaty@vmware.com>
Date:   Tue Aug 22 15:37:45 2023 -0700

    Enable hostVerfied SAML token feature in Tools.

commit 4463b84006034879cb1d8cba8ae43f9509c6d0ac
Author: Katy Feng <fkaty@vmware.com>
Date:   Tue Aug 22 11:11:43 2023 -0700

    Change to common header file not applicable to open-vm-tools.

commit 6430649b834da00a81410f7c1d87ca4e67409ada
Author: Katy Feng <fkaty@vmware.com>
Date:   Tue Aug 22 11:11:43 2023 -0700

    Changes to common header files not applicable to open-vm-tools.

commit 6489b7c0bc4d8fb603cf11ff4605a5d2a975daa8
Author: Katy Feng <fkaty@vmware.com>
Date:   Tue Aug 22 11:11:43 2023 -0700

    Change to common source file not applicable to open-vm-tools.

commit 447f17dfb33a69a43a6d4ad1b5e486a6b20a6f77
Author: Katy Feng <fkaty@vmware.com>
Date:   Tue Aug 22 11:11:43 2023 -0700

    Change to common header file not applicable to open-vm-tools.

commit dfc6ee8aa66b3bfcdefe8020639f2b2ef03c215d
Author: Katy Feng <fkaty@vmware.com>
Date:   Tue Aug 22 11:11:43 2023 -0700

    Changes to common header files not applicable to open-vm-tools.

commit 859849c55f34a777e6ac2a4e38aab30028b5207a
Author: Katy Feng <fkaty@vmware.com>
Date:   Tue Aug 22 11:11:42 2023 -0700

    Change to common source file not applicable to open-vm-tools.

commit 759613baeb1377708123772be1fe70da341b1707
Author: Katy Feng <fkaty@vmware.com>
Date:   Tue Aug 22 11:11:42 2023 -0700

    Change to common header file not applicable to open-vm-tools.

commit 972d10eab23dda4d219f919685fbcd2651a57165
Author: Katy Feng <fkaty@vmware.com>
Date:   Tue Aug 22 11:11:42 2023 -0700

    Change to common header file not applicable to open-vm-tools.

commit 6852459279251412d01b073de977c1848119918c
Author: Katy Feng <fkaty@vmware.com>
Date:   Tue Aug 22 11:11:42 2023 -0700

    Change to common header file not applicable to open-vm-tools.

commit 8a3103cfb7d68f7e501c16f8ddb4cc998a68ad20
Author: Katy Feng <fkaty@vmware.com>
Date:   Tue Aug 22 11:11:42 2023 -0700

    Changes to common header files not applicable to open-vm-tools.

commit 8047bc8787d3bf04748fb3435c1731cc03f30405
Author: Katy Feng <fkaty@vmware.com>
Date:   Tue Aug 22 11:11:42 2023 -0700

    Fix VThreadBase_ForgetSelf using wrong format specifier for VThread_CurID.

commit c3eb0c034c53a80d92acbdc1cb8699c4d9a724df
Author: Katy Feng <fkaty@vmware.com>
Date:   Tue Aug 22 11:11:42 2023 -0700

    Change to common source file not applicable to open-vm-tools.

commit 1a27960f1761ad9f9e5bb7e5eb952f51e2fa0a60
Author: Katy Feng <fkaty@vmware.com>
Date:   Tue Aug 22 11:11:42 2023 -0700

    Change to common header file not applicable to open-vm-tools.

commit 901511c7de7a1d870725eeeb5f660f8728dd119d
Author: Katy Feng <fkaty@vmware.com>
Date:   Tue Aug 22 11:11:42 2023 -0700

    Change to common header file not applicable to open-vm-tools.

commit 8205b35f6b29c10a6e12616785f65c18b0c5204b
Author: Katy Feng <fkaty@vmware.com>
Date:   Tue Aug 22 11:11:42 2023 -0700

    Changes to common header files not applicable to open-vm-tools.

commit 17543c6584bdd41ff75d1ea85b4cf61c7b39f65e
Author: Katy Feng <fkaty@vmware.com>
Date:   Tue Aug 22 11:11:42 2023 -0700

    Change to common source file not applicable to open-vm-tools.

commit 89831b1c249ba89d683d74b3624efe77ad3f3e53
Author: Katy Feng <fkaty@vmware.com>
Date:   Tue Aug 22 11:11:42 2023 -0700

    svtminion scripts v1.6 fixes for salt-minion release 3006.0
    
    Fix output of getent group, so don't make noise on Linux.

commit eabbaf9bca1320b45fb7ad46cf48f5fbf49e958f
Author: Katy Feng <fkaty@vmware.com>
Date:   Tue Aug 22 11:11:42 2023 -0700

    Change to common header file not applicable to open-vm-tools.

commit 60c3a80ddc2b400366ed05169e16a6bed6501da2
Author: Katy Feng <fkaty@vmware.com>
Date:   Tue Aug 22 11:11:42 2023 -0700

    Provide alternate method to allow (expected) pre-frozen filesystems
    when taking a quiesced snapshot.
    
    Effective with open-vm-tools 12.2.0, Linux quiesced snapshots will fail if
    any filesystem(s) have been prefrozen by other than the vmtoolsd process.
    This has been done to assure that filesystems are inactive while the
    snapshots are being taken. Some existing prefreeze scripts may be freezing
    some filesystem(s). In these cases, the vmtoolsd process must be informed of
    anticipated pre-frozen filesystems by providing an "excludedFileSystem" list in
    the [vmbackup] section of the tools.conf file.
    
    This change provides a new switch in the tools.conf file to allow pre-frozen
    filesystems to be encountered and accepted when doing a quiesced snapshot
    operation. With the default value of "false", the "ignoreFrozenFileSystems"
    can be configured with a setting of "true" to notify the quiesced snapshot
    operation that pre-frozen filesystems are allowed.

commit baf812a3d942e9f1a6fe9774ddc5e514b976f059
Author: Katy Feng <fkaty@vmware.com>
Date:   Tue Aug 22 11:11:42 2023 -0700

    Change to common header file not applicable to open-vm-tools.

commit b3c23d050ffab46ae24d6fc8e98851a07863dd2a
Author: Katy Feng <fkaty@vmware.com>
Date:   Tue Aug 22 11:11:42 2023 -0700

    Change to common header file not applicable to open-vm-tools.

commit 99ee819329e6b1b51affcf15673c2020bfe4e059
Author: Katy Feng <fkaty@vmware.com>
Date:   Tue Aug 22 11:11:42 2023 -0700

    Change to common header file not applicable to open-vm-tools.

commit dcc090563d12ba436c7137bb3861b2966fc372cd
Author: Katy Feng <fkaty@vmware.com>
Date:   Tue Aug 22 11:11:42 2023 -0700

    Change to common source file not applicable to open-vm-tools.

commit c0116f300bfe2d37919fb333d63fd401dc228e5b
Author: Katy Feng <fkaty@vmware.com>
Date:   Tue Aug 22 11:11:42 2023 -0700

    Change to common header file not applicable to open-vm-tools.

commit 3f4dd03d969efe60c6c77002a3b8c8ddfd325ab3
Author: Katy Feng <fkaty@vmware.com>
Date:   Tue Aug 22 11:11:42 2023 -0700

    Change to common source file not applicable to open-vm-tools.

commit 6aa05e8959408d0981c18ed8dfc29513b71c98a8
Author: Katy Feng <fkaty@vmware.com>
Date:   Tue Aug 22 11:11:42 2023 -0700

    Change to common header file not applicable to open-vm-tools.

commit f6c27bbe691ba06f535d9b5d5dbabd4d4d5e3b1b
Author: Katy Feng <fkaty@vmware.com>
Date:   Tue Aug 22 11:11:41 2023 -0700

    Change to common header file not applicable to open-vm-tools.

commit 01d4788e191d1a846dbe7220442e25bba2cb545c
Author: Katy Feng <fkaty@vmware.com>
Date:   Tue Aug 22 11:11:41 2023 -0700

    Change to common header file not applicable to open-vm-tools.

commit 9d8054800e10cabeed6911a5b8ac85d612565fe6
Author: Katy Feng <fkaty@vmware.com>
Date:   Tue Aug 22 11:11:41 2023 -0700

    Change to common header file not applicable to open-vm-tools.

commit 0bc0f8e68339c1bae63e9d8734d4d10c8d4b5fa9
Author: Katy Feng <fkaty@vmware.com>
Date:   Tue Aug 22 11:11:41 2023 -0700

    Change to common header file not applicable to open-vm-tools.

commit 549f04fabbba57a33b8983e02064e216b8393485
Author: Katy Feng <fkaty@vmware.com>
Date:   Tue Aug 22 11:11:41 2023 -0700

    Changes to common header files not applicable to open-vm-tools.

commit 508933ad4fb97cde6d19544d13005c88eaa9362f
Author: Katy Feng <fkaty@vmware.com>
Date:   Tue Aug 22 11:11:41 2023 -0700

    Change to common header file not applicable to open-vm-tools.

commit 9f1c97526ba6414bfbc342fcf0f8a83118dbee8d
Author: Katy Feng <fkaty@vmware.com>
Date:   Tue Aug 22 11:11:41 2023 -0700

    Change to common header file not applicable to open-vm-tools.

commit 016fa52e6bcbf868a08b5dbac0fdb8f19ab14c9a
Author: Katy Feng <fkaty@vmware.com>
Date:   Tue Aug 22 11:11:41 2023 -0700

    Removing appUtil library from open-vm-tools.
    
    Several Linux distributions have deprecated the use of gdk-pixbuf-xlib library
    and many may follow suit in future. Remove the appUtil library, which was
    required by Unity but is no longer supported on Linux guests.
    
    Github Issue: https://github.com/vmware/open-vm-tools/issues/658

commit 55d4f25e7ad27b77268bf5f2d61e75336890dacc
Author: Katy Feng <fkaty@vmware.com>
Date:   Tue Aug 22 11:11:41 2023 -0700

    Changes to common source files not applicable to open-vm-tools.

commit 2a770fead82a86a8b67107c40fa8e5986fd39416
Author: Katy Feng <fkaty@vmware.com>
Date:   Tue Aug 22 11:11:41 2023 -0700

    Change to common source file not applicable to open-vm-tools.

commit bea8dba7af41c6988a76bf6cbc47efd1d35761f3
Author: Katy Feng <fkaty@vmware.com>
Date:   Tue Aug 22 11:11:41 2023 -0700

    Remove some dead code.

commit 3a897d916ed6e69ebcede282ee36757808ee29af
Author: Katy Feng <fkaty@vmware.com>
Date:   Tue Aug 22 11:11:41 2023 -0700

    svtminion scripts update for salt 3006 release
    
    Scripts Ver. 1.5, support for status 106 code feature.

commit 5cf3023cf9981a97cd65f3600d03dc4714b4cc5e
Author: Katy Feng <fkaty@vmware.com>
Date:   Tue Aug 22 11:11:41 2023 -0700

    Change to common header file not applicable to open-vm-tools.

commit 8b940e736ed25a7e7bad47a476f6e0db154620aa
Author: Katy Feng <fkaty@vmware.com>
Date:   Tue Aug 22 11:11:41 2023 -0700

    Change to common header file not applicable to open-vm-tools.

commit eb771586d88bd46fc38853b4f63cc01262a168b1
Author: Katy Feng <fkaty@vmware.com>
Date:   Tue Aug 22 11:11:41 2023 -0700

    Introduce the new CAP_HOST_VERIFIED_SAML_TOKEN capability.

commit 2793302b6d4bcd427a6e4b70263b4ce8069fdd00
Author: Katy Feng <fkaty@vmware.com>
Date:   Tue Aug 22 11:11:41 2023 -0700

    Change to common source file not applicable to open-vm-tools.

commit 0b24b9b517c939059535aae8bfcd2ad70acaced1
Author: Katy Feng <fkaty@vmware.com>
Date:   Tue Aug 22 11:11:41 2023 -0700

    Modify the comment for the CONFNAME_DEPLOYPKG_PROCESSTIMEOUT value range.

commit a353e69b9438ca149a185a2249d076c951d945fe
Author: Katy Feng <fkaty@vmware.com>
Date:   Thu Jun 1 10:22:47 2023 -0700

    Copyright symbol updates.

commit a15a0bda093255eadb3768fb845b96a185ac6af9
Author: Katy Feng <fkaty@vmware.com>
Date:   Mon Apr 24 12:46:20 2023 -0700

    Update ChangeLog with the granular push of Apr 24, 2023.
    - plus ChangeLog update of Apr 6, 2023.

commit b4ecba012795fd6e227a36f9da43ae390f8ac121
Author: Katy Feng <fkaty@vmware.com>
Date:   Mon Apr 24 12:30:14 2023 -0700

    Change to common header file not applicable to open-vm-tools.

commit a5eb9f3ce90f3c9ac79673db7e21486fcc8b434d
Author: Katy Feng <fkaty@vmware.com>
Date:   Mon Apr 24 12:30:14 2023 -0700

    Change to common header file not applicable to open-vm-tools.

commit 5321737607c4779936ea7d1ca4eb7cc02f0ba452
Author: Katy Feng <fkaty@vmware.com>
Date:   Mon Apr 24 12:30:14 2023 -0700

    Change to common header file not applicable to open-vm-tools.

commit 68b465af17e333d04776fc606088fc39b2a3dcdc
Author: Katy Feng <fkaty@vmware.com>
Date:   Mon Apr 24 12:30:14 2023 -0700

    Changes to common header files not applicable to open-vm-tools.

commit 68107d0bd5e7f900c2af5946ef560fdcd5454534
Author: Katy Feng <fkaty@vmware.com>
Date:   Mon Apr 24 12:30:14 2023 -0700

    Change to common header file not applicable to open-vm-tools.

commit 27ea45d66f2358c1dcc8400a600f5e4ed8a419a1
Author: Katy Feng <fkaty@vmware.com>
Date:   Mon Apr 24 12:30:14 2023 -0700

    Change to common header file not applicable to open-vm-tools.

commit 8c7bbf28197c254d6859ac6727ab88355b2cb7f8
Author: Katy Feng <fkaty@vmware.com>
Date:   Mon Apr 24 12:30:14 2023 -0700

    Change to common header file not applicable to open-vm-tools.

commit c66fb5c9ec87167f82d8b72c611a2df35af514a9
Author: Katy Feng <fkaty@vmware.com>
Date:   Mon Apr 24 12:30:14 2023 -0700

    Change to common source file not applicable to open-vm-tools.

commit 0fb50371215f5a6924103309980e565eebff08a6
Author: Katy Feng <fkaty@vmware.com>
Date:   Mon Apr 24 12:30:14 2023 -0700

    Change to common header file not applicable to open-vm-tools at this time.

commit a480533a0a2bbeb9701f305cf3f78278e1279347
Author: Katy Feng <fkaty@vmware.com>
Date:   Mon Apr 24 12:30:14 2023 -0700

    Change to common header file not applicable to open-vm-tools.

commit 87eb9ad7ed9ded840ac577cad2c027c3eaf9b49f
Author: Katy Feng <fkaty@vmware.com>
Date:   Thu Apr 6 11:36:37 2023 -0700

    Update ChangeLog with the granular push of Apr 6, 2023.
    - plus ChangeLog update of Mar 24, 2023.

commit 0c15d1214d340893719c9eaaee7a071318bd7399
Author: Katy Feng <fkaty@vmware.com>
Date:   Thu Apr 6 11:33:31 2023 -0700

    Correct missed 2023 copyright update.

commit 41f7e48c7570673bf84938bdf243dd78ad66c608
Author: Katy Feng <fkaty@vmware.com>
Date:   Thu Apr 6 11:27:41 2023 -0700

    Update the AUTHORS file in open-vm-tools.

commit 377f82a668c6c02a3fa15ad3f2da3a5b7849f39a
Author: Katy Feng <fkaty@vmware.com>
Date:   Thu Apr 6 11:27:41 2023 -0700

    Changes to common header files not applicable to open-vm-tools.

commit d65cdcb30a38f8de7f127f9b6c8bf78e8c987b98
Author: Katy Feng <fkaty@vmware.com>
Date:   Thu Apr 6 11:27:41 2023 -0700

    Changes to common source files not applicable to open-vm-tools.

commit 06081ea162cb73754b9bcb6574db78cba6db5aa7
Author: Katy Feng <fkaty@vmware.com>
Date:   Thu Apr 6 11:27:41 2023 -0700

    Change to common header file not applicable to open-vm-tools.

commit 215d87b455bc630f33c22f67d362a6e530fdd1db
Author: Katy Feng <fkaty@vmware.com>
Date:   Thu Apr 6 11:27:41 2023 -0700

    Change to common header file not applicable to open-vm-tools.

commit 0365b80e3a5c67ecedd3dcc312e425ef4b2ec9dc
Author: Katy Feng <fkaty@vmware.com>
Date:   Thu Apr 6 11:27:41 2023 -0700

    Changes to common source files not applicable to open-vm-tools.

commit 9c861f7feade19ef863a46f5ddd59c44d98a7b83
Author: Katy Feng <fkaty@vmware.com>
Date:   Thu Apr 6 11:27:41 2023 -0700

    Changes to common header files not applicable to open-vm-tools.

commit 8ee7744f7716467185c2a7abda8776ea10387f5f
Author: Katy Feng <fkaty@vmware.com>
Date:   Thu Apr 6 11:27:41 2023 -0700

    Change to common header file not applicable to open-vm-tools.

commit 241b8eefe7090086a8fc8bab5b9504578731eaf1
Author: Katy Feng <fkaty@vmware.com>
Date:   Thu Apr 6 11:27:41 2023 -0700

    Change to common header file not applicable to open-vm-tools.

commit 3a16728979d86ed78009817f1940a3ddc40b9103
Author: Katy Feng <fkaty@vmware.com>
Date:   Thu Apr 6 11:27:41 2023 -0700

    Improve POSIX guest identification

    Many Linux distros do not provide LSB information.  Instead,
    they rely exclusively on the the os-release standard information.

    We previously used a ranking system that rates the LSB data
    (if present) against the os-release data (if present).
    With the LSB data install much more rare than before, perform
    a quick check for the LSB before attempting expensive operations.

    This is in response to these GitHub issues:

    https://github.com/vmware/open-vm-tools/issues/647
    https://github.com/vmware/open-vm-tools/issues/648

    Note that we cannot look just for the os-release data.  In older
    Linux releases, there are mistakes or differences between the
    os-release and LSB data.  We must continue to do what we do now
    or risk changing the identification of older releases.

    This optimization is very effective.

commit b9da6af8a561b911c6d59cfffb5b96cd5af3b6f7
Author: Katy Feng <fkaty@vmware.com>
Date:   Fri Mar 24 13:48:17 2023 -0700

    Update ChangeLog with the granular push of Mar 24, 2023.
    - plus ChangeLog update of Mar 6, 2023.

commit dfe0aa7ef53ea6051d31cc69f406e746e8d0f80c
Author: Katy Feng <fkaty@vmware.com>
Date:   Fri Mar 24 13:29:28 2023 -0700

    Change to common source file not applicable to open-vm-tools.

commit 5e28e7e7577b35c585d4c45e053a162615bdbb1b
Author: Katy Feng <fkaty@vmware.com>
Date:   Fri Mar 24 13:29:28 2023 -0700

    Change to common header file not applicable to open-vm-tools.

commit 2a9a730985ff05bcb808e68e4526856bb77a4c17
Author: Katy Feng <fkaty@vmware.com>
Date:   Fri Mar 24 13:29:28 2023 -0700

    Change to common header file not applicable to open-vm-tools.

commit acff74d7fa4e4f3bb70c575a287cac2762cfdaec
Author: Katy Feng <fkaty@vmware.com>
Date:   Fri Mar 24 13:29:28 2023 -0700

    Record the usage of VMware Tools version 12.2.5 in vm_tools_version.h
    
    Adding tools TOOLS_VERSION_BANDSAW_UPDATE1 for 12.2.5 into the
    vm_tools_version.h header file.

commit c30e8e66dcc41fd6e869c3a87d712ab29a90df8a
Author: Katy Feng <fkaty@vmware.com>
Date:   Fri Mar 24 13:29:28 2023 -0700

    Record the GA release of VMware Tools 12.2.0.
    
    Adding the "_RELEASE" suffix to the tools 12.2.0 tagname in vm_tools_version.h.

commit a1a29b2358c8ca022d5116ee199c02337ec6a4a9
Author: Katy Feng <fkaty@vmware.com>
Date:   Fri Mar 24 13:29:28 2023 -0700

    Add UNMANAGED InstallStatus value for components
    
    The UNMANAGED InstallStatus is returned from components operations to indicate
    that the component is installed (detected) but is not to be managed by the
    Component Manager.  The Component Manager will not take actions (except
    checkStatus) until the UNMANAGED status for the component gets resolved
    (externally).
    
    The Salt Minion (salt_minion) component returns code 106 ("ExternalInstall")
    is equivalent to UNMANAGED.

commit 62dc9fe959f8cc6fee64a716cc1de2dee0f0d0ef
Author: Katy Feng <fkaty@vmware.com>
Date:   Fri Mar 24 13:29:28 2023 -0700

    lib/file: Fix timetools breakage to use memset
    
    GCC bug (https://gcc.gnu.org/bugzilla/show_bug.cgi?id=53119) wrongly
    complains about using the zero initializer in some circumstances.

commit f26fad0849a5107018bbcc0b4687b460432e6d3c
Author: Katy Feng <fkaty@vmware.com>
Date:   Fri Mar 24 13:29:28 2023 -0700

    Change to common source files not applicable to open-vm-tools.

commit ab7a609bd52b57e74946a58f9a989845128555d3
Author: Katy Feng <fkaty@vmware.com>
Date:   Fri Mar 24 13:29:28 2023 -0700

    Change to common header file not applicable to open-vm-tools.

commit 12cc8ad99a9cd8faaf990d03010d511d50f88ee2
Author: Katy Feng <fkaty@vmware.com>
Date:   Fri Mar 24 13:29:28 2023 -0700

    Change to common header file not applicable to open-vm-tools.

commit 425df45b9551383ec393d44926782f3d64603d83
Author: Katy Feng <fkaty@vmware.com>
Date:   Fri Mar 24 13:29:28 2023 -0700

    Change to common header file not applicable to open-vm-tools.

commit e0cec2ba3f7fcf0958077d6209a58951f5a6d275
Author: Katy Feng <fkaty@vmware.com>
Date:   Mon Mar 6 10:42:40 2023 -0800

    Update Changelog with the granular push of Mar 6, 2023.
    - plus ChangeLog update of Feb 23, 2023.

commit 813d8531e739f6a12a4e3c92f18786e10f46eacc
Author: Katy Feng <fkaty@vmware.com>
Date:   Mon Mar 6 10:32:39 2023 -0800

    Add antrea and calico interface pattern to GUESTINFO_DEFAULT_IFACE_EXCLUDES.
    
    Since k8s are more popular nowadays and their CNI also has IPs for pods,
    we should also exclude the IP assigned by popular CNI.
    
    Fixes issue: https://github.com/vmware/open-vm-tools/issues/638
    
    Pull request: https://github.com/vmware/open-vm-tools/pull/639

commit b822932f2b0ea864fdc85005e6ed7bf34c4b2a75
Author: Katy Feng <fkaty@vmware.com>
Date:   Mon Mar 6 10:32:39 2023 -0800

    Change to common source files not applicable to open-vm-tools.

commit 11141b784b66a941a98cb8d781125837bbcb267b
Author: Katy Feng <fkaty@vmware.com>
Date:   Mon Mar 6 10:32:39 2023 -0800

    Change to common header file not applicable to open-vm-tools.

commit 43cab44867c952b67255d92acfda43bb89ce7cbf
Author: Katy Feng <fkaty@vmware.com>
Date:   Thu Feb 23 11:55:53 2023 -0800

    Update Changelog with the granular push of Feb 23, 2023.
    - plus ChangeLog update of Feb 3, 2023.

commit a9e42290898d7077f73cda7fceeab046f0164388
Author: Katy Feng <fkaty@vmware.com>
Date:   Thu Feb 23 11:52:12 2023 -0800

    Correct missed 2023 copyright update.

commit e4d5478f95dc0e38b4e152278b30e49960784be9
Author: Katy Feng <fkaty@vmware.com>
Date:   Thu Feb 23 11:27:13 2023 -0800

    lib/file: Improve File_SetTimes
    
    There is a new system call for setting times that removes race conditions.
    Use it when it is available.

commit 2e8ac3a7963a5ba98808c2b0748773140da6be86
Author: Katy Feng <fkaty@vmware.com>
Date:   Thu Feb 23 11:27:13 2023 -0800

    Change to common header file not applicable to open-vm-tools.

commit 7173a629c81bd6acf45cb07dbb169fda5ab73adf
Author: Katy Feng <fkaty@vmware.com>
Date:   Thu Feb 23 11:27:13 2023 -0800

    Change to common source file not applicable to open-vm-tools.

commit 202c4939446da2e251ded55a9566c54d0d9f655a
Author: Katy Feng <fkaty@vmware.com>
Date:   Thu Feb 23 11:27:13 2023 -0800

    Inclusive terminology - "sanity check"
    Address uses of the term "sanity check" in some files used by open-vm-tools.

commit e530a014e677213e5660106c75eddb72d151016b
Author: Katy Feng <fkaty@vmware.com>
Date:   Thu Feb 23 11:27:13 2023 -0800

    Change to common header file not applicable to open-vm-tools.

commit 076aa3f0276010daaae95a95b2c3d4aea56b55bd
Author: Katy Feng <fkaty@vmware.com>
Date:   Thu Feb 23 11:27:13 2023 -0800

    Remove SSL_NewContext() declaration from sslDirect.h

commit 8d7402b5b309275a4ef0c609966afed086d91e13
Author: Katy Feng <fkaty@vmware.com>
Date:   Thu Feb 23 11:27:13 2023 -0800

    Change to common header file not applicable to open-vm-tools.

commit 7ab29ed5a2ec3b80f0d5e69a437e48e667bca8ec
Author: Katy Feng <fkaty@vmware.com>
Date:   Thu Feb 23 11:27:13 2023 -0800

    Change to common header file not applicable to open-vm-tools.

commit 6927da94f892ce3a9acae9cb297842c4f7852b16
Author: Katy Feng <fkaty@vmware.com>
Date:   Thu Feb 23 11:27:13 2023 -0800

    Change to common source file not applicable to open-vm-tools.

commit 355ea8ce3cd4b5038fb79e0a6ca10777ec4fdf79
Author: Katy Feng <fkaty@vmware.com>
Date:   Thu Feb 23 11:27:13 2023 -0800

    Change to common header file not applicable to open-vm-tools.

commit 62b3b42fa69fc7a7fc8fdda9d1a8cd158244c819
Author: Katy Feng <fkaty@vmware.com>
Date:   Thu Feb 23 11:27:13 2023 -0800

    Change to common source file not applicable to open-vm-tools.

commit 830e9031f64d614c7bfe0acab022a9c33da9da2a
Author: Katy Feng <fkaty@vmware.com>
Date:   Fri Feb 3 09:57:46 2023 -0800

    ChangeLog update of Feb. 3, 2023.

commit 632a516d8c4b64025ed0f7b0ee890ebb36a99a15
Author: Katy Feng <fkaty@vmware.com>
Date:   Fri Feb 3 09:41:08 2023 -0800

    Change to common header file not applicable to open-vm-tools.

commit d0346245ddb589e8d35e02650321682987c60f09
Author: Katy Feng <fkaty@vmware.com>
Date:   Fri Feb 3 09:41:08 2023 -0800

    Change to common header file not applicable to open-vm-tools.

commit b2acb8fb61dd2b3888ee58e78313ee29581c41fb
Author: Katy Feng <fkaty@vmware.com>
Date:   Fri Feb 3 09:41:08 2023 -0800

    Change to common header file not applicable to open-vm-tools.

commit 33b542fff5ecb78a0f1da4a005b09d11853f7026
Author: Katy Feng <fkaty@vmware.com>
Date:   Fri Feb 3 09:41:08 2023 -0800

    Change to common source file not applicable to open-vm-tools.

commit 007203173890d75171db2c450bcaf37eb23c6a1d
Author: Katy Feng <fkaty@vmware.com>
Date:   Fri Feb 3 09:41:08 2023 -0800

    Change to common header file not applicable to open-vm-tools.

commit e470e09b81a417e9f0c123793e3b4f0bfc1cd0cc
Author: Katy Feng <fkaty@vmware.com>
Date:   Fri Feb 3 09:41:08 2023 -0800

    Change to common header file not applicable to open-vm-tools.

commit b40e6808fd6bb6483cef741cd80c3ab58f4094c8
Author: Katy Feng <fkaty@vmware.com>
Date:   Fri Feb 3 09:41:08 2023 -0800

    Change to common header file not applicable to open-vm-tools.

commit 58580a5d5bd3f8a0661408031dca52ac5c70183a
Author: Katy Feng <fkaty@vmware.com>
Date:   Fri Feb 3 09:41:08 2023 -0800

    Change to common header file not applicable to open-vm-tools.

commit 82379efe344790ee4ab58927a194a55d6931bc3d
Author: Katy Feng <fkaty@vmware.com>
Date:   Fri Feb 3 09:41:08 2023 -0800

    Inclusive terminology - "sanity check"
    
    "sanity check" clean-up:
    
    - Rename functions:
     - ./scripts/linux/network -> Renamed "sanity_check" to "confidence_check".
     - ./vgauth/lib/proto.c -> Renamed "Proto_SanityCheckReply" to
                                         "Proto_ConfidenceCheckReply".
    
    - Replace "sanity check" with "confidence check" in comments.

commit 556f27f7011927d27283923b6b86dd446fd2ff17
Author: Katy Feng <fkaty@vmware.com>
Date:   Fri Feb 3 09:41:08 2023 -0800

    Bump the VMware Tools version to 12.3.0 in the "devel" branch.
    
    Setting the development VMware Tools version to 12.3.0.
    Adding the tag "BANDSAW" to the 12.2.0 version.

commit 3232ed80db1af22c9906d78d12804681dc23fbfd
Author: Katy Feng <fkaty@vmware.com>
Date:   Fri Feb 3 09:41:08 2023 -0800

    Change to common header file not applicable to open-vm-tools.

commit afc98393dfefae36bb26c9018b9d6e2d149688ad
Author: Katy Feng <fkaty@vmware.com>
Date:   Fri Feb 3 09:41:08 2023 -0800

    Change to common header file not applicable to open-vm-tools.

commit 486ca6223aad2474e356b0651476db53d4917a49
Author: Katy Feng <fkaty@vmware.com>
Date:   Fri Feb 3 09:41:08 2023 -0800

    Changes to common header files not applicable to open-vm-tools.
>>>>>>> 865e76ad

commit 3bc128aa58770d400de28f899cd867804f8aefb3
Author: Katy Feng <fkaty@vmware.com>
Date:   Tue Jan 17 19:32:04 2023 -0800

    ChangeLog update of Jan. 17, 2023.

commit 512af95b8788f5784126368462866eb0e4d76524
Author: Katy Feng <fkaty@vmware.com>
Date:   Tue Jan 17 19:22:16 2023 -0800

    ====================================================================
    The "stable-12.2.x" branch was created from the "devel" branch here.
    ====================================================================

    Update ChangeLog with the granular push of Jan. 17, 2023.
    - plus ChangeLog update of Dec 31, 2022.

commit 891f1f654a6d2bffb270d6f3c7e69caec431d860
Author: Katy Feng <fkaty@vmware.com>
Date:   Tue Jan 17 19:15:28 2023 -0800

    Correct missed 2023 copyright update.

commit 9d458c53a7a656d4d1ba3a28d090cce82ac4af0e
Author: Katy Feng <fkaty@vmware.com>
Date:   Tue Jan 17 19:08:33 2023 -0800

    Track Linux filesystem id (FSID) for quiesced (frozen) filesystems
    
    Tracking the filesystem FSID along with each file descriptor (FD)
    as the ioctl FIFREEZE is done.  An EBUSY could be seen because of
    an attempt to freeze the same superblock more than once depending
    on the OS configuration (e.g. usage of bind mounts).  An EBUSY could
    also mean another process has locked or frozen that filesystem.
    
    When an EBUSY is received, the filesyste FSID is checked against the
    list of filesystems that have already be quiesced.  If not previously
    seen, a warning that the filesystem is controlled by another process
    is logged and the quiesced snapshot request will be rejected.

commit 193200d3ce31461f876f4779ced3ca5c85f32459
Author: Katy Feng <fkaty@vmware.com>
Date:   Tue Jan 17 19:08:33 2023 -0800

    Salt-Minion 1.4 copyright and license updates.

commit c3d2d7a23ad0deac57bf53667ebe5d14c24d53c2
Author: Katy Feng <fkaty@vmware.com>
Date:   Tue Jan 17 19:08:33 2023 -0800

    Change to common header file not applicable to open-vm-tools.

commit ebd466b5a4f55e68486cc0e747ee6b76a4f171f1
Author: Katy Feng <fkaty@vmware.com>
Date:   Tue Jan 17 19:08:33 2023 -0800

    backdoor_def.h: Update the Arm specific comment to be arm64 only.

commit 998ff379939defc09834ae55fea450ee61f46ca9
Author: Katy Feng <fkaty@vmware.com>
Date:   Tue Jan 17 19:08:33 2023 -0800

    FreeBSD: Support newer releases and code clean-up for earlier versions.
    
    Changes to allow open-vm-tools and drivers to be compiled for newer
    FreeBSD releases and clean-up/remove code for earlier FreeBSD
    releases that are no longer supported by the FreeBSD Foundation.
    - remove old FreeBSD version support.
    - trap SIGBUS while VmCheckSafe().
    - fix build on recent versions.
    - fix build after 1400043
    - fix build after 1400051.
    - replace deprecated NO_MAN by MK_MAN=no.
    
    Pull request: https://github.com/vmware/open-vm-tools/pull/584

commit ab1728ebe46703624f151d09a65a100ccd514891
Author: Katy Feng <fkaty@vmware.com>
Date:   Tue Jan 17 19:08:33 2023 -0800

    Change to common header file not applicable to open-vm-tools.

commit aad49df92c53aa561c4a23507ef4617c09a449ba
Author: Katy Feng <fkaty@vmware.com>
Date:   Tue Jan 17 19:08:33 2023 -0800

    Change to common header file not applicable to open-vm-tools.

commit 739cc1b828c1e23daca46a61b105391e8f271bb2
Author: Katy Feng <fkaty@vmware.com>
Date:   Tue Jan 17 19:08:33 2023 -0800

    Change to common header file not applicable to open-vm-tools.

commit 0ab6ba968e040f0b72e564338c6ea2b52bcb9e7c
Author: John Wolfe <jwolfe@vmware.com>
Date:   Sat Dec 31 22:42:11 2022 -0800

    Update Changelog with the granular push of Dec 31, 2022.
    - plus ChangeLog update of Dec 22, 2022.

commit 301cea5522870a746112cd6d634a04c465dcf7cc
Author: John Wolfe <jwolfe@vmware.com>
Date:   Sat Dec 31 22:13:07 2022 -0800

    open-vm-tools SUSE: Detect the proto files for the containerd grpc client
    
    On SUSE systems, the Go src'es are installed in a different location,
    namely /usr/share/go/1.18/contrib/src.
    Extend the config checks to detect that location.
    
    OVT pull request: https://github.com/vmware/open-vm-tools/pull/626

commit f749bd5b0647c7bdf8aa46ca035e070b5def352e
Author: John Wolfe <jwolfe@vmware.com>
Date:   Sat Dec 31 22:13:07 2022 -0800

    Add missing error codes for AsyncSocket_GetGenericError()
    
    AsyncSocket_GetGenericError() returns ETIMEDOUT or ECONNREFUSED
    errors when they are encountered.  Added cross-platform #defines that
    represent these codes.

commit df63ef8559535bc57dfb5cecff7944074aca33e4
Author: John Wolfe <jwolfe@vmware.com>
Date:   Sat Dec 31 22:13:07 2022 -0800

    Common header file change not applicable to open-vm-tools.

commit 11d107a07440c8cd97f4a3c34b8664a2089812ac
Author: John Wolfe <jwolfe@vmware.com>
Date:   Sat Dec 31 22:13:07 2022 -0800

    Changes to common source files not directly applicable to open-vm-tools.

commit 47a5bd3bd87f00e9e39cd3641028940eecbb315a
Author: Katy Feng <fkaty@vmware.com>
Date:   Thu Dec 22 16:37:51 2022 -0800

    Update Changelog with the granular push of Dec 22, 2022.
    - plus ChangeLog update of Nov 29, 2022.

commit 082f7f784b28452058ac6a6529f289144b5694d9
Author: Katy Feng <fkaty@vmware.com>
Date:   Thu Dec 22 16:25:51 2022 -0800

    Inclusive terminology - "sanity check"
    
    Partial "sanity check" clean-up:
    - Change comments from "sanity check" to "confidence check"

commit 63a35ed428b16baedc4cea0d666ac1b8d762de2e
Author: Katy Feng <fkaty@vmware.com>
Date:   Thu Dec 22 16:25:51 2022 -0800

    Powerops plugin:  Enhance logging and response message when a previous
    powerops script is still running.

commit 91e8725d65565b4b3452085a2e9db6e3f0bb1dcf
Author: Katy Feng <fkaty@vmware.com>
Date:   Thu Dec 22 16:25:51 2022 -0800

    lib/panic: Remove Panic_GetCoreFileName and Panic_SetCoreFileName.
    
    Panic_[GS]etCoreFileName have been dead code for a very long time.
    
    This change removes them, along with the underlying panicState.coreDumpFile
    field.  Also, do some reformatting and tidy a few comments.

commit f2d8ed1e924818d9611db104a5a259290e53f68f
Author: Katy Feng <fkaty@vmware.com>
Date:   Thu Dec 22 16:25:50 2022 -0800

    Common header file change not applicable to open-vm-tools.

commit bd63d8029852af847383f19cd13d62adcabaabaf
Author: Katy Feng <fkaty@vmware.com>
Date:   Thu Dec 22 16:25:50 2022 -0800

    Source file changes not directly applicable to open-vm-tools.
    
    Minor cleanup in a couple of Makefile.am files.

commit 4a2332747dc9e95e7b93d2b6d28b1d7fd474e3f2
Author: Katy Feng <fkaty@vmware.com>
Date:   Thu Dec 22 16:25:50 2022 -0800

    Linux guest identification: Make the code more robust
    
    Additional clean up.

commit 049e37fef87a515c69471e7682ed5c3274942cf0
Author: Katy Feng <fkaty@vmware.com>
Date:   Thu Dec 22 16:25:50 2022 -0800

    Common header file change not applicable to open-vm-tools.

commit 264c9c4cd4d8fbd06abaa3dc9266e4e16d2380d2
Author: Katy Feng <fkaty@vmware.com>
Date:   Thu Dec 22 16:25:50 2022 -0800

    Inclusive terminology - "disabled"
    
    Partial "disabled" clean-up:
    - Change comments from "disable(d)" to "deactivate(d)"
    - Change comments from "enable" to "activate" for grammar consistency

commit 4f884c52df4d03246e40715d771a23a9af17436e
Author: Katy Feng <fkaty@vmware.com>
Date:   Thu Dec 22 16:25:50 2022 -0800

    Linux guest identification: Make the code more robust.
    
    The code to read and parse the os-release data isn't doing a good job
    of protecting the tools daemon. Fixed this.
     - do not depend on sscanf.
     - bound the size of parameters;
     - better checking for syntax errors.

commit 1f1a34edda47b37d3bd7040b9f2080f8dcb23275
Author: Katy Feng <fkaty@vmware.com>
Date:   Thu Dec 22 16:25:50 2022 -0800

    Silence ComponentMgr logs for a missing support file.
    
    Components managed by the componentMgr plugin are often optional.
    The missing component script file is a normal condition.
    Silenced the logs by changing the message level from g_info to g_debug.

commit 422205fcad59a9202a06b65fe28e9ced1d3b1a3b
Author: Katy Feng <fkaty@vmware.com>
Date:   Thu Dec 22 16:25:50 2022 -0800

    Limit the number of RPC vsocket connect() retries for ECONNRESET errors.
    
    If a guest VM has been configured with 'guest_rpc.rpci.usevsocket = "FALSE"'
    to work around a problem in ESXi 6.0 ot 6.5 (KB 2149941), that guest VM
    may experience high CPU usage on open-vm-tools 12.1.0 and 12.1.5.

commit 4e278d12ea1ad9b541de94791065bf4658ed781d
Author: Katy Feng <fkaty@vmware.com>
Date:   Thu Dec 22 16:25:50 2022 -0800

    Change to common header file not applicable to open-vm-tools.

commit a7da31373c5bb21d647a22c240a204645fa5f9ef
Author: Katy Feng <fkaty@vmware.com>
Date:   Thu Dec 22 16:25:50 2022 -0800

    [TimeInfo] Handle notifications and get updates
    
    TimeInfo, which is part of TimeSync plugin, can be
    used to query, set, subscribe, and receive updates for
    time-related information from the host when guest is
    using precisionclock to consume time from the host.
    Previous changes laid foundation to subscribe and
    unsubscribe for TimeInfo updates in open-vm-tools during
    init/shutdown.
    
    When open-vm-tools subscribes for TimeInfo updates, VMX
    will send a notification GuestRPC to tools if and
    when the timing properties change. This change
    adds support to handle such GuestRPCs from VMX.
    The handler for the GuestRPC is pretty straightforward
    for now: it queues an async task that simply gets
    all updates and logs them.

commit 4ab39d04ddde473a9698660a545c356aa5614dcb
Author: Katy Feng <fkaty@vmware.com>
Date:   Thu Dec 22 16:25:50 2022 -0800

    Change to common header file not applicable to open-vm-tools.

commit 0b2992f6718150d7c04ce4268e071033d4222e45
Author: Katy Feng <fkaty@vmware.com>
Date:   Thu Dec 22 16:25:50 2022 -0800

    Limit retry if the VMX RESETs a vsock connection
    
    If guest_rpc.rpci.usevsocket = "FALSE" is set, a vsock
    connect() will always fail with RESET. This confused code that
    thought it could only happen for secure sockets when they
    were quickly re-used.
    
    Limit retry, and only for secure connections.

commit 3cfb89bd45978bababef56404e33da7e645b0b5a
Author: Katy Feng <fkaty@vmware.com>
Date:   Thu Dec 22 16:25:50 2022 -0800

    [TimeInfo] Subscribe/unsubscribe to notifications during init/shutdown
    
    This change adds support for subscribing to time info notifications
    when this feature is enabled in the tools. As a result VMX will
    send time info notifications to the tools when host timing
    properties change. The change adds support to perform subscribe/
    unsubscribe GuestRPCs from tools. Note that, handling of notification
    (received from VMX) will be implemented in the next change.

commit a23ac6dc590374f3b990f4d220ec59d1c3d82195
Author: Katy Feng <fkaty@vmware.com>
Date:   Thu Dec 22 16:25:50 2022 -0800

    Change to common header file not applicable to open-vm-tools.

commit 70c64efdedfc4b6772fe540f502113b8b58d6aad
Author: Katy Feng <fkaty@vmware.com>
Date:   Thu Dec 22 16:25:50 2022 -0800

    Change to common header file not applicable to open-vm-tools.

commit 11d8bddccab30dea8c33ab8fb895b599ea6b8419
Author: Katy Feng <fkaty@vmware.com>
Date:   Thu Dec 22 16:25:50 2022 -0800

    Change to common header file not applicable to open-vm-tools.

commit 4e5ff11a5927ebf711656d30166914725fd811f9
Author: Katy Feng <fkaty@vmware.com>
Date:   Thu Dec 22 16:25:50 2022 -0800

    [TimeInfo] Introduce TimeInfo in TimeSync plugin
    
    This change lays a foundation for upcoming changes to
    support TimeInfo feature in open-vm-tools. TimeInfo feature
    is introduced as part of TimeSync plugin and can be
    used to query, set, subscribe, and receive updates for
    time-related information from the host when guest is
    using precisionclock to consume time from the host.
    
    This change simply adds a new file and basic init/shutdown
    routines which are called as part of TimeSync plugin
    load/unload. The change also introduces a config option
    to enable/disable this feature (default is off). The
    feature is Linux-only for now.
    
    Upcoming changes will add support for subscribing and
    receiving TimeInfo updates.

commit 042b463ba64d527345c0a6048915d1b9a6a3402c
Author: Katy Feng <fkaty@vmware.com>
Date:   Thu Dec 22 16:25:50 2022 -0800

    Change to common header file not applicable to open-vm-tools.

commit 6c4e9964f58d94b31fda5bcc54c976959dd4f339
Author: Katy Feng <fkaty@vmware.com>
Date:   Thu Dec 22 16:25:50 2022 -0800

    Inclusive language - "disabled"
    
    Use “deactivated” instead of “disabled” in some files used by open-vm-tools.

commit e85f51de2849566e8dd08f035474bfc626a17d8d
Author: Katy Feng <fkaty@vmware.com>
Date:   Thu Dec 22 16:25:49 2022 -0800

    Enhance the guest identification code for Linux
    
    The Linux guest identification code is enhanced to return two
    additional fields (when a distro makes them available):
    
    1) The VERSION field
    
    This field sometimes contains additional information not
    found in other fields. For instance, on SLES, this provides
    the patch level information.
    
    2) The CPE_NAME field
    
    This is the NIST Common Platform Enumeration Specification
    string. If present, this may provide information in a
    standardized form.

commit 569c595128322339d1435d6a745243d2d7aec860
Author: Katy Feng <fkaty@vmware.com>
Date:   Tue Nov 29 12:22:44 2022 -0800

    Update Changelog with the granular push of Nov 29, 2022.
     - plus ChangeLog update of Nov 4, 2022.

commit e058df3ebf6aa0b4cd1b15f1f55ac4d56f09c5ed
Author: Katy Feng <fkaty@vmware.com>
Date:   Tue Nov 29 12:11:43 2022 -0800

    Change to common header file not applicable to open-vm-tools.

commit 136de61dd7c2a473ca926e2df1800c6d76aa5da0
Author: Katy Feng <fkaty@vmware.com>
Date:   Tue Nov 29 12:11:43 2022 -0800

    Change to common header file not applicable to open-vm-tools.

commit 6208fe0c286f45c70c621c15bdf90e935a5a56ee
Author: Katy Feng <fkaty@vmware.com>
Date:   Tue Nov 29 12:11:43 2022 -0800

    Change to common header file not applicable to open-vm-tools.

commit 7a94ee4524da9c794a68d6b2e7106d719209d93e
Author: Katy Feng <fkaty@vmware.com>
Date:   Tue Nov 29 12:11:42 2022 -0800

    Change to common header file not applicable to open-vm-tools.

commit 5405d130aba6724ba671cf5d3ff8b250147d624c
Author: John Wolfe <jwolfe@vmware.com>
Date:   Fri Nov 4 11:58:14 2022 -0700

    Update Changelog with the granular push of Nov 4, 2022.
     - plus ChangeLog update of Oct 21, 2022.

commit bf074c36924f28b3f36f88aa4bed0337a0b695be
Author: John Wolfe <jwolfe@vmware.com>
Date:   Fri Nov 4 11:45:05 2022 -0700

    Add explanatory comments for Coverity false positives.
    
    Add comments for two memory leak false positives reported by a
    Coverity scan of open-vm-tools.   Don't annotate since the
    annotations can't be made specified to the leaked variable, so
    that if an actual leak were introduced in the future an annotation
    would cause it to be reported as a false positive.
    
    For the same reason, replace a leaked storage annotation added
    previously with an explanatory comment.

commit b85ab7a63a97d9b7258df73638c76f9b7c149a4f
Author: John Wolfe <jwolfe@vmware.com>
Date:   Fri Nov 4 11:45:05 2022 -0700

    Change to common header file not applicable to open-vm-tools.

commit da618bbbdaa6341c478d548a7d951250c571ad8e
Author: John Wolfe <jwolfe@vmware.com>
Date:   Fri Nov 4 11:45:05 2022 -0700

    Changes to common source files not applicable to open-vm-tools.

commit f5eb126149dccb3172a90e772f6d5471a6c2c435
Author: John Wolfe <jwolfe@vmware.com>
Date:   Fri Nov 4 11:45:05 2022 -0700

    Change to common source file not applicable to open-vm-tools.

commit d88dcf561315a316c1e2efda6a96ec22e2183306
Author: John Wolfe <jwolfe@vmware.com>
Date:   Fri Oct 21 12:11:07 2022 -0700

    Update ChangeLog with the granular push of Oct 21, 2022.
     - plus ChangeLog update of Oct 12, 2022.

commit 3e1154b1e260982a47f66a9c807b7613ced95f59
Author: John Wolfe <jwolfe@vmware.com>
Date:   Fri Oct 21 11:39:49 2022 -0700

    Common header file change not applicable to open-vm-tools.

commit 6d934775155d5b1ee000056319290780e4e79b80
Author: John Wolfe <jwolfe@vmware.com>
Date:   Fri Oct 21 11:39:49 2022 -0700

    Fix a regression caused by the previous guestOps ListFiles() change.
    
    If maxResults is 0, return an empty file list plus
    the remaining number of files.

commit 3c7bcfc3a3ca1e8a4d80b2eded28cb36535717f0
Author: John Wolfe <jwolfe@vmware.com>
Date:   Fri Oct 21 11:39:49 2022 -0700

    Fix printf format type found by Coverity scan.
    
    printf format should be using %zu to print a size_t value.

commit f56f1573158d0d5c1962202fba4a4aa8d0bfa35e
Author: John Wolfe <jwolfe@vmware.com>
Date:   Fri Oct 21 11:39:49 2022 -0700

    Common header file change not applicable to open-vm-tools.

commit 40c74575b37430a2e30dbdd149b5de8c45978949
Author: John Wolfe <jwolfe@vmware.com>
Date:   Fri Oct 21 11:39:49 2022 -0700

    Avoid a vmtoolsd service error message if not on a VMware hypervisor.
    
    When open-vm-tools comes preinstalled in a base Linux release, the
    vmtoolsd services are started automatically at system start
    and desktop login.  If running on physical hardware or in a non-VMware
    hypervisor, the services will emit an error message to the systemd's
    logging service before stopping.
    
    This change removes the unwanted error message.

commit c1ba736f18d35d5b1e149aa43a902cb2a69927f3
Author: John Wolfe <jwolfe@vmware.com>
Date:   Fri Oct 21 11:39:49 2022 -0700

    Common header file change not applicable to open-vm-tools.

commit 6224a7616e26fd816772a82e100674ffdd87cf9f
Author: John Wolfe <jwolfe@vmware.com>
Date:   Fri Oct 21 11:39:49 2022 -0700

    Common header file change not applicable to open-vm-tools.

commit 6ec06e4a6482872421a87367814849f340bfb1a8
Author: John Wolfe <jwolfe@vmware.com>
Date:   Wed Oct 12 13:21:25 2022 -0700

    Update ChangeLog with the granular push of Oct 12, 2022.
     - plus ChangeLog update of Sep 21, 2022.

commit 7909b89d2d847f416257932e3c6ef96085a69ad4
Author: John Wolfe <jwolfe@vmware.com>
Date:   Wed Oct 12 13:04:00 2022 -0700

    Add missed 2022 copyright change.

commit cb762155088e5f56535d1f8990718d8880d165ff
Author: John Wolfe <jwolfe@vmware.com>
Date:   Wed Oct 12 12:40:37 2022 -0700

    Common header file change not applicable to open-vm-tools.

commit 51a5cca0c77ea4f246e5a411727221fcf70f240e
Author: John Wolfe <jwolfe@vmware.com>
Date:   Wed Oct 12 12:40:37 2022 -0700

    Common header file change not applicable to open-vm-tools.

commit 70a10365ba86e871710551d54e565ba6b8b3f4eb
Author: John Wolfe <jwolfe@vmware.com>
Date:   Wed Oct 12 12:40:37 2022 -0700

    Common header file change not applicable to open-vm-tools.

commit 7645e6cd7e3e8f13a862ce3489ea04bad3a26bf2
Author: John Wolfe <jwolfe@vmware.com>
Date:   Wed Oct 12 12:40:37 2022 -0700

    Update the guestOps to handle some edge cases.
    
    When File_GetSize() fails or returns a -1 indicating the user does not
    have access permissions:
     1) Skip the file in the output of the ListFiles() request.
     2) Fail an InitiateFileTransferFromGuest operation.
    
    Properly handle the hostd request offset value returned in a ListFiles()
    guest operation when the results are truncated.

commit 2f759e610c5ceabe420df9f678d23474dd423df4
Author: John Wolfe <jwolfe@vmware.com>
Date:   Wed Oct 12 12:40:37 2022 -0700

    Move deployPkgFormat.h to lib/include/deployPkg.

commit 90445a78a9d34da3b651fcc9ca7e967d8c397fda
Author: John Wolfe <jwolfe@vmware.com>
Date:   Wed Oct 12 12:40:37 2022 -0700

    Changes to common header files not applicable to open-vm-tools.

commit 7ac0e26580dcc2e2e1311ab16fb937da2a2e4e72
Author: John Wolfe <jwolfe@vmware.com>
Date:   Wed Oct 12 12:40:36 2022 -0700

    Inclusive terminology - "rule of thumb"
    
    Update bora/lib/public/fileIO.h to use "general rule" instead
    of "rule of thumb".

commit 521eecf6eb591c7ef6106f9f44eee728c14a5795
Author: John Wolfe <jwolfe@vmware.com>
Date:   Wed Oct 12 12:40:36 2022 -0700

    Common header file change not applicable to open-vm-tools.

commit 83e3f82592ae15cc2d213591693d5684a8c88b5f
Author: John Wolfe <jwolfe@vmware.com>
Date:   Wed Oct 12 12:40:36 2022 -0700

    Common header file change not applicable to open-vm-tools.

commit 2a7556c850fae76f830a1805f4dfbdf9f49e3899
Author: John Wolfe <jwolfe@vmware.com>
Date:   Wed Sep 21 11:18:00 2022 -0700

    Update ChangeLog with the granular push of Sep 21, 2022.
     - plus ChangeLog update of Sep 13, 2022.

commit ce6d6d1abd652c766de597120b5a19c65a9a2f3f
Author: John Wolfe <jwolfe@vmware.com>
Date:   Wed Sep 21 10:53:28 2022 -0700

    Common header file change not applicable to open-vm-tools.

commit c0002b9761a0fc18e363d1e414f9330d1acab950
Author: John Wolfe <jwolfe@vmware.com>
Date:   Wed Sep 21 10:53:28 2022 -0700

    Add an example of a new deployPkg/wait-cloudinit-timeout setting to tools.conf.

commit e210b4f0b28f7411ea2e45d4304725d0679481d2
Author: John Wolfe <jwolfe@vmware.com>
Date:   Wed Sep 21 10:53:28 2022 -0700

    Inclusive terminology - "suffer"
    
    Update bora/public/backdoor_def.h to not use "suffer".

commit 045cc568c053096ca2d5e142787ab039c03ba654
Author: John Wolfe <jwolfe@vmware.com>
Date:   Wed Sep 21 10:53:28 2022 -0700

    Change to common header file not applicable to open-vm-tools.

commit 1d13616f84f10e836cb589a1bab62d8ae3331c7d
Author: John Wolfe <jwolfe@vmware.com>
Date:   Wed Sep 21 10:53:28 2022 -0700

    Change to common header file not applicable to open-vm-tools.

commit 7d4360383274807b488fcdf16ca6844ad27891a8
Author: John Wolfe <jwolfe@vmware.com>
Date:   Wed Sep 21 10:53:28 2022 -0700

    Change to common header file not applicable to open-vm-tools.

commit 7ec8864176d51356ea5bdb6713496d1770aff2ba
Author: John Wolfe <jwolfe@vmware.com>
Date:   Wed Sep 21 10:53:28 2022 -0700

    Common header file change not applicable to open-vm-tools.

commit e49ffc8d24257a4c1568e3a36d1f001a16b9d4cc
Author: John Wolfe <jwolfe@vmware.com>
Date:   Wed Sep 21 10:53:28 2022 -0700

    Change to common header file not applicable to open-vm-tools.

commit e873df9b63d4b16239f15dd0a4abfc7c1375e936
Author: John Wolfe <jwolfe@vmware.com>
Date:   Wed Sep 21 10:53:28 2022 -0700

    Change to common source file not applicable to open-vm-tools.

commit b5329468f4c2115d57ccfff54d0b4e9c703df33e
Author: John Wolfe <jwolfe@vmware.com>
Date:   Tue Sep 13 11:04:06 2022 -0700

    Update ChangeLog with the granular push of Sep 13, 2022.
     - plus ChangeLog update of Sep 8, 2022.

commit ab5b5fa4453fd1e1998d8571cab30b2b590053ba
Author: John Wolfe <jwolfe@vmware.com>
Date:   Tue Sep 13 10:54:06 2022 -0700

    Add missed 2022 copyright.

commit 7de3c1c208596a6dfaa967d9bb3b58d7f77c8671
Author: John Wolfe <jwolfe@vmware.com>
Date:   Tue Sep 13 10:31:15 2022 -0700

    Record the usage of open-vm-tools version 12.1.5.
    
    Update bora/public/vm_tools_version.h with an entry that associates
    version 12.1.5 with the tag TOOLS_VERSION_MITER_SAW_UPDATE1.

commit abd63f3785f8e4ec5384f55021b070be22c7cf8f
Author: John Wolfe <jwolfe@vmware.com>
Date:   Tue Sep 13 10:31:15 2022 -0700

    Add a null undo function to the vmbackup null provider.
    
    If a snapshot operation times out, vmbackup can attempt
    to undo quiescing.  Since no quiescing is done for the null
    backup provider, no undo function was provided.  If vmbackup
    attempts to call the undo function, it dereferences a garbage
    pointer resulting in a segfault.
    
    Rather than add null backup provider specific checks to vmbackup,
    this change adds a null undo function to provide vmbackup with a
    valid function pointer it can call.  The new undo function updates
    the vmbackup state machine state with a new currentOpName, but
    has no other effect.  currentOpName is set to the calling
    function name, e.g. __FUNCTION__.

commit 42437c1131ee990737986d3fd5248bd17ec3e5ff
Author: John Wolfe <jwolfe@vmware.com>
Date:   Tue Sep 13 10:31:15 2022 -0700

    Change to common header file not applicable to open-vm-tools.

commit f1e30c3cb3b698a91de4966206350df2e08be128
Author: John Wolfe <jwolfe@vmware.com>
Date:   Tue Sep 13 10:31:15 2022 -0700

    Changes to common source files not applicable to open-vm-tools.

commit 484ab8d8443ac6dd42f2ba7aabae4a7b44eda2e3
Author: John Wolfe <jwolfe@vmware.com>
Date:   Tue Sep 13 10:31:15 2022 -0700

    Common header file change not applicable to open-vm-tools.

commit 8b98bd41def988342c16a870a4e7e880885dc81d
Author: John Wolfe <jwolfe@vmware.com>
Date:   Tue Sep 13 10:31:15 2022 -0700

    Common header file change not applicable to open-vm-tools.

commit 6d0cf2442fb9ec26be9528952e871c35019a1854
Author: John Wolfe <jwolfe@vmware.com>
Date:   Tue Sep 13 10:31:15 2022 -0700

    Common header file change not applicable to open-vm-tools.

commit 064033a0ea74599d93f2a9988e0331efbe8f981f
Author: John Wolfe <jwolfe@vmware.com>
Date:   Tue Sep 13 10:31:14 2022 -0700

    [deployPkg] Increase the maximum timeout for cloud-init execution to complete.

commit f3979ace5779c481073004968d6d9787d24c1096
Author: John Wolfe <jwolfe@vmware.com>
Date:   Tue Sep 13 10:31:14 2022 -0700

    Record the use of VMware Tools version 10.3.26 in vm_tools_version.h
    
    Tracking the use of 10.3.26 for TOOLS_VERSION_JACKHAMMER_PATCH13.

commit 22f7f76e19c906890f5cd35bde1a43ae90e77f79
Author: John Wolfe <jwolfe@vmware.com>
Date:   Tue Sep 13 10:31:14 2022 -0700

    Make Linux perl based customization work with the cloud-init workflow.
    
    To resolve issues seen where users want to set a vm's networking
    and apply cloud-init userdata together before the vm is booted, the
    deployPkg plugin has been modified to wait for cloud-init
    execution to finish.  This allows cloud-init to finish execution
    completely before the customization process triggers a reboot
    of the guest.
    
    This change is solely in the deployPkg plugin side, so a user can get
    this change by upgrading their open-vm-tools in the guest/template.

commit 15e8c9828bcef3eb41e7655b0f18c575dc495b25
Author: John Wolfe <jwolfe@vmware.com>
Date:   Tue Sep 13 10:31:14 2022 -0700

    Common header file change not applicable to open-vm-tools.

commit a2cb7be60dbaa2b632872b37e187570a92fe6b2a
Author: John Wolfe <jwolfe@vmware.com>
Date:   Tue Sep 13 10:31:14 2022 -0700

    Common header file change not applicable to open-vm-tools.

commit 1dbbb6e91e5388a88fe063d61d0cbb9602fb75a1
Author: John Wolfe <jwolfe@vmware.com>
Date:   Tue Sep 13 10:31:14 2022 -0700

    Address Coverity issues.
    
    base64.c
    - buffer overrun (out); false positive
    
    hashTable.c
    - expression always false; false positive

commit 587be32ec29a3665e30f7509d3d3c8f8ada505e7
Author: John Wolfe <jwolfe@vmware.com>
Date:   Thu Sep 8 14:57:36 2022 -0700

    Update ChangeLog with the granular push of Sep 8, 2022.
      - plus ChangeLog update of Aug 21, 2022.

commit 29b92ada5842c2b9d1cde7dbc9dafb69d6a18b96
Author: John Wolfe <jwolfe@vmware.com>
Date:   Thu Sep 8 14:51:40 2022 -0700

    Change to common source file not applicable to open-vm-tools.

commit 775671dc79aa47d82df2ad43e63e18d215625510
Author: John Wolfe <jwolfe@vmware.com>
Date:   Thu Sep 8 14:51:40 2022 -0700

    Common header file change not applicable to open-vm-tools.

commit 95b78cf63ea7dc37b6d9bd5b0f37cd074359ed0f
Author: John Wolfe <jwolfe@vmware.com>
Date:   Thu Sep 8 14:51:40 2022 -0700

    Changes to common header files not applicable to open-vm-tools.

commit 8fa7eef2d27971753d9d6d1dd4fd5bd1a7a3dd17
Author: John Wolfe <jwolfe@vmware.com>
Date:   Thu Sep 8 14:51:40 2022 -0700

    [dnd] Coverity Fixes
    
    dndCommon.c
    - truncating time value; false positive

commit 900e24d53bca579d8ad6b12687daf670fb7fe5a6
Author: John Wolfe <jwolfe@vmware.com>
Date:   Thu Sep 8 14:51:40 2022 -0700

    [asyncsocket] Coverity Fixes
    
    asyncsocket.c
    - dereferencing null pointer (asock); false positive.

commit 8aa0bc98bf2986b47800dd7eaf544e7e800a075e
Author: John Wolfe <jwolfe@vmware.com>
Date:   Thu Sep 8 14:51:40 2022 -0700

    Change to common header file not applicable to open-vm-tools.

commit d3a4f33d29db6050ca84f504c9d3a557484e4a7d
Author: John Wolfe <jwolfe@vmware.com>
Date:   Thu Sep 8 14:51:40 2022 -0700

    Common header file change not applicable to open-vm=tools.

commit bdca47456a592040474b21ad0db40f820dcc87f9
Author: John Wolfe <jwolfe@vmware.com>
Date:   Thu Sep 8 14:51:40 2022 -0700

    Common header file change not applicable to open-vm-tools.

commit 2875dd33aa494879103b9bf6a635781a99c1292a
Author: John Wolfe <jwolfe@vmware.com>
Date:   Thu Sep 8 14:51:40 2022 -0700

    lib/rpcin/rpcin.c: Address issues reported by Coverity.

commit bbf4831bcfdb90428dae3aeee2304e5e16f7c7a9
Author: John Wolfe <jwolfe@vmware.com>
Date:   Thu Sep 8 14:51:40 2022 -0700

    Change to common source file not applicable to open-vm-tools.

commit d379cf84e479c11f4c3b470130a27f22005ab56d
Author: John Wolfe <jwolfe@vmware.com>
Date:   Thu Sep 8 14:51:40 2022 -0700

    Change to common header file not applicable to open-vm-tools.

commit 8a8bcb4ad1773fd62ad5a8bee352bf6ed34946a6
Author: John Wolfe <jwolfe@vmware.com>
Date:   Thu Sep 8 14:51:39 2022 -0700

    Move HostinfoProcessQuery() from hostinfo.c into hostinfoPosix.c.

commit c6de70b61177943130040563243ba6f671a0556e
Author: John Wolfe <jwolfe@vmware.com>
Date:   Thu Sep 8 14:51:39 2022 -0700

    L10n drop for open-vm-tools 12.1.0.

commit b6c4eca1f575a6f116a3ce9e1bbb6e99dd134d33
Author: John Wolfe <jwolfe@vmware.com>
Date:   Thu Sep 8 14:51:39 2022 -0700

    Common header file change not applicable to open-vm-tools.

commit 53f331ccbbbc57eeaf4dfc51c94ec6f3e9a31a65
Author: John Wolfe <jwolfe@vmware.com>
Date:   Thu Sep 8 14:51:39 2022 -0700

    Common header file change not applicable to open-vm-tools.

commit 662eb2af666ca75532777ac28a11e29df1a6b413
Author: John Wolfe <jwolfe@vmware.com>
Date:   Thu Sep 8 14:51:39 2022 -0700

    lib/file: Speed up FileSimpleRandom.
    
    Also remove potential lock rank violations.

commit db405bfe35567f1cafaff49c623d1f5568baea58
Author: John Wolfe <jwolfe@vmware.com>
Date:   Thu Sep 8 14:51:39 2022 -0700

    Bump the open-vm-tools version to 12.2.0 in the "devel" branch.
    
    Setting the development open-vm-tools version to 12.2.0.
    Adding the tag name "MITER_SAW_RELEASE" to tools version 12.1.0

commit 366096f02bbaa95e057ed89a5de5c05a1168d23c
Author: John Wolfe <jwolfe@vmware.com>
Date:   Thu Sep 8 14:51:39 2022 -0700

    Record the use of VMware Tools version 12.0.6 for an express patch.
    
    Adding the use of version 12.0.6 to lib/include/vm_tools_version.h.

commit 948eb98761b2662bceda35791a3be420391ebec3
Author: John Wolfe <jwolfe@vmware.com>
Date:   Thu Sep 8 14:51:39 2022 -0700

    Common header file change not applicable to open-vm-tools.

commit 7066a131959f212a71e678f7538159b5f421ffc1
Author: John Wolfe <jwolfe@vmware.com>
Date:   Thu Sep 8 14:51:39 2022 -0700

    Common header file change not applicable to open-vm-tools.

commit a2299e2022718f7fd833714a2252252c07249745
Author: John Wolfe <jwolfe@vmware.com>
Date:   Thu Sep 8 14:51:39 2022 -0700

    lib/file: Clarify why File_GetSize opens and closes the file.
    
    Spell out what's going on.

commit d1f0cb0906d3a479fd3a3320ea202d96134fb16d
Author: John Wolfe <jwolfe@vmware.com>
Date:   Thu Sep 8 14:51:39 2022 -0700

    Common header file change not applicable to open-vm-tools.

commit 3f426fb27d85e71e10bb3264f622fdca0d1f8cd7
Author: John Wolfe <jwolfe@vmware.com>
Date:   Thu Sep 8 14:51:39 2022 -0700

    Common header file change not applicable to open-vm-tools.

commit 7991ed9acfe0917bc8642a48e7db82db5c779277
Author: John Wolfe <jwolfe@vmware.com>
Date:   Thu Sep 8 14:51:39 2022 -0700

    Changes to common header files not applicable to open-vm-tools.

commit 365db99d442774c49234ae157fc4373d0bb6c4f8
Author: John Wolfe <jwolfe@vmware.com>
Date:   Thu Sep 8 14:51:39 2022 -0700

    Common source file changes not applicable to open-vm-tools.

commit 732bb7a3287ebdb2be079f364da4b0ea6a4c08bd
Author: John Wolfe <jwolfe@vmware.com>
Date:   Sun Aug 21 12:42:12 2022 -0700

    ChangeLog update of Aug. 21, 2020

commit 7fa57304ab41a26f1de972f4a024e7da3632df69
Author: John Wolfe <jwolfe@vmware.com>
Date:   Sun Aug 21 09:37:23 2022 -0700

    ====================================================================
    The "stable-12.1.x" branch was created from the "devel" branch here.
    ====================================================================
    
    Update ChangeLog with the granular push of Aug. 21, 2022.
      - plus ChangeLog update of July 29, 2022.

commit 70a74758bfe0042c27f15ce590fb21a2bc54d745
Author: John Wolfe <jwolfe@vmware.com>
Date:   Sun Aug 21 07:56:49 2022 -0700

    Properly check authorization on incoming guestOps requests.
    
    Fix public pipe request checks.  Only a SessionRequest type should
    be accepted on the public pipe.

commit 08cac55b2a37fac30adfb090748ca2b96c3256db
Author: John Wolfe <jwolfe@vmware.com>
Date:   Sun Aug 21 07:56:49 2022 -0700

    Common header file change not applicable to open-vm-tools.

commit a4f13c6a3427a2a9366945c817222c12c957f5af
Author: John Wolfe <jwolfe@vmware.com>
Date:   Sun Aug 21 07:56:49 2022 -0700

    Address issues reported by Coverity.

commit d2b1bb8fd315124de4cdcceb5b82b2e5b2882f30
Author: John Wolfe <jwolfe@vmware.com>
Date:   Sun Aug 21 07:56:49 2022 -0700

    Common header file change not applicable to open-vm-tools.

commit 581091addcbb6484047587f6d12038a04f2cc14a
Author: John Wolfe <jwolfe@vmware.com>
Date:   Sun Aug 21 07:56:49 2022 -0700

    Changes to common header files not directly applicable to open-vm-tools.
    
    ARM: native atomics

commit 37aefc9db67398e04f4bd9017af69edd16670080
Author: John Wolfe <jwolfe@vmware.com>
Date:   Sun Aug 21 07:56:49 2022 -0700

    Common header file change not applicable to open-vm-tools.

commit ff29587e22711489207d020794b8f588058dfe52
Author: John Wolfe <jwolfe@vmware.com>
Date:   Fri Jul 29 15:50:29 2022 -0700

    Update ChangeLog with the granular push of July 28 & 29, 2022.
      - plus ChangeLog update of July 12, 2022.

commit d5b73e64a5857d40905acee1242edaaac7ce9494
Author: John Wolfe <jwolfe@vmware.com>
Date:   Fri Jul 29 11:11:04 2022 -0700

    Correct missed 2022 copyright update.

commit 1bd202e0a819c520896c743b51f2c1365f7ae2b2
Author: John Wolfe <jwolfe@vmware.com>
Date:   Thu Jul 28 20:03:43 2022 -0700

    Common header file change not applicable to open-vm-tools.

commit 306498ca0676354eb541b5817426191e615d0ef2
Author: John Wolfe <jwolfe@vmware.com>
Date:   Thu Jul 28 20:03:43 2022 -0700

    Common header file change not applicable to open-vm-tools.

commit b3f0be90d03a5da6d3bb695e9e1dd44f071814aa
Author: John Wolfe <jwolfe@vmware.com>
Date:   Thu Jul 28 20:03:43 2022 -0700

    Common header file change not applicable to open-vm-tools.

commit 5887bf59e95cba480568ad731f7b037894058fef
Author: John Wolfe <jwolfe@vmware.com>
Date:   Thu Jul 28 20:03:43 2022 -0700

    Common header file change not applicable to open-vm-tools.

commit 9982eee37884c819759aadcec987324d9fe5b41e
Author: John Wolfe <jwolfe@vmware.com>
Date:   Thu Jul 28 20:03:42 2022 -0700

    Common header file change not applicable to open-vm-tools.

commit b5997ab6ecdbc6981a8a35b2349b3bd98c746a19
Author: John Wolfe <jwolfe@vmware.com>
Date:   Thu Jul 28 20:03:42 2022 -0700

    Common header file change not applicable to open-vm-tools.

commit 24594a971f9807fbee2253ee7680846de6cd9a63
Author: John Wolfe <jwolfe@vmware.com>
Date:   Thu Jul 28 20:03:42 2022 -0700

    Common header file change not applicable to open-vm-tools.

commit bc9ab15472ed53a3071902ca5ec41d60e2f00d88
Author: John Wolfe <jwolfe@vmware.com>
Date:   Thu Jul 28 20:03:42 2022 -0700

    lib/misc/hostinfoPosix.c: iopl(3) is not avaiable on ARM.

commit 6907610abb95f96c3e8a10389483bfe54efd3eee
Author: John Wolfe <jwolfe@vmware.com>
Date:   Thu Jul 28 20:03:42 2022 -0700

    Changes to common source files not directly applicable to open-vm-tools.

commit b76e3218ddb24e49a87ef35913f9bf1389166033
Author: John Wolfe <jwolfe@vmware.com>
Date:   Thu Jul 28 20:03:42 2022 -0700

    Common header file change not applicable to open-vm-tools.

commit 155a8d440df8ae889d93c9aaee9d15bec9d7640d
Author: John Wolfe <jwolfe@vmware.com>
Date:   Thu Jul 28 20:03:42 2022 -0700

    Common header file change not applicable to open-vm-tools.

commit 7452011db95a49aaaa19c293fb1ff1ea0944d6db
Author: John Wolfe <jwolfe@vmware.com>
Date:   Thu Jul 28 20:03:42 2022 -0700

    Common header file change not applicable to open-vm-tools.

commit 386e493c3cd58723d183ecbd3f0594706778e423
Author: John Wolfe <jwolfe@vmware.com>
Date:   Tue Jul 12 10:49:28 2022 -0700

    Update ChangeLog with the granular push of July 12, 2022.
      - plus ChangeLog update of June 7, 2022.

commit eb48b7972c0c64735cb6fe7ca7ac3f505b80c7d4
Author: John Wolfe <jwolfe@vmware.com>
Date:   Tue Jul 12 10:25:28 2022 -0700

    Correct missed 2022 copyright update.

commit ddfb569588d8b1a9cd31cb3bb5d33c58c72f7fbc
Author: John Wolfe <jwolfe@vmware.com>
Date:   Tue Jul 12 09:56:01 2022 -0700

    Fix a bug in CodeSet_JsonEscape.
    
    Fix a bug introduced in an earlier change in which CodeSet_JsonEscape
    erroneously tests the first character in the buffer when checking
    whether to escape the character currently being processed.

commit a816c2e149010bdca27a47006932aa10b686a895
Author: John Wolfe <jwolfe@vmware.com>
Date:   Tue Jul 12 09:56:01 2022 -0700

    Common header file change not applicable to open-vm-tools.

commit 6aa2e661a35b88f0f69e744b4918340437cd6485
Author: John Wolfe <jwolfe@vmware.com>
Date:   Tue Jul 12 09:56:01 2022 -0700

    Fix a grammar error of c++11 scoped enumeration "enum class".

commit e5e9a9ba31791d4f10e7dd75a8dbab179926511f
Author: John Wolfe <jwolfe@vmware.com>
Date:   Tue Jul 12 09:56:01 2022 -0700

    Escape all control characters in JSON.
    
    Update CodeSet_JsonEscape to escape all control characters between
    U+0000 and U+001F as required by the JSON standard.  Delete
    CodeSet_Utf8Escape as it is no longer used.  Also update datasets
    in-guest API tests accordingly.

commit 47f47851a026cce6ee9738015759b45cf6931cc2
Author: John Wolfe <jwolfe@vmware.com>
Date:   Tue Jul 12 09:56:01 2022 -0700

    Common header file change not applicable to open-vm-tools.

commit bb2f24ed14f8d5102df6387253ba4ac4271bf4f5
Author: John Wolfe <jwolfe@vmware.com>
Date:   Tue Jul 12 09:56:01 2022 -0700

    Changes to common source files not applicable to open-vm-tools.

commit f45b8f435f2d9b3536f283098ddaf69218ae7456
Author: John Wolfe <jwolfe@vmware.com>
Date:   Tue Jul 12 09:56:01 2022 -0700

    Add a comment with the bump of the Guest Msg Channels to 128.

commit f272162cad49f13dc2d86eafb9aec7f0c2c7c8b4
Author: John Wolfe <jwolfe@vmware.com>
Date:   Tue Jul 12 09:56:01 2022 -0700

    Common header file change not applicable to open-vm-tools.

commit 523df70f7f1b0ef760fe753404a0682b79b095b8
Author: John Wolfe <jwolfe@vmware.com>
Date:   Tue Jul 12 09:56:01 2022 -0700

    Bump up the Guest Msg Channels to 128.

commit 9e371bd289f53585e67853a97328906c196af818
Author: John Wolfe <jwolfe@vmware.com>
Date:   Tue Jul 12 09:56:01 2022 -0700

    Common header file change not applicable to open-vm-tools.

commit d5b28c0380fb6687fd106e6ebd65570473940878
Author: John Wolfe <jwolfe@vmware.com>
Date:   Tue Jul 12 09:56:01 2022 -0700

    Common header file change not applicable to open-vm-tools.

commit 42c136b5a3cddb077b5c39d933141e30d4c2c129
Author: John Wolfe <jwolfe@vmware.com>
Date:   Tue Jul 12 09:56:01 2022 -0700

    Common header file change not applicable to open-vm-tools.

commit 091d43b06052d742e321d3f61c8620284d56b959
Author: John Wolfe <jwolfe@vmware.com>
Date:   Tue Jul 12 09:56:01 2022 -0700

    Common header file change not applicable to open-vm-tools.

commit df0099727e96292279398c3fbd7f3901f215e4f3
Author: John Wolfe <jwolfe@vmware.com>
Date:   Tue Jul 12 09:56:01 2022 -0700

    Common source file changes not directly applicable to open-vm-tools.

commit 5317dfb778ee97c6fe83fbf23ee2e800fb608eaa
Author: John Wolfe <jwolfe@vmware.com>
Date:   Tue Jul 12 09:56:01 2022 -0700

    Common header file change not applicable to open-vm-tools.

commit 575f1ec1bee338c1a0ac6f14072429f926cf2f52
Author: John Wolfe <jwolfe@vmware.com>
Date:   Tue Jun 7 10:07:23 2022 -0700

    Update ChangeLog with the granular push of June 7, 2022.
      - plus the sync of the README.md with the stable-12.0.x branch.
      - plus ChangeLog update of May 17, 2022.

commit 95956d193464f2aa0547e6dbd4f51bc2052d5f82
Author: John Wolfe <jwolfe@vmware.com>
Date:   Tue Jun 7 09:52:42 2022 -0700

    Common header file change not applicable to open-vm-tools.

commit dd2f50d4cc956d5d45638d31f68c449ba8afbca4
Author: John Wolfe <jwolfe@vmware.com>
Date:   Tue Jun 7 09:52:42 2022 -0700

    Common header file change not applicable to open-vm-tools.

commit 9a38d3f49bad645826aad7f0cb778098ba6ca381
Author: John Wolfe <jwolfe@vmware.com>
Date:   Tue Jun 7 09:52:42 2022 -0700

    Common header file change not directly applicable to open-vm-tools.

commit 0f78b84aeedab75e3614bfdda9fe5fd86268686e
Author: John Wolfe <jwolfe@vmware.com>
Date:   Tue Jun 7 09:52:42 2022 -0700

    Log Facility: Improve wording of group level messages and filtering.
    
    Common header file change not directly applicable to open-vm-tools.

commit 41509dbb7223fa7e8905718c357fbd6f243f06e3
Author: John Wolfe <jwolfe@vmware.com>
Date:   Tue Jun 7 09:52:42 2022 -0700

    Report consistent customization error status when custom script is disabled.

commit f83c890a91e29febbe54a7be0ffe96c1e14f8057
Author: John Wolfe <jwolfe@vmware.com>
Date:   Tue Jun 7 09:52:42 2022 -0700

    Guest OS: Prepare for Linux 6
    
    The basics are already there, update guest identification.

commit 0b6597b97ce0d1607cb0602731b9c2d4ca0c5162
Author: John Wolfe <jwolfe@vmware.com>
Date:   Tue Jun 7 09:52:42 2022 -0700

    Common header file change not applicable to open-vm-tools.

commit 9945bb6cc3aa6d811ef46d9ddf2c2ae462baa38d
Author: John Wolfe <jwolfe@vmware.com>
Date:   Tue Jun 7 09:52:41 2022 -0700

    Common header file change not applicable to open-vm-tools at this time.

commit d669d0263887a3da2242d55bae7eab224981e075
Author: John Wolfe <jwolfe@vmware.com>
Date:   Tue Jun 7 09:52:41 2022 -0700

    Common header file change not applicable to open-vm-tools.

commit 7fa64a4e23e65224b1752e5037854fd6f9ea43cb
Author: John Wolfe <jwolfe@vmware.com>
Date:   Tue Jun 7 09:52:41 2022 -0700

    Common header file change not applicable to open-vm-tools.

commit cff50b62e0db5f5978c14bb09b0e2fe7c1c89fc3
Author: John Wolfe <jwolfe@vmware.com>
Date:   Tue Jun 7 09:52:41 2022 -0700

    Log Facility: Enhance logging for grouped (named) log message.
    
    Common header file change not directly applicable to open-vm-tools.

commit 939545b3e0445858cf7be038c978e7df2d8547ff
Author: John Wolfe <jwolfe@vmware.com>
Date:   Wed May 25 05:55:52 2022 -0700

    Sync the README.md file with the version released with 12.0.5.

commit 4c620fd78b6281ca8a045f3dffdf2180dd9c480f
Author: John Wolfe <jwolfe@vmware.com>
Date:   Tue May 17 18:47:08 2022 -0700

    Update ChangeLog with the granular push of May 17, 2022.
      - plus ChangeLog update of May 6, 2022.

commit 29ba7eb2a1e6c62357ad46bc67daff94b0fc0dc4
Author: John Wolfe <jwolfe@vmware.com>
Date:   Tue May 17 18:36:21 2022 -0700

    Salt-minion plugin update:
    
    The Salt Minion installer script svtminion.sh has been updated.
      - version 1.3
      - configurable download source
      - requires the "wget" command

commit e1a6796a1aecd22a7b76f5b4871d215b82277f18
Author: John Wolfe <jwolfe@vmware.com>
Date:   Tue May 17 18:36:21 2022 -0700

    Changes to common header files not applicable to open-vm-tools.

commit b42ed315b7844660e9f9546c7bd85e1804938526
Author: John Wolfe <jwolfe@vmware.com>
Date:   Tue May 17 18:36:21 2022 -0700

    Common header file change not applicable to open-vm-tools.

commit 074cd660a718e817e7db0df57f71252107d23490
Author: John Wolfe <jwolfe@vmware.com>
Date:   Tue May 17 18:36:21 2022 -0700

    Common header file change not applicable to open-vm-tools.

commit ce9459965a1900159b5f563c030385e554ba3e49
Author: John Wolfe <jwolfe@vmware.com>
Date:   Tue May 17 18:36:21 2022 -0700

    Common header file change not applicable to open-vm-tools.

commit bac24ee80957feea0336f7ac597630aedf13ec86
Author: John Wolfe <jwolfe@vmware.com>
Date:   Tue May 17 18:36:21 2022 -0700

    Changes to common source files not directly applicable to open-vm-tools.

commit 784c520757e883c5e46e1d3a593e24d171cd280e
Author: John Wolfe <jwolfe@vmware.com>
Date:   Tue May 17 18:36:21 2022 -0700

    Common header file change not applicable to open-vm-toole.

commit 32db37a3cf437578efcb64d954aae9d5cca1ff83
Author: John Wolfe <jwolfe@vmware.com>
Date:   Tue May 17 18:36:21 2022 -0700

    Common header file change not applicable to open-vm-tools.

commit 619f656f4444af598179345f8c35e056e3563de1
Author: John Wolfe <jwolfe@vmware.com>
Date:   Tue May 17 18:36:21 2022 -0700

    vm-support: Capture the locale configuration of the Linux guest.
    
    To aid in debugging issues related to locale configuration, the vm-support
    command has been updated to collect the following:
    
     - The contents of the /etc/default/locale file if it exists.
     - The contents of the /etc/locale.conf file if it exists.
     - The output of the 'locale' command for the current environment.
     - The output of the 'locale -a' command for a list of available locales.

commit 0c675d3d53f9e859eaa396cabfbf68c85a9f5f72
Author: John Wolfe <jwolfe@vmware.com>
Date:   Tue May 17 12:57:40 2022 -0700

    Sync the README.md file with the version last released in the
    stable-12.0.x and master branches.

commit e7d6abcbd3134e01cd5a8602fe4edd01b9e60aec
Author: John Wolfe <jwolfe@vmware.com>
Date:   Fri May 6 14:40:22 2022 -0700

    Update ChangeLog with the granular push of May 6, 2022.
      - plus ChangeLog update of Apr. 19, 2022.

commit 605c30a33f6dedc07ded8e24ce1491fba162ce82
Author: John Wolfe <jwolfe@vmware.com>
Date:   Fri May 6 14:28:00 2022 -0700

    Fix a compilation issue in the containerInfo plugin for i386 builds.
    
    The "gint64" type used for time values in the code is not a "long" on
    i386.  The fix using the glib "G_GINT64_FORMAT" macro was provided by
    the Debian OVT maintainer.
    
    github PR:
    https://github.com/vmware/open-vm-tools/pull/588

commit be5c99cbb69afc1586315195f40d0e31d4f742b1
Author: John Wolfe <jwolfe@vmware.com>
Date:   Fri May 6 14:28:00 2022 -0700

    Change to common header file not applicable to open-vm-tools.

commit cf19772adf10706fa1da83aca21a9fc45977c387
Author: John Wolfe <jwolfe@vmware.com>
Date:   Fri May 6 14:28:00 2022 -0700

    Change to common header file not applicable to open-vm-tools.

commit fde902600d26f8b38f13a7c535d094963f989697
Author: John Wolfe <jwolfe@vmware.com>
Date:   Fri May 6 14:28:00 2022 -0700

    Change to common header file not applicable to open-vm-tools.

commit 0073b6ae4aed8466a2e657fe853cd993a60abd1b
Author: John Wolfe <jwolfe@vmware.com>
Date:   Fri May 6 14:28:00 2022 -0700

    Changes to common source files not applicable to open-vm-tools.

commit f9da69911d845d36515f8c45f6d5840f934a1189
Author: John Wolfe <jwolfe@vmware.com>
Date:   Fri May 6 14:28:00 2022 -0700

    Change to common header file not applicable to open-vm-tools.

commit c613b3d554c49fe8bdc6103d90aa028e7bee854e
Author: John Wolfe <jwolfe@vmware.com>
Date:   Fri May 6 14:28:00 2022 -0700

    Change to common header file not applicable to open-vm-tools.

commit 9b9f221c486069d90ed6460edab72cb545ca0361
Author: John Wolfe <jwolfe@vmware.com>
Date:   Fri May 6 14:28:00 2022 -0700

    Change to common header file not applicable to open-vm-tools.

commit 82e373eb02505791f34b0154a8c2762040034fd8
Author: John Wolfe <jwolfe@vmware.com>
Date:   Fri May 6 14:28:00 2022 -0700

    Change to common header file not applicable to open-vm-tools.

commit 6df59bd95ec5a1a23be67483ef6a4c34cf849506
Author: John Wolfe <jwolfe@vmware.com>
Date:   Fri May 6 14:27:59 2022 -0700

    Change to common header file not applicable to open-vm-tools.

commit 875d19750952f575f6f41b6ce4631ecdbe74b90a
Author: John Wolfe <jwolfe@vmware.com>
Date:   Fri May 6 14:27:59 2022 -0700

    Service Discovery: Cassandra service version missed for a default Cassandra installation.
    
    Updated the get-versions.sh script to correctly report the version of the
    Cassandra service running in the guest.

commit 6452e34357b1dc258a038ea5137fd27d13f9f4ca
Author: John Wolfe <jwolfe@vmware.com>
Date:   Tue Apr 19 14:48:06 2022 -0700

    Update ChangeLog with the granular push of Mar. 23, 2022.
      - plus ChangeLog update of Apr. 4, 2022.

commit f1e56311c8f245d6aba2a94d37e5df7220398ed5
Author: John Wolfe <jwolfe@vmware.com>
Date:   Tue Apr 19 14:30:54 2022 -0700

    Common header file change not applicable to open-vm-tools.

commit 911b68fef82a3dfb083daa3bf0f61ed793e2961e
Author: John Wolfe <jwolfe@vmware.com>
Date:   Tue Apr 19 14:30:54 2022 -0700

    Common header file change not directly applicable to open-vm-tools.

commit c8f345b0cc50417665b0eff6bf19f0af2526ff74
Author: John Wolfe <jwolfe@vmware.com>
Date:   Tue Apr 19 14:30:54 2022 -0700

    Common header file change not applicable to open-vm-tools.

commit b3c2a0e00e3d40e979dacab1833a6711e0e5620a
Author: John Wolfe <jwolfe@vmware.com>
Date:   Tue Apr 19 14:30:54 2022 -0700

    Common header file change not applicable to open-vm-tools.

commit 19e2a77e0a2b29b77866876a5d45ec2df8f96d4f
Author: John Wolfe <jwolfe@vmware.com>
Date:   Tue Apr 19 14:30:54 2022 -0700

    Changes to common header files not applicable to open-vm-tools.

commit 93af2bbbe583e95598cfb46d042ac6025a6dcac8
Author: John Wolfe <jwolfe@vmware.com>
Date:   Tue Apr 19 14:30:54 2022 -0700

    Improve the "don't touch this" comments for Linux guest identification.
    
    Pull requests to add distro identification information are often submitted.
    Open-vm-tools does not own the guest identification code.  Such a change
    requires coordinated changes throughout the VMware product stack.
    
    Improve the text to reduce pull requests for changes to common source
    code that open-vm-tools does not own and cannot make.

commit 36eea633611e678f3ea17a913c0990f319135c48
Author: John Wolfe <jwolfe@vmware.com>
Date:   Tue Apr 19 14:30:54 2022 -0700

    Make HgfsConvertFromNtTimeNsec aware of 64-bit time_t on i386.
    
    The change incorporates the support of 64 bit time epoch conversion
    from Windows NT time to Unix Epoch time on i386.
    
    Addresses pull request:
    https://github.com/vmware/open-vm-tools/pull/387

commit 472335e347018fbddfbbe45618193075e77fa836
Author: John Wolfe <jwolfe@vmware.com>
Date:   Tue Apr 19 14:30:54 2022 -0700

    Common header file change not applicable to open-vm-tools.

commit bb8a37981bfb76d9314d797c3ab1b394ce431d1d
Author: John Wolfe <jwolfe@vmware.com>
Date:   Tue Apr 19 14:30:54 2022 -0700

    Changes to common header files not applicable to open-vm-tools.

commit fb011741deec7e277f34974e32f88c60826e0db3
Author: John Wolfe <jwolfe@vmware.com>
Date:   Tue Apr 19 14:30:54 2022 -0700

    Common header file change not applicable to open-vm-tools.

commit d232afd908f22104a632e3060c9bf4170ac18018
Author: John Wolfe <jwolfe@vmware.com>
Date:   Tue Apr 19 14:30:54 2022 -0700

    Common header file change not applicable to open-vm-tools.

commit 1b4db25a65153bd2c1c5a725303bf22a61ac931f
Author: John Wolfe <jwolfe@vmware.com>
Date:   Tue Apr 19 14:30:54 2022 -0700

    Added the following miscellaneous checks for the deploypkg plugin.
    
    1. Check if the plugin is running in a VMware VM.
    2. Check if the plugin is loaded by the main tools service.
    3. Check if the underlying hypervisor is ESXi.

commit df63c64bf5e12a5f5bc0ba9bda4b786a4295ae5b
Author: John Wolfe <jwolfe@vmware.com>
Date:   Tue Apr 19 14:30:54 2022 -0700

    Inclusive language - "kill"
    
    Address uses of the term "kill" in some files used by open-vm-tools.

commit e057e41fc4d4e4e084cf46c9d16243fb05a7df19
Author: John Wolfe <jwolfe@vmware.com>
Date:   Tue Apr 19 14:30:53 2022 -0700

    Inclusive Language - "whitelist"
    
    Use allowlist instead of whitelist in some files used by open-vm-tools.

commit 532cf9f3bb9dd3011239fb193f7458fc78ae921e
Author: John Wolfe <jwolfe@vmware.com>
Date:   Tue Apr 19 14:30:53 2022 -0700

    ContainerInfo Plugin: correct compiler warnings in containerInfo_grpc.cc
    
    - The local variable "containersAdded" should be an 'unsigned int' since
      it's compared with an 'unsigned int' parameter.
    - Remove the unreferenced local variable "numContainers".

commit 92a6422d03a932ab92f4b7c791673cf2f17bf3b9
Author: John Wolfe <jwolfe@vmware.com>
Date:   Tue Apr 19 14:29:06 2022 -0700

    Reverting previous bad patch erroneously comitted.

commit 36b7f58392fbbb9e7bb336c0cf07202cba4d92cc
Author: John Wolfe <jwolfe@vmware.com>
Date:   Mon Apr 4 13:22:16 2022 -0700

    Update ChangeLog with the granular push of Apr. 4, 2022.
      - plus ChangeLog update of Mar. 23, 2022.

commit 37f5400a44d1fbe4fdeef0fe048e8903af9f1907
Author: John Wolfe <jwolfe@vmware.com>
Date:   Mon Apr 4 12:58:41 2022 -0700

    Common header file change not applicable to open-vm-tools.

commit 8665272146a9302faf16c98992f57d5cce6530bc
Author: John Wolfe <jwolfe@vmware.com>
Date:   Mon Apr 4 12:58:41 2022 -0700

    Common header file change not directly related to open-vm-tools.

commit 66644fb9b74bcad603a2e175e99be80b756bd6c8
Author: John Wolfe <jwolfe@vmware.com>
Date:   Mon Apr 4 12:58:41 2022 -0700

    VGAuth: Add secure VMX RPC support.
    
     - Added some error handling to work around VMX closing a
       port that is being reused.

commit eef3be312ad6f7ed5d96cafa15ffafc89bc43851
Author: John Wolfe <jwolfe@vmware.com>
Date:   Mon Apr 4 12:58:41 2022 -0700

    VGAuth: Update some error messages with certificate error text.

commit b53ae31eaa20ec80f2d97f85ac6b9a295e21c287
Author: John Wolfe <jwolfe@vmware.com>
Date:   Mon Apr 4 12:58:41 2022 -0700

    Common header file change not applicable to open-vm-tools.

commit bd8be34a9a4e897d78297eb8ae970300e80253a0
Author: John Wolfe <jwolfe@vmware.com>
Date:   Mon Apr 4 12:58:41 2022 -0700

    DynBuf:  Implement new function DynBuf_SafeInternalInsert().

commit d59878b05d57393770f1cf064141a17c9a8af3f4
Author: John Wolfe <jwolfe@vmware.com>
Date:   Mon Apr 4 12:58:41 2022 -0700

    DynBuf:  Implement new function DynBuf_Insert.
    
     - DynBuf_Insert(): Insert data at a given offset within a dynamic buffer.

commit 70509b63b728b65adfeb62afa40488782cc7f5f1
Author: John Wolfe <jwolfe@vmware.com>
Date:   Mon Apr 4 12:58:41 2022 -0700

    Record use of tools version 10.3.25.
    
    Adding version 10.3.25 to the list of releases or planned releases
    of VMware Tools.

commit 33b7eb9f3f3b8d58025f484a9c5fd30293f60622
Author: John Wolfe <jwolfe@vmware.com>
Date:   Mon Apr 4 12:58:41 2022 -0700

    Common header file change not applicable to open-vm-tools.

commit e7b3c7180fdf8f62b9852af90cdad725e69480da
Author: John Wolfe <jwolfe@vmware.com>
Date:   Mon Apr 4 12:58:41 2022 -0700

    Common header file change not applicable to open-vm-tools.

commit 936537f6234690f8ae1afba3ae8b0a6a89df6625
Author: John Wolfe <jwolfe@vmware.com>
Date:   Mon Apr 4 12:58:41 2022 -0700

    Generalize VMX RPC code in vgauthservice.
     - Rework the code so that it can used for other RPCs in the future.
     - Rework the code reading the RPC reply, since it can now be much larger.
     - Also remove the attempt to use the "guest.log.text" RPC since the VMX
       will just drop the logging on the floor with no error if the virtual
       HW version is too old.  A smart fail over is not possible.

commit 2fe3cccfc1c36e946f46fb57813dd50c6c7f89dd
Author: John Wolfe <jwolfe@vmware.com>
Date:   Wed Mar 23 13:00:26 2022 -0700

    Update ChangeLog with the granular push of Mar. 23, 2022.
      - plus ChangeLog update of Mar. 10, 2022.

commit 405c57fbcfe8772679fdaf594b368f5a68b31edf
Author: John Wolfe <jwolfe@vmware.com>
Date:   Wed Mar 23 12:04:31 2022 -0700

    Common header file change not applicable to open-vm-tools.

commit b167d985e0632d6455334e09437905ab54fa1a60
Author: John Wolfe <jwolfe@vmware.com>
Date:   Wed Mar 23 12:04:31 2022 -0700

    Record the use of tools version 12.0.5.

commit 577764a4adf5e6ff595e23fe54c30ccdce353977
Author: John Wolfe <jwolfe@vmware.com>
Date:   Wed Mar 23 12:04:31 2022 -0700

    Change to common header files not applicable to open-vm-tools.

commit f0cb3eebe942fba3f5abca32303998985a756b90
Author: John Wolfe <jwolfe@vmware.com>
Date:   Wed Mar 23 12:04:31 2022 -0700

    Common header file change not applicable to open-vm-tools.

commit b571bf4026b6f2dee31102a55dd7338c276646f9
Author: John Wolfe <jwolfe@vmware.com>
Date:   Wed Mar 23 12:04:31 2022 -0700

    VGAuth: Customize libxml2 to open local file with unescaped file name only.

commit c0408788b07ec42f8c1bcf3e7373032d8b9784b3
Author: John Wolfe <jwolfe@vmware.com>
Date:   Thu Mar 10 12:06:56 2022 -0800

    Update ChangeLog with the granular push of Mar. 10, 2022.
      - plus README.md updates related to 12.0.0 OVT release.
      - plus ChangeLog update of Feb. 17, 2022.

commit b47748c330f1fa495f099db0d6fcc300f9e82240
Author: John Wolfe <jwolfe@vmware.com>
Date:   Thu Mar 10 11:36:24 2022 -0800

    Common header file change not applicable to open-vm-tools.

commit 6e16f34ac546f5cdf156cc484b29823b84603f76
Author: John Wolfe <jwolfe@vmware.com>
Date:   Thu Mar 10 11:36:24 2022 -0800

    Changes to common header files not directly related to open-vm-tools.

commit e57a78d2fa4afe47b1a5d2d12d4e0a4a71db1073
Author: John Wolfe <jwolfe@vmware.com>
Date:   Thu Mar 10 11:36:24 2022 -0800

    Service Discovery: Script correction to collect the version of Cassandra.

commit dfff48a686515a5046d8e33b8181f34f79fe6fa6
Author: John Wolfe <jwolfe@vmware.com>
Date:   Thu Mar 10 11:36:23 2022 -0800

    Common header file change not applicable to open-vm-tools.

commit 092cc7135b6d0f5fc4dbbf8b14a3093dbee402d8
Author: John Wolfe <jwolfe@vmware.com>
Date:   Thu Mar 10 11:36:23 2022 -0800

    Common header file change not applicable to open-vm-tools.

commit 68391545c1c7ac7804429f7dc73a158d74690b82
Author: John Wolfe <jwolfe@vmware.com>
Date:   Thu Mar 10 11:36:23 2022 -0800

    Common header file change not applicable to open-vm-tools.

commit 69ce810007b0390a369425bc3561ab7befdb040c
Author: John Wolfe <jwolfe@vmware.com>
Date:   Thu Mar 10 11:36:23 2022 -0800

    Common header file change not applicable to open-vm-tools.

commit 97440ff3bc72428be0158cada3afc2513ead463a
Author: John Wolfe <jwolfe@vmware.com>
Date:   Wed Mar 2 16:49:49 2022 -0800

    Update the README.md document.
      - Adding configure and build information for new plugins and service(s)
        added in the 12.0.0 tools release.

commit 09ea13cfb0947137dd31cd1f278739e49aff95fc
Author: John Wolfe <jwolfe@vmware.com>
Date:   Tue Feb 22 16:52:02 2022 -0800

    Update the list of operating system with open-vm-tools.  Add:
     * Flatcar Container Linux, all releases
     * Rocky 8 and later releases
     * AlmaLinux OS 8 and later releases
    
    Addresses:
      https://github.com/vmware/open-vm-tools/pull/573
      https://github.com/vmware/open-vm-tools/pull/513

commit 43d17bd3f2e93566ee7b588494d29ab857c7a95f
Author: John Wolfe <jwolfe@vmware.com>
Date:   Thu Feb 17 15:10:47 2022 -0800

    Update ChangeLog with the granular push of Feb. 17, 2022.
     - plus ChangeLog update of Feb. 7, 2022.

commit 2cf575e2fb0a6c83211e8e09339491889bdcc8fe
Author: John Wolfe <jwolfe@vmware.com>
Date:   Thu Feb 17 15:01:31 2022 -0800

    Add missing 2022 copyright.

commit 66b79830eccb5fd8c7b85f07b8090c763e12783c
Author: John Wolfe <jwolfe@vmware.com>
Date:   Thu Feb 17 14:51:25 2022 -0800

    Common header file change not applicable to open-vm-tools.

commit 27bd6b5a84370ad488227614df3740ad6c2014db
Author: John Wolfe <jwolfe@vmware.com>
Date:   Thu Feb 17 14:51:25 2022 -0800

    Common header file change not applicable to open-vm-tools.

commit bb597ad25dbf695b5d16ddea3c09080d1a715967
Author: John Wolfe <jwolfe@vmware.com>
Date:   Thu Feb 17 14:51:25 2022 -0800

    Backout previous changes to common header files not applicable to open-vm-tools.

commit 92254389f42b0a09ea140427afb4d0352a56cb4b
Author: John Wolfe <jwolfe@vmware.com>
Date:   Thu Feb 17 14:51:25 2022 -0800

    Adding configuration information for the GlobalConf feature.
    
    As part of the GlobalConf feature, a "globalconf" section is introduced
    into tools.conf to provide custom configuration options for the feature.
    The configuration parameters are as follows:
     * enabled=false - Enable/disable the GlobalConf module.
     * poll-interval=3600 - Poll interval for the GlobalConf feature.
     * resource=<path> - Defines the location of the tools.conf in the
                         GuestStore.  There is a separate default for Windows
                         and Linux guests.

commit 1b5114ab87e342af85eb340237ba2d747b49fdad
Author: John Wolfe <jwolfe@vmware.com>
Date:   Thu Feb 17 14:51:25 2022 -0800

    Common header file change not applicable to open-vm-tools.

commit f35987b39f2874f13b2f4facd1b1d3dde7ae2a63
Author: John Wolfe <jwolfe@vmware.com>
Date:   Thu Feb 17 14:51:25 2022 -0800

    Common header file change not applicable to open-vm-tools.

commit de6d129476724668b8903e2a87654f50ba21b1b2
Author: John Wolfe <jwolfe@vmware.com>
Date:   Thu Feb 17 14:51:25 2022 -0800

    asyncsocket.c: Use size_t in place of int type for array size and indexing.
    
    Glibc 2.35 with GCC 11 and 12 produces additional warnings about strings
    and array bounds.  Switching from "int" to "size_t" type for variable
    used for the array size and element indexing.
    
    GCC warned when an integer value is passed as the size of the
    struct pollfd array to poll().
    
    Fixes https://github.com/vmware/open-vm-tools/issues/570

commit 956fd221b6697242405bc3c1f8fe5c18236a9b68
Author: John Wolfe <jwolfe@vmware.com>
Date:   Thu Feb 17 14:51:25 2022 -0800

    Changes to common header files not applicable to open-vm-tools.

commit 760d6ca22de590ffcce82c43926d8b91474cf101
Author: John Wolfe <jwolfe@vmware.com>
Date:   Mon Feb 7 10:01:44 2022 -0800

    Update ChangeLog with the granular push of Feb. 7, 2022.
     - plus ChangeLog and late copyright update of Jan. 20, 2022.

commit 8406802f4bf9269f02b6850b10741a7fce1635bc
Author: John Wolfe <jwolfe@vmware.com>
Date:   Mon Feb 7 09:52:43 2022 -0800

    Correct missed 2022 copyright update.

commit 4311a4a5d2952703cb808feb1f6372e28c2afc68
Author: John Wolfe <jwolfe@vmware.com>
Date:   Mon Feb 7 09:40:01 2022 -0800

    Common header file change not applicable to open-vm-tools.

commit e9e485b9d6fd41acb5a777896b7c7efb32632722
Author: John Wolfe <jwolfe@vmware.com>
Date:   Mon Feb 7 09:40:00 2022 -0800

    Common header file change not applicable to open-vm-tools.

commit a085da930a078f956192bb257de251a58e49a5f2
Author: John Wolfe <jwolfe@vmware.com>
Date:   Mon Feb 7 09:40:00 2022 -0800

    Common header file change not applicable to open-vm-tools.

commit 5b0c9eada72482a7149a5188f11d470272e53087
Author: John Wolfe <jwolfe@vmware.com>
Date:   Mon Feb 7 09:40:00 2022 -0800

    Common header file change not applicable to open-vm-tools.

commit 8692a2327c0bcd4608fd40d8f7539da5d82e6b28
Author: John Wolfe <jwolfe@vmware.com>
Date:   Mon Feb 7 09:40:00 2022 -0800

    Enable time step correction log in all builds.
    
    Enabled logging of the information in all builds of open-vm-tools.
    This is useful for auditing and for debugging.

commit 87389ed6975ed40bdc7883c64c2509da6650a435
Author: John Wolfe <jwolfe@vmware.com>
Date:   Mon Feb 7 09:40:00 2022 -0800

    Common header file change not applicable to open-vm-tools.

commit 05943d86fbc47821c3036eaa3b11b7b7a1eb2780
Author: John Wolfe <jwolfe@vmware.com>
Date:   Mon Feb 7 09:40:00 2022 -0800

    Common header file change not applicable to open-vm-tools.

commit d8ad6f5c0d2237ed6eb3230720be9701547e2ed9
Author: John Wolfe <jwolfe@vmware.com>
Date:   Mon Feb 7 09:40:00 2022 -0800

    Service Discovery script update.
    
    Updated the get-version.sh script to retrieve the vRLI version.

commit a9e72b211bafb19ca0e674bf73351e1aa859d083
Author: John Wolfe <jwolfe@vmware.com>
Date:   Mon Feb 7 09:40:00 2022 -0800

    Common header file change not applicable to open-vm-tools.

commit 5a040d4c25705565e8397b2135506e93e320bd54
Author: John Wolfe <jwolfe@vmware.com>
Date:   Mon Feb 7 09:40:00 2022 -0800

    Common header file cahnge not applicable to open-vm-tools.

commit 627f748ab314c6bd2b6a5023d1f17684bd8eec0d
Author: John Wolfe <jwolfe@vmware.com>
Date:   Mon Feb 7 09:40:00 2022 -0800

    Common source file change not applicable to open-vm-tools.

commit 2290690693f0590bb5ffbd592ebd4b8062d57513
Author: John Wolfe <jwolfe@vmware.com>
Date:   Mon Feb 7 09:40:00 2022 -0800

    AppVisibility: Skip terminated/stopped containers.
    
    Added code to skip terminated/stopped containers.  This is done
    by using TaskStub to retrieve the pid for the running container.
    If the pid cannot be retrieved, then that container is skipped.
    
    The previously suppressed "default" namespace has been restored.
    
    Fixed another minor issue with calculating the number of containers
    that were added.
    
    Note: This changeset introduces a dependency on Tasks.proto, and
    Tasks.proto depends on a few other proto files like mount, metrics,
    descriptor and task.  Modified the makefile to generate the necessary
    C++ files from the proto files.
    
    Additional notes:
     - .proto -> generates .pb.h, .pb.c and .grpc.pb.cc files.
     - For compiling and building the library (.so file), the .grpc.pb.{h,cc}
       and .pb.{h,cc} files are needed.
     - The protoc compiler generates .pb.h and .pb.c files when the --cpp_out
       option is specified.
     - The protoc compiler generates .grpc.pb.* when the --grpc_out option is
       specified.

commit 5e79bc1414f31a07a9fb74c624b8b435546e0212
Author: John Wolfe <jwolfe@vmware.com>
Date:   Mon Feb 7 09:40:00 2022 -0800

    Common source file change not applicable to open-vm-tools.

commit 75f3a3e2e6b4cfec157c02e8f06e5ac139ad98cc
Author: John Wolfe <jwolfe@vmware.com>
Date:   Mon Feb 7 09:40:00 2022 -0800

    Common header file change not applicable to open-vm-tools.

commit 192667e6e65ad7d7592798ef567278dbe15c293d
Author: John Wolfe <jwolfe@vmware.com>
Date:   Thu Jan 20 15:01:49 2022 -0800

    Last minute 2022 copyright updates to several files.

commit 99c00042476803def0d1aea4fc28cd59e271859d
Author: John Wolfe <jwolfe@vmware.com>
Date:   Thu Jan 20 11:50:29 2022 -0800

    Update ChangeLog with the granular push of Jan. 20, 2022.
     - plus ChangeLog update of Jan 2, 2022.

commit bd0f9506e5ad3ee42c95cbd1aea0c9381e4abf59
Author: John Wolfe <jwolfe@vmware.com>
Date:   Thu Jan 20 11:40:15 2022 -0800

    Common header file change not applicable to open-vm-tools.

commit ddd97d710b1b49a2d8b3679ac07c70feacb2aeb0
Author: John Wolfe <jwolfe@vmware.com>
Date:   Thu Jan 20 11:40:15 2022 -0800

    Common header file change not applicable to open-vm-tools.

commit b4a4387294cc9dc3cb890093398abad4d0800bc2
Author: John Wolfe <jwolfe@vmware.com>
Date:   Thu Jan 20 11:40:15 2022 -0800

    Common header file change.
    
    Prepare to recognize macOS 14, Debian GNU/Linux 12, Rocky Linux,
    and AlmaLinux.

commit cbc229407f734a7b44aeecb9e3a6a51975ace35e
Author: John Wolfe <jwolfe@vmware.com>
Date:   Thu Jan 20 11:40:15 2022 -0800

    open-vm-tools-12.0.0 L10n drop.

commit e85e58885523f69b01fc8a49ee40732df6b6e2a6
Author: John Wolfe <jwolfe@vmware.com>
Date:   Thu Jan 20 11:40:15 2022 -0800

    ContainerInfo: Remove 'default' namespace from the default allowed namespace list.

commit b9ebabe69f0d864bfaa28bf8773a4c8a51e29416
Author: John Wolfe <jwolfe@vmware.com>
Date:   Thu Jan 20 11:40:15 2022 -0800

    Changes to common source files not applicable to open-vm-tools.

commit e2de0491601d6c14e5aa4b64467cced413ff28e6
Author: John Wolfe <jwolfe@vmware.com>
Date:   Thu Jan 20 11:40:15 2022 -0800

    Common header file change not applicable to open-vm-tools.

commit 28dd7a83e35173ac7d1869906442ded5d1c632eb
Author: John Wolfe <jwolfe@vmware.com>
Date:   Thu Jan 20 11:40:15 2022 -0800

    Common header file change not applicable to open-vm-tools.

commit 750eed3fc4dc6d0265bc3e28b845e76ca3acf944
Author: John Wolfe <jwolfe@vmware.com>
Date:   Thu Jan 20 11:40:15 2022 -0800

    Common header file change not applicable to open-vm-tools.

commit b59acd69c499825b1e0cc451f3c3798b1bb18d1c
Author: John Wolfe <jwolfe@vmware.com>
Date:   Thu Jan 20 11:40:15 2022 -0800

    Common header file change not applicable to open-vm-tools.

commit 0f084152e3e03d22dcaa5d80118f244dba3f1455
Author: John Wolfe <jwolfe@vmware.com>
Date:   Thu Jan 20 11:40:15 2022 -0800

    Set tools builds on the "devel" branch to version 12.1.0.
    
    Also, add back the definitions of TOOLS_VERSION_NEXT* inadvertently
    removed in the previous change to vm_tools_version.h.

commit f48b8797c14d43b3786fddae8bd38b890e48cd9d
Author: John Wolfe <jwolfe@vmware.com>
Date:   Thu Jan 20 11:40:15 2022 -0800

    Common header file change not applicable to open-vm-tools.

commit 87396d0925299645ce77491ca8ad30ad1cb01c85
Author: John Wolfe <jwolfe@vmware.com>
Date:   Thu Jan 20 11:40:15 2022 -0800

    Restrict Enable Salt Minion feature to x86_64 systems.
    
    Currently Salt Minion is available only for x86_64 systems.  Update
    configure.ac to exclude ENABLE_SALTMINION from ARM and 32-bit systems.

commit 9c171d9aede372e9647fe05f09a0e127df6d1dbd
Author: John Wolfe <jwolfe@vmware.com>
Date:   Thu Jan 20 11:40:15 2022 -0800

    Common header file change not applicable to open-vm-tools.

commit bc9832a87009a1d41729ea6d07d1fae960026655
Author: John Wolfe <jwolfe@vmware.com>
Date:   Sun Jan 2 02:20:56 2022 -0800

    Update ChangeLog with the granular changes through 12/31/21.
      - granular push of Jan. 2, 2022
      - plus ChangeLog update of Dec. 25.

commit 34415b186a26a563690025d50b582cb7a73aef77
Author: John Wolfe <jwolfe@vmware.com>
Date:   Sun Jan 2 02:10:04 2022 -0800

    Set SABRE_SAW as the code name for the VMware Tools 12.0.0 release.

commit e52bbb643aebf0a414d00c519cbe748a378d1570
Author: John Wolfe <jwolfe@vmware.com>
Date:   Sun Jan 2 02:10:04 2022 -0800

    The header added to the vmsvc log file is repeated at log file rotation.
    
    The log entry with the tools version, tools build number and guest OS
    details added at the start of the vmsvc log file is repeated when log
    file rotation occurs.

commit c4220766355a623901f3d562ad03ddd3745729fd
Author: John Wolfe <jwolfe@vmware.com>
Date:   Sat Dec 25 10:10:54 2021 -0800

    ====================================================================
    The "stable-12.0.x" branch was created from the "devel" branch here.
    ====================================================================
    
    Update ChangeLog with the granular push of Dec. 25, 2021.
     - plus ChangeLog update of Dec. 21.

commit f6d49e0acd81353d8022b639e231bc517a69b166
Author: John Wolfe <jwolfe@vmware.com>
Date:   Sat Dec 25 09:51:13 2021 -0800

    Common source file changes not directly applicable to open-vm-tools.

commit ff6e8264fedfc3237ab66b91598d998bfa7eae39
Author: John Wolfe <jwolfe@vmware.com>
Date:   Sat Dec 25 09:51:13 2021 -0800

    Salt-minion and componentMgr plugin updates.
    
    Lastest version of the Salt Minion installer script.
    The poll-interval of the componentMgr can be set to a minimum value of
    five (5) seconds when compiled with -DVMX86_DEBUG.

commit f0b616649db5cb3c7a5251cd981401bbf74039c7
Author: John Wolfe <jwolfe@vmware.com>
Date:   Sat Dec 25 09:51:13 2021 -0800

    Common header file change not applicable to open-vm-tools.

commit 3c3cfcc9a9d16e79a9ef886f2831a7be28e9e596
Author: John Wolfe <jwolfe@vmware.com>
Date:   Tue Dec 21 13:19:21 2021 -0800

    Update ChangeLog with the granular push of Dec. 21, 2021.
     - plus ChangeLog update of Dec. 4.

commit 7987a3440f0d05b18faa77b9f9f67ae55d8a1cf1
Author: John Wolfe <jwolfe@vmware.com>
Date:   Tue Dec 21 13:07:55 2021 -0800

    Update missed 2021 copyright.

commit 4c66981405127910285d182930e049c4fb496a7a
Author: John Wolfe <jwolfe@vmware.com>
Date:   Tue Dec 21 12:48:50 2021 -0800

    Change to a common header file not applicable to open-vm-tools.

commit cc72edfdd60497b86b8e7f20495c85ce414d6106
Author: John Wolfe <jwolfe@vmware.com>
Date:   Tue Dec 21 12:48:50 2021 -0800

    Changed the log domain of the containerInfo plugin to containerinfo.
    
    This will make both 'config group name' and 'logging domain' name the same.
    Did some code-reorg.

commit 97917fce5828ef0efdae59d7bb6e4dd7f0caeae0
Author: John Wolfe <jwolfe@vmware.com>
Date:   Tue Dec 21 12:48:50 2021 -0800

    Update open-vm-tools to build with either Fuse 3 or Fuse 2
    
    Vendors are requesting that open-vm-tools can be built with either
    Fuse 2 or Fuse 3.  While both Fuse 2 and Fuse 3 runtime can be
    installed on a Linux system, vendors would prefer to switch from
    Fuse 2 to Fuse 3 at the same time for all products to be available
    with the base OS.
    
    Updating the configure.ac file to check for the presence of the Fuse 3
    or Fuse 2 development packages in the build environment.  Providing
    configure options to allow users to control the version of Fuse to be
    used.
     --without-fuse       - vmblock-fuse and vmhgfs-fuse will be disabled.
     --with-fuse=fuse3|3  - use Fuse 3.x
     --with-fuse=fuse|2   - use Fuse 2.x
     --with-fuse=auto     - check for Fuse 3 or Fuse 2 availability; disable
                            vmblock-fuse and vmhgfs-fuse if unavailable.
     --with-fuse          - implicit "yes".
     --with-fuse=yes      - check for Fuse 3 or Fuse 2 availability; disable
                            vmblock-fuse and vmhgfs-fuse if unavailable.
    
    Pull request: https://github.com/vmware/open-vm-tools/pull/544
    Fixes issue:  https://github.com/vmware/open-vm-tools/issues/314
    
    The vmblock-fuse code is also used by WorkStation.  Configure defines
    are not available in internal builds.  Reworked preprocessor tests to
    use FUSE_MAJOR_VERSION from the fuse headers to determine API to be
    used during compilation.

commit d0571b23fe1513c0ec83e8b57bd8e91edd5b86a3
Author: John Wolfe <jwolfe@vmware.com>
Date:   Tue Dec 21 12:48:50 2021 -0800

    Changes to common source files not applicable to open-vm-tools.

commit 7776c845db0bc24c5103d80a8d8f76d73f79ec39
Author: John Wolfe <jwolfe@vmware.com>
Date:   Tue Dec 21 12:48:50 2021 -0800

    Change to a common header file not applicable to open-vm-tools.

commit ec4040bfc25818e5979f8c681f13b4c0e3d9c38a
Author: John Wolfe <jwolfe@vmware.com>
Date:   Tue Dec 21 12:48:50 2021 -0800

    Changes to a common source file not applicable to open-vm-tools.

commit 3695f042018aedbca6d37751d3d1577bf1887aa1
Author: John Wolfe <jwolfe@vmware.com>
Date:   Tue Dec 21 12:48:50 2021 -0800

    Common source file change not applicable to open-vm-tools.

commit 7cb1006b6f362a1e19b6dbaea5ae30bd727d4f5b
Author: John Wolfe <jwolfe@vmware.com>
Date:   Tue Dec 21 12:48:50 2021 -0800

    Fix potential integer overflow when calling g_timeout_source_new() or
    g_timeout_source_new_seconds().

commit c69332a9252413b265b4a146c072bcae8b16a3d3
Author: John Wolfe <jwolfe@vmware.com>
Date:   Tue Dec 21 12:48:50 2021 -0800

    Common header file change not applicable to open-vm-tools.

commit 1c916a09107b2b6c901488587711db569ade9223
Author: John Wolfe <jwolfe@vmware.com>
Date:   Tue Dec 21 12:48:50 2021 -0800

    Changes to common header files not applicable to open-vm-tools.

commit 8296854e348014441368af01edc41c728b80de86
Author: John Wolfe <jwolfe@vmware.com>
Date:   Tue Dec 21 12:48:50 2021 -0800

    Clean up of guest OS tables.
    
    Use official defines for Arm and guestOS strings.

commit d5a3e4b02c5515cde9f10e351b67dade9c073d6e
Author: John Wolfe <jwolfe@vmware.com>
Date:   Tue Dec 21 12:48:50 2021 -0800

    Remove the collection of GRUB files from the vm-support script
    
    GRUB configuration files have not been needed in the past. Therefore, as part
    of this change, removing the code from vm-support script which collects any
    grub configuration files.

commit 63abb4f4b0fe73205888bedca91385faf3f53bf7
Author: John Wolfe <jwolfe@vmware.com>
Date:   Tue Dec 21 12:48:50 2021 -0800

    Adding Alma Linux and Rocky Linux to tools guest ID code.

commit 89d3e8d9560708be308b0511bbacece903651790
Author: John Wolfe <jwolfe@vmware.com>
Date:   Tue Dec 21 12:48:50 2021 -0800

    Refactored the componentMgr plugin code following standard practices.

commit d33c816998b8680b67b39a096f44e95d5019e1ab
Author: John Wolfe <jwolfe@vmware.com>
Date:   Tue Dec 21 12:48:50 2021 -0800

    Adding Alma and Rocky Linux for x86 and Arm architectures.

commit dce3b03c433e4ff77df5703e97519e3b32c9cf14
Author: John Wolfe <jwolfe@vmware.com>
Date:   Tue Dec 21 12:48:50 2021 -0800

    Common header file change not applicable to open-vm-tools.

commit 32dd72b34033ba0f7eda8456a67bd45fee98c483
Author: John Wolfe <jwolfe@vmware.com>
Date:   Tue Dec 21 12:48:50 2021 -0800

    Common source file changes not directly applicable to open-vm-tools.

commit 6b3e2e5ae06c77c122bc890a8ff8c3dede6368c9
Author: John Wolfe <jwolfe@vmware.com>
Date:   Tue Dec 21 12:48:50 2021 -0800

    Changes to common header files not applicable to open-vm-tools.

commit ed84c0a175c0122555a6a7cc947590569d28becb
Author: John Wolfe <jwolfe@vmware.com>
Date:   Tue Dec 21 12:48:50 2021 -0800

    containerInfo Plugin: list the Docker and Kubernetes containers in a guest VM.
    
    Added code for a new open-vm-tools plugin, containerInfo.
    - Added a new configure option --disable-containerinfo to disable building
      the containerinfo plugin.
       --disable-containerinfo : Will not check for any dependent packages and
                                 will not build the containerinfo plugin.
       --enable-containerinfo=no : Same as --disable-containerinfo
       --enable-containerinfo=auto : Checks for the dependent packages. If they
                                     are available, then the containerinfo plugin
                                     will be built. Otherwise, a warning is printeds
                                     and the containerinfo plugin will be skipped.
       --enable-containerinfo
       --enable-containerinfo=yes  : Checks for the dependent packages. If they are
                                     available, then the containerinfo plugin will
                                     be built.  Otherwise, the configure will
                                     terminate with an error.
    
    - Updated the sample tools.conf file with various settings related to
      the containerinfo plugin.
    - Due to an issue reported in https://github.com/protocolbuffers/protobuf/issues/9184,
      implemented a workaround by changing 'import weak ' to 'import ' in the
      .proto files while generating the header files.
    
    Build dependencies: (packages names may vary with Linux release).
                                    - or -
      - libcurl4-openssl-dev                      libcurl-devel
      - protobuf-compiler                         protobuf-compiler
      - libprotobuf-dev                           protobuf-devel
      - protobuf-compiler-grpc                    grpc-plugins
      - libgrpc++-dev                             grpc-devel
      - golang-github-containerd-containerd-dev   containerd-devel
      - golang-github-gogo-protobuf-dev
    
    Runtime requirements:
    
       - curl, protobug and grpc-cpp

commit b36b275bc8cd14c1e2e64f76e3b41307e24a165f
Author: John Wolfe <jwolfe@vmware.com>
Date:   Tue Dec 21 12:48:49 2021 -0800

    Set the "svtminion.sh" script version to '1.0'.

commit 53949064ee169cdba0925d99a1f9a75f63dbf39b
Author: John Wolfe <jwolfe@vmware.com>
Date:   Tue Dec 21 12:48:49 2021 -0800

    Common header file change not applicable to open-vm-tools.

commit b38a34acdf9ed3113e53f5e9f2c3cc0927df50eb
Author: John Wolfe <jwolfe@vmware.com>
Date:   Tue Dec 21 12:48:49 2021 -0800

    Common header file change not applicable to open-vm-tools.

commit 308259f3e5e3630cd30bd04aa0fd0d4c952d7ff2
Author: John Wolfe <jwolfe@vmware.com>
Date:   Tue Dec 21 12:48:49 2021 -0800

    Added the componentMgr plugin to the vmtoolsd vmsvc process.
    
    The new componentMgr plugin manages adding/removing of components
    in the guest.

commit db3a1dc6c9cc771bf4c4d8a268b6747f167bcad7
Author: John Wolfe <jwolfe@vmware.com>
Date:   Tue Dec 21 12:48:49 2021 -0800

    Salt Stack Script Integration for Linux.
    
    Added the "svtminion.sh" script which will be packaged for Linux to
    support SaltStack integration and management from the componentMgr plugin.

commit 50500199ac9e36ee67deffe51ccd714a6a90ef46
Author: John Wolfe <jwolfe@vmware.com>
Date:   Tue Dec 21 12:48:49 2021 -0800

    Activate the componentMgr plugin build and enablement of the Salt-Minion plugin.

commit 67383c5669650766fbdb18962ce05afafb6d0dca
Author: John Wolfe <jwolfe@vmware.com>
Date:   Tue Dec 21 12:48:49 2021 -0800

    Prepare to enable Mac OS 14 (Darwin 23) as a new guest.

commit 3ca3a1d1ff4edb9ab6dbe5e30079167710ee5d06
Author: John Wolfe <jwolfe@vmware.com>
Date:   Tue Dec 21 12:48:49 2021 -0800

    filePosix.c: Increased the hash table size for better performance.
    
    Improved the performance of the functions File_ListDirectory() and
    File_WalkDirectoryStart().

commit 011d680184caa26fd4d4d6fe77f77a862aee0adb
Author: John Wolfe <jwolfe@vmware.com>
Date:   Tue Dec 21 12:48:49 2021 -0800

    Changes to common header files not applicable to open-vm-tools.

commit be8ec133fb755dec100de90d6f5d42dd2a56cf6c
Author: John Wolfe <jwolfe@vmware.com>
Date:   Tue Dec 21 12:48:49 2021 -0800

    Common header file change not applicable to open-vm-tools.

commit 8b97e826ce53cbcd6ca5aa568906ffbe1b57f0d4
Author: John Wolfe <jwolfe@vmware.com>
Date:   Tue Dec 21 12:48:49 2021 -0800

    Common header file change not applicable to open-vm-tools.

commit de920bf8398bcf7a017a4b012e84cf98d67babab
Author: John Wolfe <jwolfe@vmware.com>
Date:   Sat Dec 4 23:09:31 2021 -0800

    Update ChangeLog with the granular push of Dec. 4, 2021.
     - plus ChangeLog update of Nov. 19.

commit 2cadef44dc8c156d8543111d62340212c501aa0d
Author: John Wolfe <jwolfe@vmware.com>
Date:   Sat Dec 4 22:55:11 2021 -0800

    Common header file change not applicable to open-vm-tools.

commit 5fc921074bbf7eba8ee1827de7f12417769e30ca
Author: John Wolfe <jwolfe@vmware.com>
Date:   Sat Dec 4 22:55:11 2021 -0800

    Adding RHEL9_ARM and OTHERLINUX6_ARM to the ALLARM group.

commit b3cb33a91bb97a17b575b77fa9a622b1a9a74a74
Author: John Wolfe <jwolfe@vmware.com>
Date:   Sat Dec 4 22:55:11 2021 -0800

    Changes to common header files not applicable to open-vm-tools.

commit 8459c9bcda9b7901de0128d1cb594227b33eea1a
Author: John Wolfe <jwolfe@vmware.com>
Date:   Sat Dec 4 22:55:11 2021 -0800

    Common header file change not applicable to open-vm-tools.

commit 611dce7461466fbde66466b08efed436c3c9b3cb
Author: John Wolfe <jwolfe@vmware.com>
Date:   Sat Dec 4 22:55:11 2021 -0800

    Common header file change not applicable to open-vm-tools.

commit 9920a7e9141ae4910cc77b7891dd14607ee8a474
Author: John Wolfe <jwolfe@vmware.com>
Date:   Fri Nov 19 12:52:20 2021 -0800

    Update ChangeLog with the granular push of Nov. 19, 2021.
     - plus ChangeLog update of Nov. 8.

commit 28666842fb665b9039ea32a0de5602e6873ac442
Author: John Wolfe <jwolfe@vmware.com>
Date:   Fri Nov 19 11:40:50 2021 -0800

    [AsyncSocket] Avoid a potential NULL pointer dereference in a log message.
    
    A log message in AsyncTCPSocketListenerCreateImpl() accesses an error code
    through an optional parameter.  Introduce a local error variable to
    capture any error code from called functions and have it available for the
    log message.

commit 342fd81a270bf36c79baec5bb928a9a979e95af2
Author: John Wolfe <jwolfe@vmware.com>
Date:   Fri Nov 19 11:40:50 2021 -0800

    Correct the guestFamily reported for RHEL 9.
    
    RHEL 9 had not been added to the ALLLINUX macro.  This has been
    corrected.

commit 36514e38f5e31a74ef2e38cb13cebd054a52179d
Author: John Wolfe <jwolfe@vmware.com>
Date:   Fri Nov 19 11:40:50 2021 -0800

    Common source file change not directly applicable to open-vm-tools.

commit a91770b88b3d6f534944867f9c58f982b3f6c37a
Author: John Wolfe <jwolfe@vmware.com>
Date:   Fri Nov 19 11:40:50 2021 -0800

    Change to common header file not applicable to open-vm-tools.

commit 9997bb0c311e5d931d53f1a4328ced07ec911b77
Author: John Wolfe <jwolfe@vmware.com>
Date:   Fri Nov 19 11:40:50 2021 -0800

    Change to common header file not applicable to open-vm-tools.

commit e4b6231aab74fcc51cf6a22848d9512605be8d28
Author: John Wolfe <jwolfe@vmware.com>
Date:   Fri Nov 19 11:40:50 2021 -0800

    Change to common header file not applicable to open-vm-tools.

commit 44f883c59b11912eccfc67df5a9723a2848433b1
Author: John Wolfe <jwolfe@vmware.com>
Date:   Mon Nov 8 14:03:23 2021 -0800

    Update ChangeLog with the granular push of Nov. 8, 2021.
     - plus ChangeLog update of Oct. 18.

commit 819a20bd5fd2d4f84ae56183d2b2fa4fc88dd72b
Author: John Wolfe <jwolfe@vmware.com>
Date:   Mon Nov 8 13:33:58 2021 -0800

    Common header file change not applicable to open-vm-tools.

commit 53a3387f9bb7f15fd504d6a44c4d8608c1b6ef56
Author: John Wolfe <jwolfe@vmware.com>
Date:   Mon Nov 8 13:33:58 2021 -0800

    Code clean up.
     - Fix assignments of pointer to constant data to a non-constant
       pointer type.
     - Remove code that has been commented out.
     - Updated treatment of pointers as a boolean expression to be
       a true boolean expression.
     - Fixed some formatting issues.

commit 04515ad7b6f3291af6236ef492de8bfb927d3151
Author: John Wolfe <jwolfe@vmware.com>
Date:   Mon Nov 8 13:33:58 2021 -0800

    Update open-vm-tools 12.0.0 to work with openssl 1.1.1 or 3.0.0.

commit 0186a8af01f1dd09090cfcd1ddd5487d60c1026e
Author: John Wolfe <jwolfe@vmware.com>
Date:   Mon Nov 8 13:33:58 2021 -0800

    AppInfo Enhancement: Remove duplicate applications.
    
    Update appinfo to remove duplicate applications from guestVar.
    Add a "remove-duplicates" tools.conf key, which is enabled by default.
    Setting "remove-duplicates=false" disables the functionality.

commit 899063f29c498d1a0abd7ffce71ae05260a5555d
Author: John Wolfe <jwolfe@vmware.com>
Date:   Mon Nov 8 13:33:57 2021 -0800

    Common header file change not applicable to open-vm-tools.

commit aaaefaf7e0cc39bc7ec1c7f89069f5bf96baf5ca
Author: John Wolfe <jwolfe@vmware.com>
Date:   Mon Nov 8 13:33:57 2021 -0800

    ServiceDiscovery: Enhance version scripts to discover vRLi and
                      Cassandra services versions.

commit 8a4e38f66325092f84ba612e614f6fd16e135752
Author: John Wolfe <jwolfe@vmware.com>
Date:   Mon Nov 8 13:33:57 2021 -0800

    Common header file change not applicable to open-vm-tools.

commit ffbbc2932e8fa348e7177f3cf91c1085641a295c
Author: John Wolfe <jwolfe@vmware.com>
Date:   Mon Nov 8 13:33:57 2021 -0800

    Common header file change not applicable to open-vm-tools.

commit e501f711f59b30ce4d402d5bbc2361cb5b29f541
Author: John Wolfe <jwolfe@vmware.com>
Date:   Mon Nov 8 13:33:57 2021 -0800

    Common header file change not applicable to open-vm-tools.

commit df85d1e571414fdecabc98492da53fe2950a8e6b
Author: John Wolfe <jwolfe@vmware.com>
Date:   Mon Nov 8 13:33:57 2021 -0800

    Changes to common source files not applicable to open-vm-tools.

commit d40c8b6d3086f95980b41a1012639ae796e80fbc
Author: John Wolfe <jwolfe@vmware.com>
Date:   Mon Nov 8 13:33:57 2021 -0800

    Common header file change not applicable to open-vm-tools.

commit 16e24c8d789f8ff81a9fbb915858cb6af88f66a5
Author: John Wolfe <jwolfe@vmware.com>
Date:   Mon Oct 18 07:44:47 2021 -0700

    Update ChangeLog with the granular push of Oct. 18, 2021.
      plus ChangeLog update of Oct. 6.

commit d3158f108ec8119d270d08d613545b61f4a6d50b
Author: John Wolfe <jwolfe@vmware.com>
Date:   Mon Oct 18 07:31:44 2021 -0700

    Common header file change not applicable to open-vm-tools.

commit 8407406335a8f1bc25a23497cdb5b880fc2db6aa
Author: John Wolfe <jwolfe@vmware.com>
Date:   Mon Oct 18 07:31:44 2021 -0700

    Common header file change not applicable to open-vm-tools.

commit e9907529c68df57dbf1baa5c5b0872098fb3bbeb
Author: John Wolfe <jwolfe@vmware.com>
Date:   Mon Oct 18 07:31:44 2021 -0700

    Common header file change not applicable to open-vm-tools.

commit 1ec43b3ef88719d8d3ad206e7a427c479c496e0d
Author: John Wolfe <jwolfe@vmware.com>
Date:   Mon Oct 18 07:31:44 2021 -0700

    Remove <CR> characters from saml-schema-assertion-2.0.xsd.
    
    The file, created with Windows <CRLF> in 2011, has been changed
    to Unix encoding.

commit ae7d374ee335277a637ec99ada728df7545f2459
Author: John Wolfe <jwolfe@vmware.com>
Date:   Mon Oct 18 07:31:44 2021 -0700

    Common header file change not applicable to open-vm-tools.

commit f9bfc57babb4cc18e8fcada6f44c26d7dfca90ce
Author: John Wolfe <jwolfe@vmware.com>
Date:   Mon Oct 18 07:31:44 2021 -0700

    Common header file change not applicable to open-vm-tools.

commit a45ded9333305f71eea2e0ab4cc144fc2efad74f
Author: John Wolfe <jwolfe@vmware.com>
Date:   Mon Oct 18 07:31:44 2021 -0700

    Common header file change not applicable to open-vm-tools.

commit 6ff8e802b6a2fdf1595d032a1ab94b9f83a2f61b
Author: John Wolfe <jwolfe@vmware.com>
Date:   Mon Oct 18 07:31:44 2021 -0700

    Common header file change not applicable to open-vm-tools.

commit 8f2a9bb928e5d41c308684e68ed68a742dfd8222
Author: John Wolfe <jwolfe@vmware.com>
Date:   Mon Oct 18 07:31:44 2021 -0700

    Common header file change not applicable to open-vm-tools.

commit c9639690ec6d7bce96a7c06d0a05546b811d6b1f
Author: John Wolfe <jwolfe@vmware.com>
Date:   Mon Oct 18 07:31:44 2021 -0700

    Common header file change not applicable to open-vm-tools.

commit a1aa6abc127d872966415e5fd01a9e35db0f2ef5
Author: John Wolfe <jwolfe@vmware.com>
Date:   Mon Oct 18 07:31:44 2021 -0700

    Common header file change not applicable to open-vm-tools.

commit 88de2de0f48cb0334cb8b57bca5ad016133d1674
Author: John Wolfe <jwolfe@vmware.com>
Date:   Mon Oct 18 07:31:44 2021 -0700

    Common header file change not applicable to open-vm-tools.

commit fe739dc30671ab0d6de67acd1dde374f88fe499c
Author: John Wolfe <jwolfe@vmware.com>
Date:   Mon Oct 18 07:31:43 2021 -0700

    Common header file change not applicable to open-vm-tools.

commit c5bc4c37b8f948e3d9bf8d7e2f85196f5099d311
Author: John Wolfe <jwolfe@vmware.com>
Date:   Wed Oct 6 23:52:03 2021 -0700

    Update ChangeLog with the granular push of Oct. 6, 2021.
      plus ChangeLog update of Sept. 20.

commit 4aecc2978e09dddc1f7a0c9af7e9b8ffa57227e2
Author: John Wolfe <jwolfe@vmware.com>
Date:   Wed Oct 6 23:40:31 2021 -0700

    Common header file change not applicable to open-vm-tools.

commit 02b9fea09af950780fdf6e93141edf97de9075de
Author: John Wolfe <jwolfe@vmware.com>
Date:   Wed Oct 6 23:40:31 2021 -0700

    Common header file change not applicable to open-vm-tools.

commit d3147cbb1cec5b5ac41c1d1955f28a20d2bedf5a
Author: John Wolfe <jwolfe@vmware.com>
Date:   Wed Oct 6 23:40:31 2021 -0700

    Common header file change not applicable to open-vm-tools.

commit 8929bd9db5fc57a76491d3f1d8e314955c7b5823
Author: John Wolfe <jwolfe@vmware.com>
Date:   Wed Oct 6 23:40:31 2021 -0700

    Common header file change not applicable to open-vm-tools.

commit db093d15c263262632a854342b447c6b67e72394
Author: John Wolfe <jwolfe@vmware.com>
Date:   Wed Oct 6 23:40:31 2021 -0700

    Common header file change not applicable to open-vm-tools.

commit 3b586cc541a0ead1bc60a6b11ec655e10e83c29c
Author: John Wolfe <jwolfe@vmware.com>
Date:   Wed Oct 6 23:40:31 2021 -0700

    Common header file change not applicable to open-vm-tools.

commit daf6e0fb8ac80cc8bd718b6564b037fc9eb6b654
Author: John Wolfe <jwolfe@vmware.com>
Date:   Mon Sep 20 08:51:19 2021 -0700

    Update ChangeLog with the granular push of Sept. 20, 2021.
      plus ChangeLog update of Sept. 7.

commit fe059f34e4ab93f21c41b4598da6846eafd9bc20
Author: John Wolfe <jwolfe@vmware.com>
Date:   Mon Sep 20 08:07:36 2021 -0700

    Change to common header file not directly applicable to open-vm-tools.

commit ffa5d491194412213882cdcc808d621b439ae2a6
Author: John Wolfe <jwolfe@vmware.com>
Date:   Mon Sep 20 08:07:36 2021 -0700

    Common header file change not applicable to open-vm-tools.

commit 03b6ca66c23289da7b34d1e47f5769d063ee3ad9
Author: John Wolfe <jwolfe@vmware.com>
Date:   Mon Sep 20 08:07:36 2021 -0700

    Common header file change not applicable to open-vm-tools.

commit a3e4fd4e4692e36b5b66b5feb4044faa41d46f22
Author: John Wolfe <jwolfe@vmware.com>
Date:   Mon Sep 20 08:07:36 2021 -0700

    resolutionKMS: Add support for the svga3 device
    
    The resolution plugin was checking for only the svga2 device, which
    does not exist on ARM.  This makes the resolution plugin work on ARM.

commit 21f193b21e3d2be122a6ee9755a45536671cf4e9
Author: John Wolfe <jwolfe@vmware.com>
Date:   Mon Sep 20 08:07:36 2021 -0700

    Common header file change not applicable to open-vm-tools.

commit fe8803ea205da66e8a5040f447835fd2292de89e
Author: John Wolfe <jwolfe@vmware.com>
Date:   Mon Sep 20 08:07:36 2021 -0700

    Log the guest OS name and full name.
    
    Added a log message for the guest OS name and full name that is sent as
    guestInfo.  Messages are logged only when the guestInfo is successfully
    updated to the VMX log.

commit 7b58f891b283c4eb42602bba07f4713815a508da
Author: John Wolfe <jwolfe@vmware.com>
Date:   Tue Sep 7 06:49:29 2021 -0700

    Update ChangeLog with the granular push of Sept. 7, 2021.
      plus ChangeLog update of Aug. 23.

commit 9a793fb5399b36cb473c57eb3a41570adfccc078
Author: John Wolfe <jwolfe@vmware.com>
Date:   Tue Sep 7 06:39:53 2021 -0700

    Common header file change not applicable to open-vm-tools.

commit d09c3d5247e21f0a881406a020e6cdf87ab0ee2d
Author: John Wolfe <jwolfe@vmware.com>
Date:   Tue Sep 7 06:39:53 2021 -0700

    Common header file change not applicable to open-vm-tools.

commit b963fdd5363d1ecd347045408cf1b40e5ac27188
Author: John Wolfe <jwolfe@vmware.com>
Date:   Tue Sep 7 06:39:53 2021 -0700

    Common header file change not applicable to open-vm-tools.

commit ee2fe611e1c6f27d0e918a361a967f13da10ba08
Author: John Wolfe <jwolfe@vmware.com>
Date:   Tue Sep 7 06:39:53 2021 -0700

    Common header file change not directly applicable to open-vm-tools.

commit e551b81709ee4f42e79f2f4aaa47d9443e24a2fa
Author: John Wolfe <jwolfe@vmware.com>
Date:   Tue Sep 7 06:39:53 2021 -0700

    Common header file change not applicable to open-vm-tools.

commit adb9c0476a8dd9d15947857343b23c6ffe9b395c
Author: John Wolfe <jwolfe@vmware.com>
Date:   Tue Sep 7 06:39:53 2021 -0700

    Common header file change not applicable to open-vm-tools.

commit 6336dec45c73d60d8bd100ddc71f3b125a2a9cc9
Author: John Wolfe <jwolfe@vmware.com>
Date:   Mon Aug 23 20:22:35 2021 -0700

    Update ChangeLog with the granular push of Aug. 22, 2021.
      plus ChangeLog update of Aug. 12.

commit a6923583d4519019e25860abcd16c2205d8a3fde
Author: John Wolfe <jwolfe@vmware.com>
Date:   Mon Aug 23 20:13:37 2021 -0700

    Replace the use of appInfo's internal json escape function with
    libmisc's CodeSet_JsonEscape().

commit c7a5a3e189494e44c16ed7c21ab0b4fac28b26b8
Author: John Wolfe <jwolfe@vmware.com>
Date:   Mon Aug 23 20:13:37 2021 -0700

    Common header file change not applicable to open-vm-tools.

commit 3bae54175a7a72872920ba62842a5091a87ae11a
Author: John Wolfe <jwolfe@vmware.com>
Date:   Mon Aug 23 20:13:37 2021 -0700

    Common header file change not applicable to open-vm-tools.

commit 61331a189a0eeb76f014db28288b06c0323bc0b9
Author: John Wolfe <jwolfe@vmware.com>
Date:   Mon Aug 23 20:13:36 2021 -0700

    Removal of the hgfsmounter/mount.vmhgfs command from open-vm-tools.
    
    The hgfsmounter (mount.vmhgfs) command is no longer used in Linux
    open-vm-tools.  It has been replaced by hgfs-fuse.  Remove
    all references to the hgfsmounter in Linux builds.

commit f5fb3a9fb32ea465f965aa971bc40bdff8edc36f
Author: John Wolfe <jwolfe@vmware.com>
Date:   Mon Aug 23 20:13:36 2021 -0700

    Further refinement of the toolsDeployPkg.log file.
    
    Modified the build info description with the module name instead of
    "imgcust" or "sysimage".

commit 1f971148e368b2df87cb20c74568494b7b543ced
Author: John Wolfe <jwolfe@vmware.com>
Date:   Thu Aug 12 12:57:20 2021 -0700

    Update ChangeLog with the granular push of Aug. 12, 2021.
      plus ChangeLog update of July 27.

commit 38f8606a3f4faeb0b8ae1f9277c9c1b50ac19bbe
Author: John Wolfe <jwolfe@vmware.com>
Date:   Thu Aug 12 12:46:05 2021 -0700

    Common header file change not applicable to open-vm-tools.

commit 574cbbe55abdc716a6af03a752260699c3e22784
Author: John Wolfe <jwolfe@vmware.com>
Date:   Thu Aug 12 12:46:05 2021 -0700

    Common header file change not applicable to open-vm-tools.

commit 5003c79aaf398fbdc965c510c1b0be2350be7e64
Author: John Wolfe <jwolfe@vmware.com>
Date:   Thu Aug 12 12:46:05 2021 -0700

    Common header file change not applicable to open-vm-tools.

commit f254eef58523fc9539e3836d825056b999ff192b
Author: John Wolfe <jwolfe@vmware.com>
Date:   Thu Aug 12 12:46:05 2021 -0700

    Reduce the scope of a local variable.
    
    The 'Codacy' tool reported that the scope of a local variable can be
    reduced in the Debug() function of linuxDeployment.c.

commit 63d9fd68f5513b683aae855d30a2da4d4e4f72a7
Author: John Wolfe <jwolfe@vmware.com>
Date:   Thu Aug 12 12:46:05 2021 -0700

    Common header file change not directly applicable to open-vm-tools.

commit f39d4c1fe303d94a079f0d0e9ed098cde1cb0316
Author: John Wolfe <jwolfe@vmware.com>
Date:   Thu Aug 12 12:46:05 2021 -0700

    VmCheck_IsVirtualWorld(): assume VMware hypervisor if USE_VALGRIND is defined.
    
    Updating the VmCheck_IsVirtualWorld() function to assume that if the
    open-vm-tools build was configured with "--enable-valgrind", the tools
    will be used on a VMware hypervisor for memory leak detection.  In this
    case, simply return TRUE and avoid touching the backdoor.
    
    The "backdoor" touch test cannot be handled by Valgrind.

commit 1c31dbfc3df970bd6f4e0ad297f8d79e105a2690
Author: John Wolfe <jwolfe@vmware.com>
Date:   Thu Aug 12 12:46:05 2021 -0700

    Update VMware Tools version to 12.0.0.
    
    The next major VMware Tools / open-vm-tools will be version 12.0.0.

commit dd78c6abbb4f376afea1db423acaf483c4f56f32
Author: John Wolfe <jwolfe@vmware.com>
Date:   Thu Aug 12 12:46:04 2021 -0700

    Common header file change not applicable to open-vm-tools.

commit e76f136563a8e78676f9c1e069175dec835eaade
Author: John Wolfe <jwolfe@vmware.com>
Date:   Thu Aug 12 12:46:04 2021 -0700

    Common header file change not applicable to open-vm-tools.

commit beee0873cbf0d0399d52cb762b2b3e85054c5774
Author: John Wolfe <jwolfe@vmware.com>
Date:   Tue Jul 27 10:54:08 2021 -0700

    Update ChangeLog with the granular push of July 27, 2021.
      - plus ChangeLog update of July 8.

commit 26e7c2f3b5198621c8234c4890431dc16698bcf3
Author: John Wolfe <jwolfe@vmware.com>
Date:   Tue Jul 27 10:37:24 2021 -0700

    Common header file change not applicable to open-vm-tools.

commit d78011e325c6275bc9199b102983544057dfc0bc
Author: John Wolfe <jwolfe@vmware.com>
Date:   Tue Jul 27 10:37:24 2021 -0700

    Common header file change not applicable to open-vm-tools.

commit 8db9ab140d15787064745c4ba0497fc7d162ab84
Author: John Wolfe <jwolfe@vmware.com>
Date:   Tue Jul 27 10:37:24 2021 -0700

    Common header file change not applicable to open-vm-tools.

commit 4eb519b107745cd01018194aa059a5d0b39c3cf4
Author: John Wolfe <jwolfe@vmware.com>
Date:   Tue Jul 27 10:37:24 2021 -0700

    Common header file change not applicable to open-vm-tools.

commit c387b16795b4a78a53c89f607a8ca31580138e05
Author: John Wolfe <jwolfe@vmware.com>
Date:   Tue Jul 27 10:37:24 2021 -0700

    Changes to common source files not applicable to open-vm-tools.

commit 8259e2e5238e7b90c7f1ddf396ec47fc9acabfe1
Author: John Wolfe <jwolfe@vmware.com>
Date:   Tue Jul 27 10:37:24 2021 -0700

    Add tools version and build info into the toolsDeployPkg.log file.

commit 2fe6126e92f4bd4dc9eb683e59df84000b312398
Author: John Wolfe <jwolfe@vmware.com>
Date:   Tue Jul 27 10:37:24 2021 -0700

    Common header file change not directly applicable to open-vm-tools.

commit 8c788af23d0855f1876e8e6de665d050a157c557
Author: John Wolfe <jwolfe@vmware.com>
Date:   Tue Jul 27 10:37:24 2021 -0700

    Common header file change not applicable to open-vm-tools.

commit cb8741edd1fe30dd423cf8533d63a4dc8bb39d8a
Author: John Wolfe <jwolfe@vmware.com>
Date:   Tue Jul 27 10:37:24 2021 -0700

    Terminology cleanup in some comments.

commit b873cda6c5bf0228b0442d1c3be402feafadf8c1
Author: John Wolfe <jwolfe@vmware.com>
Date:   Tue Jul 27 10:37:24 2021 -0700

    GuestOS: Support Fedora and Debian 10 for ARM
    
    Since we support Fedora, support ARM Fedora - 64 bit only.
    
    Remove VCPUHOTADD from ARM guests. There is no support for this.

commit 3a599078d238c12c26d3ca3e39c743f7d9c65555
Author: John Wolfe <jwolfe@vmware.com>
Date:   Tue Jul 27 10:37:24 2021 -0700

    guest_os.h: A bit of clean up
    
    Arrange things in a nicer way.

commit 61e3c68f029af528e61de5b22b215ef689870be2
Author: John Wolfe <jwolfe@vmware.com>
Date:   Tue Jul 27 10:37:24 2021 -0700

    Changes to common source files not applicable to open-vm-tools.

commit 3226203c1c49e8d0fca9aa6a8557ac757c91c3a8
Author: John Wolfe <jwolfe@vmware.com>
Date:   Thu Jul 8 20:35:44 2021 -0700

    Update ChangeLog with the granular push of July 8, 2021.
      - plus ChangeLog update of June 30.

commit b033e5c2d77ee66e9426973005cf1f48a5b3cceb
Author: John Wolfe <jwolfe@vmware.com>
Date:   Thu Jul 8 20:10:23 2021 -0700

    Common header file changes not applicable to open-vm-tools.

commit c907662b1034bd783dab4728bec3af06892f6e4a
Author: John Wolfe <jwolfe@vmware.com>
Date:   Thu Jul 8 20:10:23 2021 -0700

    Changes to common header files not directly applicable to open-vm-tools.

commit e6ff175716602a91fa1385c30846961c57d089f2
Author: John Wolfe <jwolfe@vmware.com>
Date:   Thu Jul 8 20:10:23 2021 -0700

    Common header file change not directly applicable to open-vm-tools.

commit d21b1402ac2e1f59851560ac08516ee8ddaa13b0
Author: John Wolfe <jwolfe@vmware.com>
Date:   Thu Jul 8 20:10:23 2021 -0700

    Changes to common header files not applicable to open-vm-tools.

commit 35c78d66e0202a5ce217193d03bd48a50ce87c3c
Author: John Wolfe <jwolfe@vmware.com>
Date:   Thu Jul 8 20:10:23 2021 -0700

    Added a configurable logging capability to the network script.
    
    The network script has been updated to:
      - use the vmware-toolbox-cmd to query any network logging configuration.
      - use 'vmtoolsd --cmd "log ..."' to log a message to the vmx logfile
        when the logginging handler is configured to "vmx" or when the logfile
        is full or is not writeable.
    Added an example configuration in the tools.conf example file.

commit b484ab6727bbfd8691e8dd4f8d6ae297e06a8672
Author: John Wolfe <jwolfe@vmware.com>
Date:   Thu Jul 8 20:10:23 2021 -0700

    Common header file change not applicable to open-vm-tools.

commit 102714ebe1d0253a7a2afb373f5d73d9d25687fb
Author: John Wolfe <jwolfe@vmware.com>
Date:   Thu Jul 8 20:10:23 2021 -0700

    Fixed the possible use of an uninitialized variable in Util_ExpandString.
    
    Additionally, several Boolean expressions were updated to be proper
    Boolean values, for readability and consistency.

commit 0ae179aa40ed68f3357faabbe6f101035206cd32
Author: John Wolfe <jwolfe@vmware.com>
Date:   Thu Jul 8 20:10:23 2021 -0700

    Changes to common header files not applicable to open-vm-tools.
    
    Prepared the basic infrastructure for adding Windows 11 guests.

commit e1f850a1fa20a911abf9a3d7f2ca7ae6c2a44209
Author: John Wolfe <jwolfe@vmware.com>
Date:   Thu Jul 8 20:10:23 2021 -0700

    Record the use of VMware Tools version 11.3.5 in vm_tools_version.h
    
    Add TOOLS_VERSION_JIGSAW_UPDATE1 for version 11.3.5 in the header
    file lib/include/vm_tools_version.h

commit d5605d3861c1dd8a5cf968b627b7adad2da98308
Author: John Wolfe <jwolfe@vmware.com>
Date:   Thu Jul 8 20:10:23 2021 -0700

    Common header file change not applicable to open-vm-tools.

commit 77196a4b4fe7edbdddab1adb402021979f224a0f
Author: John Wolfe <jwolfe@vmware.com>
Date:   Thu Jul 8 20:10:23 2021 -0700

    Changes to common header files not applicable to open-vm-tools.

commit 38777a57a1e9befbb5d858934e8c032923fb2242
Author: John Wolfe <jwolfe@vmware.com>
Date:   Thu Jul 8 20:10:23 2021 -0700

    Common header file change not applicable to open-vm-tools.

commit 7caa442246e75e60e266f936538d68a0fa6045a8
Author: John Wolfe <jwolfe@vmware.com>
Date:   Thu Jul 8 20:10:23 2021 -0700

    Common header file change not applicable to open-vm-tools.

commit 6e5c26b8bddbe7817d49b2f48dba6776e5d4f851
Author: John Wolfe <jwolfe@vmware.com>
Date:   Thu Jul 8 20:10:23 2021 -0700

    Common header file change not applicable to open-vm-tools.

commit c9bc765c083db8e3d4705eb14715792cdfba8d0c
Author: John Wolfe <jwolfe@vmware.com>
Date:   Wed Jun 30 11:53:41 2021 -0700

    Update ChangeLog with the granular push of Jun 30, 2021.
      - plus ChangeLog update of June 7.

commit 4ac7706c44c4d29f38e8d1c7d2ac9cf45521cf4f
Author: John Wolfe <jwolfe@vmware.com>
Date:   Wed Jun 30 11:37:27 2021 -0700

    Changes to a common header file not applicable to open-vm-tools.

commit d5f0c71fd909527fcfd03f858d277abc9fae9569
Author: John Wolfe <jwolfe@vmware.com>
Date:   Wed Jun 30 11:37:27 2021 -0700

    Add page size defines for 64KB pages.

commit c1457815c1c5e579a3d26c99fff3f6b9e6ed0d41
Author: John Wolfe <jwolfe@vmware.com>
Date:   Wed Jun 30 11:37:27 2021 -0700

    Changes to a common header file not applicable to open-vm-tools.

commit 248830d868b7ade3ce199894fc0cb3c4771dd364
Author: John Wolfe <jwolfe@vmware.com>
Date:   Wed Jun 30 11:37:27 2021 -0700

    Changes to common source file not applicable to open-vm-tools.

commit bd5dede3536c30e2799fa8c788a9dc9b7f904d35
Author: John Wolfe <jwolfe@vmware.com>
Date:   Wed Jun 30 11:37:27 2021 -0700

    Use os-release preferentially for guest identification.
    
    If the "score" of the Linux guest identification from os-release is
    the same as from the LSB score, use the os-release data. The os-release
    standard is well established and the LSB is deprecated.

commit 5fac74631a896e3e5b121a024a4293dcede5eaa1
Author: John Wolfe <jwolfe@vmware.com>
Date:   Wed Jun 30 11:37:27 2021 -0700

    Changes to a common header file not applicable to open-vm-tools.

commit d9ff40dc4cf48b78cdebe9d05a393bd283429fa0
Author: John Wolfe <jwolfe@vmware.com>
Date:   Wed Jun 30 11:37:27 2021 -0700

    Changes to a common header file not applicable to open-vm-tools.

commit 843e5851ac692c4bcaca1cfa262eda7e610417f0
Author: John Wolfe <jwolfe@vmware.com>
Date:   Wed Jun 30 11:37:27 2021 -0700

    Changes to a common header file not directly applicable to open-vm-tools.
    
    This is part of a host-side fix for an intermittent DnD issue.

commit 19c38e8ed9be5272dd45cd07d362345456d9c3ed
Author: John Wolfe <jwolfe@vmware.com>
Date:   Wed Jun 30 11:37:27 2021 -0700

    Fix an issue of re-running scripts.
    
    Fix an issue in the service discovery plugin where scripts can be re-run
    while the previously started one is still active.

commit 26b6e174f9a6ba780a052657cce3290f2174bcba
Author: John Wolfe <jwolfe@vmware.com>
Date:   Wed Jun 30 11:37:27 2021 -0700

    Changes to a common header file not applicable to open-vm-tools.

commit 03d3b6978b2c9d0e66d4b45b992724167ab14f03
Author: John Wolfe <jwolfe@vmware.com>
Date:   Wed Jun 30 11:37:27 2021 -0700

    Changes to a common header file not applicable to open-vm-tools.

commit 59fe3b61458659b0bdcce7d8ac0e4ae9e4ae7b3d
Author: John Wolfe <jwolfe@vmware.com>
Date:   Wed Jun 30 11:37:27 2021 -0700

    Changes to a common header file not applicable to open-vm-tools.

commit 81745623ae421c510fedba499ecfe0d916265a28
Author: John Wolfe <jwolfe@vmware.com>
Date:   Wed Jun 30 11:37:27 2021 -0700

    Allow setting a custom poll interval in the service discovery plugin for debugging.

commit 08649561962e115cda98d6f1ef85a3559b12efe3
Author: John Wolfe <jwolfe@vmware.com>
Date:   Wed Jun 30 11:37:27 2021 -0700

    Change to common header file not applicable to open-vm-tools.

commit 185952f4b8c85d0fb04eecd08be0673f9e800f70
Author: John Wolfe <jwolfe@vmware.com>
Date:   Wed Jun 30 11:37:27 2021 -0700

    Add preliminary guest OS support of RHEL-9 for Arm.

commit 176a0490fa001892e74237d1cf49607574bf8c4a
Author: John Wolfe <jwolfe@vmware.com>
Date:   Wed Jun 30 11:37:27 2021 -0700

    Throttle the "Nic limit reached" log message from the guestInfo plugin.
    
    Implement a wrapper API for throttling vmtools log messages.
    Use the API to throttle the repetitive log message, "Nic limit reached",
    from the guestInfo plugin.
    
    This change addresses the log spew reported in open-vm-tools issue:
    https://github.com/vmware/open-vm-tools/issues/128

commit c3ad5e62cb9892e28486839aba19116aaadd76ef
Author: John Wolfe <jwolfe@vmware.com>
Date:   Wed Jun 30 11:37:26 2021 -0700

    Add a header to the vmsvc log file.
    
    Add a log entry at the start of the vmsvc log file that includes the tools
    version, build number, and guest OS details.

commit 1d25adfe20a5da7a3ed37c970e72699d487f3cca
Author: John Wolfe <jwolfe@vmware.com>
Date:   Mon Jun 7 10:53:14 2021 -0700

    Adding missed 2021 copyright updates in granular pushes.

commit a01a33d95d511a1019c6f9ab7a525635c9a61c61
Author: John Wolfe <jwolfe@vmware.com>
Date:   Mon Jun 7 08:25:09 2021 -0700

    Enhanced the VMware Tools SDMP plugin to support GDP.

commit 1751cd1e49edb5d88cb4d5175bdbb7ac5d86054c
Author: John Wolfe <jwolfe@vmware.com>
Date:   Mon Jun 7 08:25:09 2021 -0700

    Add check that the packet size received is >= expected packet header size.
    
    DnD RpcV3: A corrupted packet received may result in an out of bounds (OOB)
    memory access if the length of the message received is less than the size
    of the expected packet header.

commit e3de1afdd4d802596bffdbbb63ec6708fafcf51a
Author: John Wolfe <jwolfe@vmware.com>
Date:   Mon Jun 7 08:25:09 2021 -0700

    GOS support: Add Linux 6.x support.

commit bd151c59769f9bac14fc2df0d1076faa902734bf
Author: John Wolfe <jwolfe@vmware.com>
Date:   Mon Jun 7 08:25:09 2021 -0700

    Change to a common source file not directly applicable to open-vm-tools.
    
    Adding a NULL pointer check.

commit d5938385597f4c13b6e9d265a399a67258c47f41
Author: John Wolfe <jwolfe@vmware.com>
Date:   Mon Jun 7 08:25:09 2021 -0700

    Common header file change not applicable to open-vm-tools.

commit 26b72e101e3d9a66e97e2179f142ce8961c7869f
Author: John Wolfe <jwolfe@vmware.com>
Date:   Mon Jun 7 08:25:09 2021 -0700

    Update the tools version to 11.4.0 on the "devel" branch.

commit 5c1025a2f29f199a65cf703b93c1ae5294ff0053
Author: John Wolfe <jwolfe@vmware.com>
Date:   Mon Jun 7 08:25:09 2021 -0700

    Open-vm-tools 11.3.0 L10n updates.

commit 40e473ea1378ab1874f4cdf8aa38d39e11299fe9
Author: John Wolfe <jwolfe@vmware.com>
Date:   Mon Jun 7 08:25:08 2021 -0700

    Customization: Retry the Linux reboot if telinit is a soft link to systemctl.
    
    Issues have been reported on some newer versions of Linux where the VM
    failed to reboot at the end of a traditional customization.  The command
    '/sbin/telinit 6' exited abnormally due to SIGTERM sent by systemd and
    where telinit is a symlink to systemctl.
    
    This fix checks if telinit is a soft link to systemctl and if yes, retries
    a system reboot until the telinit command succeeds or the reboot literally
    happens.

commit f8eedf7070b0c11c73f86e1374c004a1bc0212e1
Author: John Wolfe <jwolfe@vmware.com>
Date:   Mon Jun 7 08:25:08 2021 -0700

    Change to common source file not directly applicable to open-vm-tools.

commit 5acc2a69256aa351e38d7abe1914b7785de6d6b2
Author: John Wolfe <jwolfe@vmware.com>
Date:   Mon Jun 7 08:25:08 2021 -0700

    Changes to common source files not applicable to open-vm-tools.

commit 9ff3c61c5d5ab58922c55db77704bab56bac75d6
Author: John Wolfe <jwolfe@vmware.com>
Date:   Mon Jun 7 08:25:08 2021 -0700

    Common source file change not applicable to open-vm-tools.

commit dc39fc8c67180b3e7213d01449868482c17b36f4
Author: John Wolfe <jwolfe@vmware.com>
Date:   Mon Jun 7 08:25:08 2021 -0700

    Switch the current thread to "C" locale to parse /proc files.

commit 912fecf2f9e28a8083fee6e29b83a926c35b8661
Author: John Wolfe <jwolfe@vmware.com>
Date:   Fri May 21 11:57:16 2021 -0700

    Match the copyright style as in the main source repository.

commit b35069156e3d73b2149e78238eed38671481b0b4
Author: John Wolfe <jwolfe@vmware.com>
Date:   Thu May 20 11:58:01 2021 -0700

    Update ChangeLog with the granular push of May 20, 2021
      - plus ChangeLog update of May 3.

commit dde0b8e906ea1ef1f5e752e51e9887be002b07f0
Author: John Wolfe <jwolfe@vmware.com>
Date:   Thu May 20 11:38:38 2021 -0700

    Common header file change not applicable to open-vm-tools.

commit b4a3a288b013202bfc01f99093c420b75051ffb4
Author: John Wolfe <jwolfe@vmware.com>
Date:   Thu May 20 11:38:38 2021 -0700

    Change to common source file not immediately applicable to open-vm-tools.

commit b2c8baeaa8ac365e1445f941cf1b80999ed89a9d
Author: John Wolfe <jwolfe@vmware.com>
Date:   Thu May 20 11:38:38 2021 -0700

    Remove unwanted "volatile" from static variable used with g_once_init_enter()
    
    The glib api documentation for g_once_init_enter() specifically states
    that "volatile" should NOT be used with the address passed as the
    argument.  Recent compilers (GCC-11 & clang 11) and recent versions of
    glib-2 will result in a warning that the "volatile" qualifier has been
    dropped if it has been used.
    
    Remove the unneeded and unwanted "volatile" qualifier from the definition
    of "inited" in pollGtk.c.
    
    Fixes: https://github.com/vmware/open-vm-tools/issues/509

commit 33ba0f01a3a15b245857e0f8ba2563b3177ced25
Author: John Wolfe <jwolfe@vmware.com>
Date:   Thu May 20 11:38:38 2021 -0700

    Add backdoor support for host time of day in Arm
    
    The timeSync plugin makes backdoor calls to get host time of day.
    Update the time of day backdoor calls to function with the Arm
    backdoor implementation.  Also fix a bug where an error returned
    by the GETTIME backdoor handler is incorrectly treated as a time value.

commit 39b499fb2fcedc7b984510edf2ed0ea43fb0fe24
Author: John Wolfe <jwolfe@vmware.com>
Date:   Thu May 20 11:38:38 2021 -0700

    Common header file change not applicable to open-vm-tools.

commit 35dbe93510857ea9fa58bb93a959f26dea1bed7d
Author: John Wolfe <jwolfe@vmware.com>
Date:   Thu May 20 11:38:38 2021 -0700

    Common header file change not applicable to open-vm-tools.

commit c693dcf8212bcb01827cf131910e1d66132f50e1
Author: John Wolfe <jwolfe@vmware.com>
Date:   Thu May 20 11:38:38 2021 -0700

    Common source file change not directly applicable to open-vm-tools.
    
    Introduce peek() to the asyncsocket API, only supported by TCP vtable.
    
    Peeks are similar to recv(), except that they do not drain the socket
    after reading.  Subsequent peek/recv reads the same data back.  However
    since recv does SSL_Read, a recv() following a peek() may not get the same
    data as peek() after SSL is initialized.  This is not a problem when
    peeks are done before SSL setup.
    
    Implementation notes:
    
    - peek is a one-shot operation. The poll callback is unregistered
      once it fires (recv keeps the callback until recv is cancelled).
    - non-partial peek is not supported, so the peek callback will be fired when
      any amount of data less than or equal amount of the requested length is
      available in the socket buffer.
    - It is possible to invoke recv() or peek() recursively from within the peek()
      callback.  A peek is disallowed from within the recv() callback.

commit 95cbd990ec667a34b6b76c1d53182317c33e5330
Author: John Wolfe <jwolfe@vmware.com>
Date:   Thu May 20 11:38:38 2021 -0700

    Fix an ASSERT in bora/lib/misc/timeutil.c.
    
    Fix a problem with TimeUtil_NtTimeToUnixTime on Arm that was encountered
    when running tools tests on Apple silicon.  The problem was the routine
    assumed that a variable was 32-bits if VM_X86_64 was not defined.  This
    may have been true in the past, but it is no longer true now that the code
    is also built for 64-bit Arm.

commit abfd599dea18f0f6a5acc35d539cec0322d194df
Author: John Wolfe <jwolfe@vmware.com>
Date:   Thu May 20 11:38:38 2021 -0700

    Additional changes for the network interface limit logging.
    
    1) Use the VM_SAFE_STR macro for string null check.
    2) Since free() is NULL safe, remove the "if" check before the free().
    3) Fix an alignment issue.

commit 78f19996702a14066d9f5424c522167780151f0e
Author: John Wolfe <jwolfe@vmware.com>
Date:   Thu May 20 11:38:37 2021 -0700

    Update terms used in code that is distributed publicly in open-vm-tools.
    
    Use alternate terms wherever possible.  This does not address
    function names, structure elements, or macros.

commit d55475adf7617516fd8ec2bdc4403c1b7fdcf83f
Author: John Wolfe <jwolfe@vmware.com>
Date:   Thu May 20 11:38:37 2021 -0700

    Common header file change not directly applicable to open-vm-tools.

commit bbcdb619382645179f2a8091818f55314c44291d
Author: John Wolfe <jwolfe@vmware.com>
Date:   Mon May 3 20:01:43 2021 -0700

    Update ChangeLog with the granular push of May 3, 2021
      - plus ChangeLog update of April 19.

commit 16e2be2e2c67d49ed01032348368157ad9867920
Author: John Wolfe <jwolfe@vmware.com>
Date:   Mon May 3 19:39:41 2021 -0700

    VGAuth: Use GUESTRPCPKT_FIELD_FAST_CLOSE flag for log messages.
    
    VGauth is a single action service.  With the GUESTRPCPKT_FIELD_FAST_CLOSE
    flag added, VMX closes the vsocket as soon as the RPC response is sent.
    This cleans up the vsocket connections faster and minimizes the number
    of connect() failures in the guest.

commit 092a4cfd7b577b55abc71e636748dbbb25240171
Author: John Wolfe <jwolfe@vmware.com>
Date:   Mon May 3 19:39:40 2021 -0700

    Common header file change not applicable to open-vm-tools.

commit 8994d7c3a9c5164c5c88b5d882d32238a9964628
Author: John Wolfe <jwolfe@vmware.com>
Date:   Mon May 3 19:39:40 2021 -0700

    Asyncsocket: Add comments about AsyncSocket_SetErrorFn usage.
    
    Document that AsyncSocket_SetErrorFn must be called before an internal
    asyncsocket callback can fire and trigger a call to the error handler.
    The error handler must be set immediately after the asyncsocket is created,
    either from the poll thread, which requires no additional synchronization,
    or while holding the asyncsocket lock, which is passed via pollParams.

commit 4abc2d2b6cf754914e6c0f08d245a2852f04e368
Author: John Wolfe <jwolfe@vmware.com>
Date:   Mon May 3 19:39:40 2021 -0700

    Common header file change not applicable to open-vm-tools.

commit a3db034717c4bd77ffcf4f6ac2682096d360e2e0
Author: John Wolfe <jwolfe@vmware.com>
Date:   Mon May 3 19:39:40 2021 -0700

    Tools gdp plugin updates.

commit 037825f8b73cdc04e6f19e5868224e3e911c1acb
Author: John Wolfe <jwolfe@vmware.com>
Date:   Mon May 3 19:39:40 2021 -0700

    Common header file change not applicable to open-vm-tools.

commit 62daa89681b48ad0fe33a92332a04a5c33c862e2
Author: John Wolfe <jwolfe@vmware.com>
Date:   Mon May 3 19:39:40 2021 -0700

    Common header file change not applicable to open-vm-tools.

commit 306366fa79a390b632c89b4eab29fdd01659b688
Author: John Wolfe <jwolfe@vmware.com>
Date:   Mon May 3 19:39:40 2021 -0700

    Format the VMCI port in a guest RPC connect request using "unsigned int" type.

commit 6c01c0ad957152d00cec28fb059a5781acb5a607
Author: John Wolfe <jwolfe@vmware.com>
Date:   Mon May 3 19:39:40 2021 -0700

    Common header file change not applicable to open-vm-tools.

commit e0b4963730505f1bb746b1f93998b5e9a8a9af58
Author: John Wolfe <jwolfe@vmware.com>
Date:   Mon May 3 19:39:40 2021 -0700

    Common header file change not directly applicable to open-vm-tools.

commit 2693e19a54d93dac0a206bf2634f6e6b908fc8b9
Author: John Wolfe <jwolfe@vmware.com>
Date:   Mon May 3 19:39:40 2021 -0700

    vmwgfxctrl: Refactor the 'for' loop index declarations for C89 compatibility.

commit 86fa9e400b3866407be4acfebd52f9093483f8b1
Author: John Wolfe <jwolfe@vmware.com>
Date:   Mon May 3 19:39:40 2021 -0700

    Common header file change not applicable to open-vm-tools.

commit d9dae1062ab61a15c54f02ccc8b74f69a1ead3f9
Author: John Wolfe <jwolfe@vmware.com>
Date:   Mon May 3 19:39:40 2021 -0700

    Fusion does not need to fork on certain file opens anymore.
    
    An NFS issue in MacOS 10.4 was worked around by forking and
    sending credentials to the child.  Removing the work-around
    since it is no longer needed.

commit b2078e875dfaa3257cb8a709a574b8a3cb8e8069
Author: John Wolfe <jwolfe@vmware.com>
Date:   Mon May 3 19:39:40 2021 -0700

    Common header file change not applicable to open-vm-tools.

commit f59fe38baa986b5d5e1a8504ac70c5e3d4938cc6
Author: John Wolfe <jwolfe@vmware.com>
Date:   Mon May 3 19:39:40 2021 -0700

    Log messages when the network interface limit is hit.
    
    Whenever the maximum NIC limit is reached, log a message to both the
    VM guest.log file on the host and the vmsvc.log file inside the guest.
    
    Moved the logging api added for powerOps plugin to vmtoolslib so
    that it is available for all plugins.  Modified the powerOps code
    accordingly.

commit 09b035ad85475df08cd9bae8cc2d7aea6d8f0ffe
Author: John Wolfe <jwolfe@vmware.com>
Date:   Mon May 3 19:39:40 2021 -0700

    Common header file change not directly applicable to open-vm-tools.

commit cf65239bd6f5dede5394d1090615e6d70b06cd48
Author: John Wolfe <jwolfe@vmware.com>
Date:   Mon Apr 19 12:41:43 2021 -0700

    Update ChangeLog with the granular push of April 19, 2021
     - plus ChangeLog update of April 5.

commit b5ec5c1b60db89fe8fb4c223b204a8e50077851b
Author: John Wolfe <jwolfe@vmware.com>
Date:   Mon Apr 19 12:32:41 2021 -0700

    Sync "(c)" vs. "(C)" usage in another header file.

commit e4e7aee59955326f1480fc27ffb8eef080fbbefc
Author: John Wolfe <jwolfe@vmware.com>
Date:   Mon Apr 19 12:19:57 2021 -0700

    Update copyright date missed by developer.

commit b8058d49454e7c15fcd4806e51244803b08170b8
Author: John Wolfe <jwolfe@vmware.com>
Date:   Mon Apr 19 11:16:36 2021 -0700

    Sync the (c) copyright symbol with the (C) in the Perforce repository; will
    avoid granular update problems when the copyright changes on these files.

commit 315b159733f55bd617391abf472a4ef2be22a624
Author: John Wolfe <jwolfe@vmware.com>
Date:   Mon Apr 19 11:08:11 2021 -0700

    Common header file change not applicable to open-vm-tools.

commit 1ebf8c871c8db79278fa6cd3f7d24edd4db7ce2d
Author: John Wolfe <jwolfe@vmware.com>
Date:   Mon Apr 19 11:08:11 2021 -0700

    Common source file change not applicable to open-vm-tools.

commit 52523347adccc1ec3670488c6c61ed4c998372f3
Author: John Wolfe <jwolfe@vmware.com>
Date:   Mon Apr 19 11:08:11 2021 -0700

    Changes to common source files not directly applicable to open-vm-tools.

commit cd80433f04bb0f760759a4b64cc52d9950c07230
Author: John Wolfe <jwolfe@vmware.com>
Date:   Mon Apr 19 11:08:11 2021 -0700

    Common header file change not applicable to open-vm-tools.

commit 7417e628d777f598c75d832564478ec199e709d8
Author: John Wolfe <jwolfe@vmware.com>
Date:   Mon Apr 19 11:08:11 2021 -0700

    Common header file change not applicable to open-vm-tools.

commit 5f982aadfcfbdb11d38978c764678c94575eb4b8
Author: John Wolfe <jwolfe@vmware.com>
Date:   Mon Apr 19 11:08:11 2021 -0700

    Common header file change not applicable to open-vm-tools.

commit 48c0a778d94c99ebb0e51a284aa8ea1f6a8d6338
Author: John Wolfe <jwolfe@vmware.com>
Date:   Mon Apr 19 11:08:11 2021 -0700

    Common source file change not applicable to open-vm-tools.

commit fe2192f866a2faed6f9d27a1674838d56aa9f69f
Author: John Wolfe <jwolfe@vmware.com>
Date:   Mon Apr 19 11:08:11 2021 -0700

    Common header file change not applicable to open-vm-tools.

commit a183c79fbd8188a1d2aa1322469d19e71be7d676
Author: John Wolfe <jwolfe@vmware.com>
Date:   Mon Apr 19 11:08:11 2021 -0700

    Unescape JSON in UTF-8.
    
    Add a routine to unescape JSON escape sequence in UTF-8 strings.

commit 865b31e49350e4aefa0858b6575051eae7def5e1
Author: John Wolfe <jwolfe@vmware.com>
Date:   Mon Apr 19 11:08:11 2021 -0700

    Common header file change not applicable to open-vm-tools.

commit 5883b498a44c7d64025e6af761e784a7e2ce72aa
Author: John Wolfe <jwolfe@vmware.com>
Date:   Mon Apr 19 11:08:11 2021 -0700

    Common header file change not applicable to open-vm-tools.

commit e834e17b698f56313e6b6a1f34c2b0c52665e3cd
Author: John Wolfe <jwolfe@vmware.com>
Date:   Mon Apr 19 11:08:11 2021 -0700

    Common header file change not applicable to open-vm-tools.

commit 3827120a9edac868a1094cdd225b02920f952a0e
Author: John Wolfe <jwolfe@vmware.com>
Date:   Mon Apr 19 11:08:11 2021 -0700

    Common header files change to facilitate building with x86_64 and arm64.
    
    Simplify _DMB/_DSB.

commit 5e5494ef373917c706bc14c3fc5f90cdd07a0f4a
Author: John Wolfe <jwolfe@vmware.com>
Date:   Mon Apr 19 11:08:11 2021 -0700

    Common header file change not applicable to open-vm-tools.

commit 65519ffb067661ecea1e0bae077dea5d3ce23197
Author: John Wolfe <jwolfe@vmware.com>
Date:   Mon Apr 19 11:08:11 2021 -0700

    Correct a typo that rendered an if statment to always be true.

commit 27d9e866243ce119746a57d60690efb4c4502fb7
Author: John Wolfe <jwolfe@vmware.com>
Date:   Mon Apr 19 11:08:11 2021 -0700

    Common header file change not applicable to open-vm-tools.

commit 964ecc057dd482efd53c809921a9f97b8efd3313
Author: John Wolfe <jwolfe@vmware.com>
Date:   Mon Apr 19 11:08:11 2021 -0700

    Changes to common source files not directly applicable to open-vm-tools.

commit 57d9962108e0fdd56721ad03a7acec6abb7fdb86
Author: John Wolfe <jwolfe@vmware.com>
Date:   Mon Apr 19 11:08:10 2021 -0700

    Adding thread ID to logging messages.
    
    As more threads (even short-lived worker threads) are added
    to vmtoolsd, add logging of the thread ID to simplify debugging.

commit 4dca880085556da2e7c3515067667a53acf43d54
Author: John Wolfe <jwolfe@vmware.com>
Date:   Mon Apr 19 11:08:10 2021 -0700

    Common header file change not applicable to open-vm-tools.

commit 0f6d89fc0bbf119e2284ba5195b7072d99a503f2
Author: John Wolfe <jwolfe@vmware.com>
Date:   Mon Apr 19 11:08:10 2021 -0700

    Common header file change not applicable to open-vm-tools.

commit a58b9c39768dd4582a2ccbd2483ae6c02d894528
Author: John Wolfe <jwolfe@vmware.com>
Date:   Mon Apr 19 11:08:10 2021 -0700

    Check a previously unchecked return value.
    
    Fixes an "Unused value" issue reported from a Coverity scan of
    open-vm-tools.

commit b9c4441ed7316d1f807697c7145e2c09656f3e5e
Author: John Wolfe <jwolfe@vmware.com>
Date:   Mon Apr 19 11:08:10 2021 -0700

    Common header file change not applicable to open-vm-tools.

commit 82931a1bcb39d5132910c7fb2ddc086c51d06662
Author: John Wolfe <jwolfe@vmware.com>
Date:   Mon Apr 19 11:08:10 2021 -0700

    Fix issues using GCC 11 with gtk >= 3.20 and glib >=2.66.3
    
    With glib2.0 releases >= 2.66.3, glib header files inside an
    extern "C" block will encounter compilation errors.  This has
    impacted several OSS packages.  Consumers of newer versions of glib2.0
    must not include glib headers in an extern "C" block.
    
    GTK 3.20 has deprecated gdk_display_get_device_manager(); using the
    newer gdk_display_get_default_seat() when the GTK version is >= 3.20.
    
    The return value from read() must be used to avoid an unused result
    warning from the compiler.  This can be avoided by using dummy retyping
    in the case where the return value is not used or in this case, using
    the returned value in a debug log message.
    
    Pull Request: https://github.com/vmware/open-vm-tools/pull/505
    Addresses:    https://github.com/vmware/open-vm-tools/issues/500
    Addresses:    https://github.com/vmware/open-vm-tools/issues/509

commit d8ccbf4f386ca996778ed843073f6ad5743c8093
Author: John Wolfe <jwolfe@vmware.com>
Date:   Mon Apr 19 11:08:10 2021 -0700

    Common header file change not applicable to open-vm-tools.

commit fc6368df777de8e862dcc7fac3dec5ccdc8cf817
Author: John Wolfe <jwolfe@vmware.com>
Date:   Mon Apr 19 11:08:10 2021 -0700

    Common header file change not applicable to open-vm-tools.

commit 50a9a23dd3abda3df63f96433821a79f74742bd1
Author: John Wolfe <jwolfe@vmware.com>
Date:   Mon Apr 19 11:08:10 2021 -0700

    Common header file change not applicable to open-vm-tools.
    
    Add new definition for darwin22-64 (macOS 13)

commit 78631eb8a2e4ce12794b1e75a6232482f08d0c96
Author: John Wolfe <jwolfe@vmware.com>
Date:   Mon Apr 5 09:28:52 2021 -0700

    Update ChangeLog with the granular push of April 5, 2021
     - plus ChangeLog update of March 25.

commit b81140454253dfe3c836c03e221aa832da4ac9e8
Author: John Wolfe <jwolfe@vmware.com>
Date:   Mon Apr 5 09:01:43 2021 -0700

    Check return value from VmCheck_GetVersion.
    
    Fixed an issue reported by Coverity scan of open-vm-tools.

commit f68f15d091fcda7ab393586498683d2061f9a85e
Author: John Wolfe <jwolfe@vmware.com>
Date:   Mon Apr 5 09:01:43 2021 -0700

    L10n drop for updated wording in user visible messages to conform to guidelines.

commit d1d9f2fca56a40159b7039f2955410acc3de3489
Author: John Wolfe <jwolfe@vmware.com>
Date:   Mon Apr 5 09:01:43 2021 -0700

    Common header file change not applicable to open-vm-tools.

commit 585747b2d0b6091ffcc9ffce585ef89dd43ea9e8
Author: John Wolfe <jwolfe@vmware.com>
Date:   Mon Apr 5 09:01:43 2021 -0700

    Common header file change not applicable to open-vm-tools.

commit 3256fd9e85d75768f9bcbeb39037a35e2b7c3908
Author: John Wolfe <jwolfe@vmware.com>
Date:   Mon Apr 5 09:01:43 2021 -0700

    Common header file change not directly applicable to open-vm-tools.

commit ba6744a874786f5a890e641fb94f2d048fc39e69
Author: John Wolfe <jwolfe@vmware.com>
Date:   Mon Apr 5 09:01:43 2021 -0700

    Common header file change not applicable to open-vm-tools.

commit ec8b7d139c72287140e660ad4f43c083981b9a6d
Author: John Wolfe <jwolfe@vmware.com>
Date:   Mon Apr 5 09:01:42 2021 -0700

    Fix dereference after null check reported by Coverity.
    
    Removed a NULL pointer test for gErr that causes Coverity to report
    a dereference after null check.

commit d19fe417deed03b2b8a9b8a22cbed1bcc836e0f3
Author: John Wolfe <jwolfe@vmware.com>
Date:   Mon Apr 5 09:01:42 2021 -0700

    Tools gdp plugin updates.

commit 58fca5f585180c19311d084a536ed8014f5c102b
Author: John Wolfe <jwolfe@vmware.com>
Date:   Mon Apr 5 09:01:42 2021 -0700

    Common header file change not applicable to open-vm-tools.

commit 08d82bad0db6d0d04b257748e8434a28f5a7c1c4
Author: John Wolfe <jwolfe@vmware.com>
Date:   Mon Apr 5 09:01:42 2021 -0700

    JSMN: Miscellaneous log message fixes.
    
    * One log message in jsmn_parse_string function referred to a primitive
      instead of a string.
    
    * When the parsing fails, the log message specified the wrong position
      where the parsing failed.
    
    * Changed '%c' to '0x%02x' in the log messages to avoid any issues with
      printing the invalid/unprintable characters.
    
    * Added a new log message for better debugging in one specific error
      code path.

commit 5bf72167ec1870b75699e46df1b5e5e86520492a
Author: John Wolfe <jwolfe@vmware.com>
Date:   Mon Apr 5 09:01:42 2021 -0700

    Common header file change not applicable to open-vm-tools.

commit a5b6b94525ee86d4283ae1db3c424435c93dac61
Author: John Wolfe <jwolfe@vmware.com>
Date:   Mon Apr 5 09:01:42 2021 -0700

    lib/misc/hostinfoPosix.c:
    
    Correct an ifdef typo introduced in an earlier change.

commit 47df40cccede41beffa9658889b51ce1738c61bd
Author: John Wolfe <jwolfe@vmware.com>
Date:   Mon Apr 5 09:01:42 2021 -0700

    lib/file/file.c:  File_UnlinkIfExists()
    
    Revised File_UnlinkIfExists() to return 0 for success and an errno for
    failure.  Previously, a failure was indicated by a -1 and the caller had
    to retrieve the errno.

commit 48f6c1cefc31cab095718ac4383a4fb7fd08d51b
Author: John Wolfe <jwolfe@vmware.com>
Date:   Mon Apr 5 09:01:41 2021 -0700

    lib/file/file.c:  File_Unlink()
    
    Revised File_Unlink() to return 0 for success and an errno for failure.
    Previously, a failure was indicated by a -1 and the caller had to retrieve
    the errno.

commit 996626d977b3e5186d4664491b740a8afc6f45cd
Author: John Wolfe <jwolfe@vmware.com>
Date:   Mon Apr 5 09:01:41 2021 -0700

    Common source file change not directly applicable to open-vm-tools.
    
    lib/file/file.c:
    
    Revised File_UnlinkRetry() and File_UnlinkNoFollow() to return 0 for
    success and an errno for failure.  Previously, a failure was indicated
    by a -1 and the caller had to retrieve the errno.

commit 8a98b8f5d3669812e1524cd692e1dd897e5f0ba9
Author: John Wolfe <jwolfe@vmware.com>
Date:   Mon Apr 5 09:01:41 2021 -0700

    Change to common source files not directly applicable to open-vm-tools.
    
    Add a common function to detect if HyperV is present.

commit 761631d7c7d7c0210dafd6f4e4d5281a6d46a52a
Author: John Wolfe <jwolfe@vmware.com>
Date:   Mon Apr 5 09:01:41 2021 -0700

    Don't follow symlinks in File_Rotate_ByRename().
    
    Delete the directory entries, not where they point to in the case of symlinks.
    
    Also, clean up some of the related and similar source code.

commit f9821bdf9031eda30bc515b4b869522119684393
Author: John Wolfe <jwolfe@vmware.com>
Date:   Mon Apr 5 09:01:41 2021 -0700

    Common header file change not applicable to open-vm-tools.

commit 5f14d310fa604a2d6802b76c8bbe48baac7e7b90
Author: John Wolfe <jwolfe@vmware.com>
Date:   Mon Apr 5 09:01:41 2021 -0700

    Pre-enabled MacOS 13 (Darwin 22).

commit 0c88931b229a0099e6c70cb6eecc83b1b00846d3
Author: John Wolfe <jwolfe@vmware.com>
Date:   Thu Mar 25 20:51:05 2021 -0700

    Update ChangeLog with the granular push of Mar. 25, 2021.
     - plus ChangeLog update of March 5.

commit 244e5bad740fa06eb40c48a7973ae8c519106019
Author: John Wolfe <jwolfe@vmware.com>
Date:   Thu Mar 25 20:21:18 2021 -0700

    Common header file change not applicable to open-vm-tools.

commit c8c330b4df2878b6b152ac8be4f1bc999febe615
Author: John Wolfe <jwolfe@vmware.com>
Date:   Thu Mar 25 20:21:18 2021 -0700

    Add Arm FreeBSD to the ALLARM set in guest_os.h.

commit 2df1c32e009649602f0f3179272107afa2c966b3
Author: John Wolfe <jwolfe@vmware.com>
Date:   Thu Mar 25 20:21:18 2021 -0700

    Clean up the classification information for Ubuntu, Debian, and FreeBSD.
    
    Some important information about these distros was not reflected in
    the macros in guest_os.h.  Fixed this.

commit 0ec0bb8ec20b45b7b1714701276d377db63acabc
Author: John Wolfe <jwolfe@vmware.com>
Date:   Thu Mar 25 20:21:18 2021 -0700

    Changes to common source files not applicable to open-vm-tools.

commit 1a6546dfe7e0d4ed572434bd794d94f5228763b4
Author: John Wolfe <jwolfe@vmware.com>
Date:   Thu Mar 25 20:21:18 2021 -0700

    Fix an uninitialized variable issue reported by a Coverity scan of
    open-vm-tools.

commit f06d7cf7225a8c5e2a58fa2bf6a8f5d301964dfa
Author: John Wolfe <jwolfe@vmware.com>
Date:   Thu Mar 25 20:21:18 2021 -0700

    Record the assignment of 11.2.6 for a VMware Tools emergency patch.

commit a95a56f95b01b3028c72e4da2af7c44fb38a4900
Author: John Wolfe <jwolfe@vmware.com>
Date:   Thu Mar 25 20:21:18 2021 -0700

    Common header file change not applicable to open-vm-tools.

commit d26c6dfb4cf8dd0783df79589b3621f87c71071e
Author: John Wolfe <jwolfe@vmware.com>
Date:   Thu Mar 25 20:21:18 2021 -0700

    Common header file change not applicable to open-vm-tools.

commit f5a922bfd6268ee0690f0aabc03d88bdb781b867
Author: John Wolfe <jwolfe@vmware.com>
Date:   Thu Mar 25 20:21:18 2021 -0700

    Disable NVMe quiesced snapshot by default.
    
    Open-vm-tools has no FSS.  Enable the feature only when it has been
    completely verified and FSS is enabled on the host side.

commit a58a79da6affce6fc993b0fa18b3d2b718a32d18
Author: John Wolfe <jwolfe@vmware.com>
Date:   Thu Mar 25 20:21:18 2021 -0700

    Common header file change not applicable to open-vm-tools.

commit 004a5ddc3f79e126a1a14bac0ac5cf53630c833c
Author: John Wolfe <jwolfe@vmware.com>
Date:   Thu Mar 25 20:21:17 2021 -0700

    Add RHEL9 to the guest_os_tables.h header file.

commit c82f1d9ced8a9c1b13a19256da9d92b64c896906
Author: John Wolfe <jwolfe@vmware.com>
Date:   Thu Mar 25 20:21:17 2021 -0700

    FreeBSD now supports Arm
    
    Upgrade the guest identification code to handle this.

commit 4f7441d8cd20923e509ff819084693bbd8c928df
Author: John Wolfe <jwolfe@vmware.com>
Date:   Thu Mar 25 20:21:17 2021 -0700

    Fix a memory leak reported by a partner from their Coverity scans.

commit 6cda6b456e88c570aac9c3eb8ee1765347e43a27
Author: John Wolfe <jwolfe@vmware.com>
Date:   Thu Mar 25 20:21:17 2021 -0700

    Linux guest identification: Support multiple architectures.
    
    Allow machine architecture information to be present in the
    "short string" and the guestOS string.  This is done via a prefix,
    "<arch>-" (e.g. arm-ubuntu-64, riscv-debian11-64, arm-windows10-64)
    with the X86 architecture being implied (no explicit "<arch>-").
    
    Add the recognition of the Arm machine architecture to the Linux
    guest identification code.

commit 3694c7e9071771ccc6690a7f1473206cc21b3452
Author: John Wolfe <jwolfe@vmware.com>
Date:   Thu Mar 25 20:21:17 2021 -0700

    Style change, alignment correction.

commit 6e980e3adeed221af11edc3ef66dcb382474642c
Author: John Wolfe <jwolfe@vmware.com>
Date:   Thu Mar 25 20:21:17 2021 -0700

    Clipboard logging improvement.
    
    Add a log instruction in CPClipboard_SetItem() to print the data size for
    every format.

commit c6b98a52e69488006fef87c63a3cc186ab3d9525
Author: John Wolfe <jwolfe@vmware.com>
Date:   Thu Mar 25 20:21:17 2021 -0700

    Add machine architecture information to os.detailed.data.
    
    The detailed data now include information about the guest's running
    machine architecture.  A later change will deal with the guest
    "short name" (a.k.a. the guestOS string).

commit f387d5a2cc4a2221bb4802915e4e432adc1a945f
Author: John Wolfe <jwolfe@vmware.com>
Date:   Thu Mar 25 20:21:17 2021 -0700

    Tools gdp plugin updates.

commit 5689130bbc010843b718a0691ee3765624beca00
Author: John Wolfe <jwolfe@vmware.com>
Date:   Thu Mar 25 20:21:17 2021 -0700

    Implement log redirection for the deployPkg plugin.
    
    On Linux, /var/log/vmware-imc/toolsDeployPkg.log is the default deployPkgs
    log file.  This change allows users to redirect that log to the vmware.log
    on the host or to another file located on the guest VM.  Redirection is
    controlled by settings in the "logging" section of the tools.conf file.
    
    See the examples in the sample tools.conf file provided in the distribution.

commit ce844c061dc2c8049d8c6f4c6499848cfa145728
Author: John Wolfe <jwolfe@vmware.com>
Date:   Thu Mar 25 20:21:17 2021 -0700

    Changes to common header files.
    
    GuestOS: Begin recognizing Arm in VMware products.

commit 49ca4d0632ab5920c45e536883db5154cad2b8e4
Author: John Wolfe <jwolfe@vmware.com>
Date:   Thu Mar 25 20:21:17 2021 -0700

    Stylistic changes to the serviceDiscovery plugin Makefile.
    
    Replaced all occurrences of "$(libdir)/open-vm-tools" with "$(pkglibdir)".
    Split the makefile command lines to fit within 80 columns.

commit 807a1167e3bef3f070773ea1d8e2fd812f82cfd6
Author: John Wolfe <jwolfe@vmware.com>
Date:   Thu Mar 25 20:21:17 2021 -0700

    Common header file change not applicable to open-vm-tools.

commit adaeae034bd8d4fa150700f96f617e40fc22edf1
Author: John Wolfe <jwolfe@vmware.com>
Date:   Fri Mar 5 11:28:17 2021 -0800

    Update the ChangeLog with Mar. 5 corrections
     - plus ChangeLog update of Mar. 4.

commit fdc50f3716bd23dd891eccf292741c3f48d342e1
Author: John Wolfe <jwolfe@vmware.com>
Date:   Fri Mar 5 11:19:30 2021 -0800

    Added complete LICENSE file to the jsmn.h and jsmn.c source files.

commit 7fb7dd20e9b879c4c75eb9349c761ca0f284f9d1
Author: John Wolfe <jwolfe@vmware.com>
Date:   Thu Mar 4 16:41:38 2021 -0800

    Update ChangeLog with the granular push of Mar. 4, 2021.
     - plus Changelog update of Feb. 22.

commit 1a13bb349ab93d6861cdb57daf6cec451cca616a
Author: John Wolfe <jwolfe@vmware.com>
Date:   Thu Mar 4 16:34:57 2021 -0800

    Correct some missed copyright dates for 2021 publication.

commit 30a9f295681983c778ea89eef379b8822518e524
Author: John Wolfe <jwolfe@vmware.com>
Date:   Thu Mar 4 13:48:46 2021 -0800

    Configuring OVT with the --without-pam option will implicitly disable vgauth.
    
    When no vgauth option is given alongside -–without-pam, a warning
    is displayed with a message “Building without PAM; vgauth will be
    disabled.”.
    
    When -–disable-vgauth is supplied alongside –-without-pam, no
    warning or error message is displayed.
    
    When -–enable-vgauth is supplied alongside -–without-pam, an
    error will be thrown and the configure stage will be aborted with an
    error message “Cannot enable vgauth without PAM. Please configure
    without --without-pam or without --enable-vgauth.”
    
    Github Issue: https://github.com/vmware/open-vm-tools/issues/481

commit edeef6123b1c1edeac42acd4b45f5dab96a8c8d3
Author: John Wolfe <jwolfe@vmware.com>
Date:   Thu Mar 4 13:48:46 2021 -0800

    Common header file change not applicable to open-vm-tools.

commit f28bea2dde358e4a12f90f4436d276d9c5e3be77
Author: John Wolfe <jwolfe@vmware.com>
Date:   Thu Mar 4 13:48:46 2021 -0800

    Common source file changes not applicable to open-vm-tools.

commit 65d92cd11edafe3e9ff7c96e83d824da6ecf4ae7
Author: John Wolfe <jwolfe@vmware.com>
Date:   Thu Mar 4 13:48:46 2021 -0800

    Tools gdp plugin updates.

commit c94ae5a4c7524f0d424ffd0a2cbc0aa685a6a710
Author: John Wolfe <jwolfe@vmware.com>
Date:   Thu Mar 4 13:48:46 2021 -0800

    Common header file change not applicable to open-vm-tools.

commit 662f85c3f7d356cfbb8e23dff0a7c4dfa6f74fba
Author: John Wolfe <jwolfe@vmware.com>
Date:   Thu Mar 4 13:48:46 2021 -0800

    tools/vmwgfxctrl: Add a command line tool for controlling vmwgfx.
    
    vmwgfxctrl is a small command line tool used to control various
    aspects of the vmwgfx kernel driver.  Currently it can both
    display and set current topology of the vmwgfx kernel driver.
    
    It should be distributed alongside other open-vm-tools binaries.
    It's incredibly useful when trying to set custom resolution on any
    recent distro (that includes multi-monitor setups).

commit b00709f8f9af26a1fb5803ef22c155b5983086ac
Author: John Wolfe <jwolfe@vmware.com>
Date:   Thu Mar 4 13:48:46 2021 -0800

    Change not applicable to open-vm-tools.
    
    Windows: Add default setting to example tools.conf.

commit e239a31df9563c38ffbc0468deb1018b52334e02
Author: John Wolfe <jwolfe@vmware.com>
Date:   Thu Mar 4 13:48:46 2021 -0800

    stringxx: Replace usage of deprecated glibmm function
    
    Glibmm::RefPtr::clear() has been deprecated for a while and was removed in
    2.51. The reasoning is listed in the 2.44 header:
    
    "/// @deprecated Use reset() instead because this leads to confusion with
    clear() methods on the underlying class."
    
    reset() has been available since 2.16, so it is trivial to switch to it.

commit 44bfc5bc266ae7fc9c8c3df551220942c187c587
Author: John Wolfe <jwolfe@vmware.com>
Date:   Thu Mar 4 13:48:46 2021 -0800

    Common header file change not applicable to open-vm-tools.

commit b2f9775cac95500b3ab19ac35bc9d40d48d41d2e
Author: John Wolfe <jwolfe@vmware.com>
Date:   Thu Mar 4 13:48:46 2021 -0800

    PowerOps plugin logging of diagnostic messages on the host.
    
    To assist with diagnosis of VM power operations, have the powerOps plugin
    log messages about guest OS reboot, shutdown, power-on/power-off,
    script execution, and exit status to the VM's guest.log file on the host.

commit c3fad0b7d4f505f22e5606c6587833948f420c7e
Author: John Wolfe <jwolfe@vmware.com>
Date:   Thu Mar 4 13:48:46 2021 -0800

    Common header file change not applicable to open-vm-tools.

commit 9bdfa71a8d86b7182c0ed2b8ea9e42f6aa0d33e8
Author: John Wolfe <jwolfe@vmware.com>
Date:   Thu Mar 4 13:48:46 2021 -0800

    Reduce or eliminate Linux dependency on the "net-tools" package.
    
    The "ifconfig" and "netstat" commands are deprecated in more recent
    releases of Linux.  Update the Linux vm-support script to use the "ip"
    and "ss" commands when available.
    
    If Available:         Fallback:
         ip                   ifconfig
         ip route             route
         ss                   netstat
    
    Addresses: https://github.com/vmware/open-vm-tools/issues/446

commit 9b2d46f1f36535e7a0838890a151cd63a853f198
Author: John Wolfe <jwolfe@vmware.com>
Date:   Mon Feb 22 10:13:53 2021 -0800

    Update ChangeLog with the granular push of Feb. 22, 2021.
      plus Changelog update of Feb. 4.

commit a7f9569f76f4ff05886dc3f4f9b5d3531d87c0ef
Author: John Wolfe <jwolfe@vmware.com>
Date:   Mon Feb 22 09:37:00 2021 -0800

    Common header file change not applicable to open-vm-tools.

commit ff99f1169acc775d2e150f9cd4035c3bbd5eaf02
Author: John Wolfe <jwolfe@vmware.com>
Date:   Mon Feb 22 09:37:00 2021 -0800

    lib/file: Deleting a directory tree should not care about missing files
    
    Tolerate a directory entry disappearing while a directory tree is being
    deleted.

commit 533d1a6ee716635f0175584e62aaa6a1a115e00e
Author: John Wolfe <jwolfe@vmware.com>
Date:   Mon Feb 22 09:37:00 2021 -0800

    Common header file changes: additional pre-gcc-4.4 clean up.

commit 433270c8dc916aeafd222a55a9bd2a301ac573f6
Author: John Wolfe <jwolfe@vmware.com>
Date:   Mon Feb 22 09:37:00 2021 -0800

    Fix miscellaneous Codacy warnings in Tools and VGAuth code.
    
    Multiple warnings "The scope of the variable can be reduced" reported by
    the Codacy static analysis tool have been addressed.

commit d0b0527a75c4e265e5e9b21cfa87e9bc40733cb5
Author: John Wolfe <jwolfe@vmware.com>
Date:   Mon Feb 22 09:37:00 2021 -0800

    Common header file change not applicable to open-vm-tools.

commit 5c27a31bbe54cdff6f53825a163d65e1c559a884
Author: John Wolfe <jwolfe@vmware.com>
Date:   Mon Feb 22 09:37:00 2021 -0800

    Adding FreeBSD on ARM64 support to open-vm-tools.
    
    Updating the FreeBSD specific sections of open-vm-tools to adjust
    where necessary for ARM64.   The FreeBSD vmballoon driver (vmmemctl.ko)
    will use the backdoorGcc64_arm64.c when built for ARM64.
    
    Pull request: https://github.com/vmware/open-vm-tools/pull/474

commit f3f8353eb2037f84d7f7ed6101086680ec58bdff
Author: John Wolfe <jwolfe@vmware.com>
Date:   Mon Feb 22 09:37:00 2021 -0800

    Common header file change not applicable to open-vm-tools.

commit 51328a83a99526be033774c32ef78934b0a4f6e2
Author: John Wolfe <jwolfe@vmware.com>
Date:   Mon Feb 22 09:36:59 2021 -0800

    Common header file change not applicable to open-vm-tools.

commit fb05d52910e9929ed3e23374a2d59bbbd96e4a8d
Author: John Wolfe <jwolfe@vmware.com>
Date:   Mon Feb 22 09:36:59 2021 -0800

    Common header file change not applicable to open-vm-tools.

commit 4071ec7e4067f57d3747f2e95a04de23859d1735
Author: John Wolfe <jwolfe@vmware.com>
Date:   Mon Feb 22 09:36:59 2021 -0800

    Common header file change not applicable to open-vm-tools.

commit 08b6d1d81dc574a9ddbeead44ea8b72dcf5d4c00
Author: John Wolfe <jwolfe@vmware.com>
Date:   Mon Feb 22 09:36:59 2021 -0800

    Common header file change not applicable to open-vm-tools.

commit 05c7fa93f68be1c96badaa596d25c12a6654eed1
Author: John Wolfe <jwolfe@vmware.com>
Date:   Mon Feb 22 09:36:59 2021 -0800

    Common header file change not applicable to open-vm-tools.

commit 619df79c8d3661d5609d68419c42a7e9e81463c5
Author: John Wolfe <jwolfe@vmware.com>
Date:   Mon Feb 22 09:36:59 2021 -0800

    Common header file change not applicable to open-vm-tools.

commit f200cb67cd75913c0850df7758a3adc5a462a688
Author: John Wolfe <jwolfe@vmware.com>
Date:   Mon Feb 22 09:36:59 2021 -0800

    Clean up pre-gcc-4.4 macros
    
    Gcc is now "always" at least gcc-4.4 (checked in vm_basic_types.h),
    which means many conditionals for earlier gcc can be removed.

commit 6c116db015bf794f420019aa4210004ebff262fd
Author: John Wolfe <jwolfe@vmware.com>
Date:   Mon Feb 22 09:36:59 2021 -0800

    Common header file change not directly applicable to open-vm-tools.

commit 4fa8c3dde624e209af5ecaaeb6ac720d9abfaa81
Author: John Wolfe <jwolfe@vmware.com>
Date:   Mon Feb 22 09:36:59 2021 -0800

    Compiler minimums: bump to gcc-4.4

commit cbd0de661501194f0834ff0f8ff215344989ef38
Author: John Wolfe <jwolfe@vmware.com>
Date:   Mon Feb 22 09:36:59 2021 -0800

    Fix miscellaneous Codacy warnings in deployPkg plugin code.
    
    Multiple warnings "The scope of the variable can be reduced" reported by
    the Codacy static analysis tool have been addressed.

commit 08e78ef8082830191d1be09a0b3a6806bd408c9e
Author: John Wolfe <jwolfe@vmware.com>
Date:   Mon Feb 22 09:36:59 2021 -0800

    Common header file change not applicable to open-vm-tools.

commit 649dc72afb024063fc9c5871ee411bb1ad82f45d
Author: John Wolfe <jwolfe@vmware.com>
Date:   Mon Feb 22 09:36:59 2021 -0800

    [open-vm-tools part] Support raw cloud-init data in VM customization.
    
    To support this feature, open-vm-tools needs to check whether cloud-init
    can support raw cloud-init data; then copy the data to the cloud-init
    cfg directory.

commit 39c9113caae0750342ef6049201f6c8976d8535b
Author: John Wolfe <jwolfe@vmware.com>
Date:   Mon Feb 22 09:36:59 2021 -0800

    Added 2 error codes for supporting raw cloud-init data in VM customization.
    
    Header file updated with errors detected when using raw cloud-init data
    in guest customization.
      - cloud-init version is too old to support raw cloud-init data.
      - cloud-init meta data format is invalid.

commit 5bf675afdc2c7d021bdac29f3bebe2d3bbb70c37
Author: John Wolfe <jwolfe@vmware.com>
Date:   Mon Feb 22 09:36:59 2021 -0800

    Common header file change not applicable to open-vm-tools.

commit bd2c979437f44ecdc5a23a24b3e0afd301a21151
Author: John Wolfe <jwolfe@vmware.com>
Date:   Mon Feb 22 09:36:59 2021 -0800

    Remove lib/include/vmware_pack_*.h header files.
    
    Previous changes have removed the last usages of these headers; now using
    '#pragma pack' 100% of the time.

commit 0da0823a61677c6140a71a8407acccdf5b4a3de8
Author: John Wolfe <jwolfe@vmware.com>
Date:   Thu Feb 4 10:13:38 2021 -0800

    Update ChangeLog with the granular push of Feb. 4, 2021.
      - plus Changelog update of Jan. 22.

commit 38a44105dfc934aded80b38e4cb242daacc2bca5
Author: John Wolfe <jwolfe@vmware.com>
Date:   Thu Feb 4 09:57:03 2021 -0800

    Common header file change not directly applicable to open-vm-tools.

commit 3d114fa0a5c050d1e84d6e73a9942d2e82aa8f00
Author: John Wolfe <jwolfe@vmware.com>
Date:   Thu Feb 4 09:57:03 2021 -0800

    Drop usage of vmware_pack_*.h header files.
    
    Both gcc and clang support the Microsoft-style "pragma pack" syntax.

commit ff5eb5f448c78448b96f9c3db957d19f0288a9b6
Author: John Wolfe <jwolfe@vmware.com>
Date:   Thu Feb 4 09:57:03 2021 -0800

    resolution: Fix kms autodetection
    
    Currently, the elf binary of the xorg driver is loaded to check for a
    string that was put in the .modinfo section in the driver.  Unfortunately
    there are two problems with this approach:
    
      1) Distros now ship without xorg, so the xorg .so doesn't exist and
         there's nothing to check.
      2) Distros (e.g. Fedora) do heavy optimizations and remove the .modinfo
         section from the .so, so the string cannot be found even though the
         driver exists.
    
    To fix both, stop depending on being able to parse the elf binary of the
    xorg driver.  Instead, let the plugin check for the existence of the drm
    driver with a sufficiently high version, and if it exists, use kms.
    This removes the dependency on X for kms.  Also increase the version of
    vmwgfx required to ensure atomic mode-setting plus relevant bug fixes (in
    the kernel since 2017) are available.

commit c5b510fded54592eae1c5a4a61f8119f69666a3f
Author: John Wolfe <jwolfe@vmware.com>
Date:   Thu Feb 4 09:57:03 2021 -0800

    Add a switch to the vm-support script to transfer the support bundle to the hypervisor
    
    The vm-support script unconditionally transferred the support bundle to
    to the VMware hypervisor, thereby filling vmware.log.
    This fix changes the default behavior of the Linux and Windows scripts
    to *not* transfer the logs to the host.
    
    Added an option '-x' to both scripts to let the user elect to
    transfer the guest support bundle to the host.

commit f7ddf98958097197468cd153227317cba205a19c
Author: John Wolfe <jwolfe@vmware.com>
Date:   Thu Feb 4 09:57:03 2021 -0800

    Add NVMe capability for vmbackup.
    
    The vmx/vmbackup logic checks if tools/vmbackup can support NVMe.  If it
    is supported, vmx/vmbackup can further go through the app quiesce process.
    Otherwise, vmx/vmbackup requests the filesystem quiesce process.

commit 61a691368b6e102d939173583e5e08c6ed1673dc
Author: John Wolfe <jwolfe@vmware.com>
Date:   Thu Feb 4 09:57:03 2021 -0800

    Common header file change not applicable to open-vm-tools.

commit b797923f9a5e960bb5c2971132d7cac592defc00
Author: John Wolfe <jwolfe@vmware.com>
Date:   Thu Feb 4 09:57:03 2021 -0800

    Common header file change not applicable to open-vm-tools.

commit ce4ad3f984f4926d75888360b58b1b9b5637528d
Author: John Wolfe <jwolfe@vmware.com>
Date:   Thu Feb 4 09:57:03 2021 -0800

    Common header file change not applicable to open-vm-tools.

commit e2eb818a1d6d8947bc9c95801f714af202692963
Author: John Wolfe <jwolfe@vmware.com>
Date:   Thu Feb 4 09:57:03 2021 -0800

    Common header file change not directly applicable to open-vm-tools.

commit 056936aea88980f1474daaf34f20aacf34cc39c5
Author: John Wolfe <jwolfe@vmware.com>
Date:   Thu Feb 4 09:57:03 2021 -0800

    Common header file change not applicable to open-vm-tools.

commit 2c10a53bc8c41baaff4f8817d8f35d2808291c3a
Author: John Wolfe <jwolfe@vmware.com>
Date:   Thu Feb 4 09:57:03 2021 -0800

    Common header file change not applicable to open-vm-tools.

commit 4e9abe77c7ca725b3cbc70ed0659794a6e54f269
Author: John Wolfe <jwolfe@vmware.com>
Date:   Thu Feb 4 09:57:03 2021 -0800

    Common header file change not applicable to open-vm-tools.

commit 4ab1a9303926a9c50ec099bd9ed2778d02ed7fdf
Author: John Wolfe <jwolfe@vmware.com>
Date:   Thu Feb 4 09:57:03 2021 -0800

    Add tools version 10.3.24 to list of tools versions.
    
    Document use of 10.3.24 for the next possible release of VMware Tools
    (tartools) or OSPS for older releases of Linux.

commit 3d237b31774e58d637c88047567cf4394d3f8654
Author: John Wolfe <jwolfe@vmware.com>
Date:   Thu Feb 4 09:57:03 2021 -0800

    Common header file change not applicable to open-vm-tools.

commit 7a830f9330fc9a5599a6d04ad07b0ac6cffcb3c3
Author: John Wolfe <jwolfe@vmware.com>
Date:   Fri Jan 22 12:55:24 2021 -0800

    Added in the ChangeLog update comment from Dec 31.

commit 5ad6d8f3f627c050e2b58acc916166d09822f221
Author: John Wolfe <jwolfe@vmware.com>
Date:   Fri Jan 22 12:52:09 2021 -0800

    Update ChangeLog with the granular push of Jan. 22, 2021.

commit c777cf7c2d053948c18fda88bba8e2564c495518
Author: John Wolfe <jwolfe@vmware.com>
Date:   Fri Jan 22 12:39:50 2021 -0800

    Correct missing 2021 copyright dates.

commit c41a0d7d9f3d9e30b62eb64b30a8cba362edcd59
Author: John Wolfe <jwolfe@vmware.com>
Date:   Fri Jan 22 12:25:41 2021 -0800

    Common header file change not applicable to open-vm-tools.

commit 7a300e61857eeb16174f97eb8f95bb47f2499561
Author: John Wolfe <jwolfe@vmware.com>
Date:   Fri Jan 22 12:25:41 2021 -0800

    Common header file change not applicable to open-vm-tools.

commit 3e5288ecb310ad2cb8dcdce586aaee11abd080ba
Author: John Wolfe <jwolfe@vmware.com>
Date:   Fri Jan 22 12:25:41 2021 -0800

    File_Rotate: Optimize FileRotateByRenumber performance

commit f06ab994230b074a361edbd76e29e00a7b3160ef
Author: John Wolfe <jwolfe@vmware.com>
Date:   Fri Jan 22 12:25:41 2021 -0800

    Fix an issue where CustomizationUnknownFailure is generated multiple times
    on Linux.
    
    For Linux, sysimage sends a failure status to VMX when the deploy pkg
    failed.  The tools plugin then sends the failure notice again.  Changing the
    plugin to only send the failure notice for Windows guests where the
    failure has yet to be logged.

commit 61d8c3cfd2d1ed84c6527ae446f543324a341f38
Author: John Wolfe <jwolfe@vmware.com>
Date:   Fri Jan 22 12:25:41 2021 -0800

    Common header file change not directly applicable to open-vm-tools.

commit 41b2a9b1f07e4e1971f7523290c9443d0b251f29
Author: John Wolfe <jwolfe@vmware.com>
Date:   Fri Jan 22 12:25:41 2021 -0800

    Common header file change not applicable to open-vm-tools.

commit 4a9cdfb5190706a8471bf668247011a0725af09c
Author: John Wolfe <jwolfe@vmware.com>
Date:   Fri Jan 22 12:25:41 2021 -0800

    Customization: Set log level to info, not error, for failed /sbin/telinit command
    
    The error message of a failed /sbin/telinit command is confusing for
    customers who might think customization failed.  On some Guest OSes,
    the repeatedly executing /sbin/telinit command can fail while a reboot
    is happening and the init daemon has been killed.
    This change sets log level to info, not error, for failed /sbin/telinit
    command.
    Note: The first /sbin/telinit commmand failure will fail customization
    with error 127; this is unchanged.

commit ecf07f0bf6cbab57c9e970efa32ca53e6c207aab
Author: John Wolfe <jwolfe@vmware.com>
Date:   Fri Jan 22 12:25:41 2021 -0800

    lib/file/file.c: Use Err_Errno instead of errno directly.

commit 741870477774566d0c065ae7f432ecda3e0caafc
Author: John Wolfe <jwolfe@vmware.com>
Date:   Fri Jan 22 12:25:41 2021 -0800

    lib/file/file.c: Fix memory leak
    
    Don't continue; jump to ensure string free.

commit 5f8671ff14899d34f7abc07550812d5951e927b0
Author: John Wolfe <jwolfe@vmware.com>
Date:   Fri Jan 22 12:25:41 2021 -0800

    Invalid file name causes the VMX to crash in log file rotation
    
    Parse the log file names without using sscanf.  This way no "%" in
    a file name can look like a valid scanf directive.

commit 2b2d31c783c551b25d6a5525c3227d2dc87e64d7
Author: John Wolfe <jwolfe@vmware.com>
Date:   Fri Jan 22 12:25:40 2021 -0800

    Common header file change not applicable to open-vm-tools.

commit 68853a46e351f6d850973c01762b1188a685001a
Author: John Wolfe <jwolfe@vmware.com>
Date:   Fri Jan 22 12:25:40 2021 -0800

    Common header file change not applicable to open-vm-tools.

commit d37933efb2dacaadc11fd5df8de51d7537bd9306
Author: John Wolfe <jwolfe@vmware.com>
Date:   Fri Jan 22 12:25:40 2021 -0800

    Common header file change not applicable to open-vm-tools.

commit 69b5354e7df1ab0579f1c25fa2e0cf5414cec037
Author: John Wolfe <jwolfe@vmware.com>
Date:   Fri Jan 22 12:25:40 2021 -0800

    [resolution/x11] Preserve the rotation
    
    The screen orientation/rotation was being reset on each mode set.
    In general that is not a bad behavior.   But it does break with a
    fit to window and such as it will continuously reset the user
    requested orientation.
    This patch preserves the orientation/rotation on mode changes.

commit d65ad41e69517cbd2ef653b30ddcfca528b835c3
Author: John Wolfe <jwolfe@vmware.com>
Date:   Fri Jan 22 12:25:40 2021 -0800

    Log file name becomes invalid after a rotation
    
    This is because the accounting is done unsigned but the printf used (in
    multiple places) was "%d".  Fix this by using "%u".
    
    As documented in the function header, the wrap around case was not handled
    properly, so this was fixed as well.  If the maximum rotation number hits
    MAX_UINT32, all of the files are renamed to pack the files as if this was
    the beginning of a rotation sequence.

commit 462c995f2deeaa578792b65c22eb082b9f487305
Author: John Wolfe <jwolfe@vmware.com>
Date:   Fri Jan 22 12:25:40 2021 -0800

    Common header file change not applicable to open-vm-tools.

commit ba3483f293b56d696b962f691fa66fd888cc2964
Author: John Wolfe <jwolfe@vmware.com>
Date:   Fri Jan 22 12:25:40 2021 -0800

    Common header file change not applicable to open-vm-tools.

commit 937691d51dd93ee8043adc83c24f3b7fe4c25bcb
Author: John Wolfe <jwolfe@vmware.com>
Date:   Thu Dec 31 10:16:50 2020 -0800

    Update ChangeLog with the granular push of Dec. 31.

commit 2ca1201b81d7513cc4d709ae766daf7eb4ae3612
Author: John Wolfe <jwolfe@vmware.com>
Date:   Thu Dec 31 10:12:25 2020 -0800

    Correcting missed copyright date updates.
    
    Adding 2020 to the copyright of a few files modified in this year.

commit 73491aa22b8892784b68ef2b7e285c6d95261fa6
Author: John Wolfe <jwolfe@vmware.com>
Date:   Thu Dec 31 10:12:25 2020 -0800

    Common header file change not applicable to open-vm-tools.

commit 2d07080e644b2c6f12aae02006eb40adcac2a1ca
Author: John Wolfe <jwolfe@vmware.com>
Date:   Thu Dec 31 10:12:25 2020 -0800

    Common header file change not applicable to open-vm-tools.

commit 64ccc4db5bc5d2aac817af5041fe482e2982c7ed
Author: John Wolfe <jwolfe@vmware.com>
Date:   Tue Dec 22 13:01:04 2020 -0800

    Update some copyright dates for 2020 publication.

commit 2b6aac74cdc34ce88a7ca04aee3bfa4df888f391
Author: John Wolfe <jwolfe@vmware.com>
Date:   Tue Dec 22 12:22:04 2020 -0800

    Changes to common source files not immediately applicable to open-vm-tools.
    
    Staging source files and changes for a future feature.

commit af42d91f5881f1fcec0a902206386f546306dfe9
Author: John Wolfe <jwolfe@vmware.com>
Date:   Tue Dec 22 12:22:03 2020 -0800

    OVT: Build only fuse-based or kernel module vmblocktest programs.
    
    The OVT configuration determines whether open-vm-tools will build
    a vmblock kernel module or a vmblock-fuse user level VMBlock
    implementation.  Both versions of the vmblocktest program(s) are not
    needed.   Linux OVT is only using the vmblock-fuse implementation.
    
    Select the version to build based on the HAVE_FUSE setting from the
    ./configure run.
    
    This fixes https://github.com/vmware/open-vm-tools/issues/467

commit 2a6f597bc91b8806601d186ab5be9d219ce01637
Author: John Wolfe <jwolfe@vmware.com>
Date:   Tue Dec 22 12:22:03 2020 -0800

    Common header file change not applicable to open-vm-tools.

commit 2a0984da06bd84dc85228368f4a449e53cf04b91
Author: John Wolfe <jwolfe@vmware.com>
Date:   Tue Dec 22 12:22:03 2020 -0800

    Common header file change not applicable to open-vm-tools.

commit 4c15a5dd7ea13adee0774298d837fc3e712be910
Author: John Wolfe <jwolfe@vmware.com>
Date:   Tue Dec 22 12:22:03 2020 -0800

    Common header file change not applicable to open-vm-tools.

commit 1d8243ee2d6b606f0be546fdaae494229c0714a6
Author: John Wolfe <jwolfe@vmware.com>
Date:   Tue Dec 22 12:22:03 2020 -0800

    Common source file change not applicable to open-vm-tools

commit 2a8f1de3f7ff1d81f45c9a81f06beae95b74af07
Author: John Wolfe <jwolfe@vmware.com>
Date:   Tue Dec 22 12:22:03 2020 -0800

    Common header file change not directly applicable to open-vm-tools.

commit 9b2d29f394066714ac0131c9904c01a5430ce16d
Author: John Wolfe <jwolfe@vmware.com>
Date:   Tue Dec 22 12:22:03 2020 -0800

    Changes to a common source file not applicable to open-vm-tools.

commit 54d0128fc4ec2f2b256b88ad978b780c696b9c5d
Author: John Wolfe <jwolfe@vmware.com>
Date:   Tue Dec 22 12:22:03 2020 -0800

    Corrected a few typos and reworded sentences in tools.conf.
    
    Corrected a few typos, reworded a few sentences, added some
    details for quiescing scripts and removed some duplicates.

commit c80f0f3db5df3a055c70949e4c07326f98ac7045
Author: John Wolfe <jwolfe@vmware.com>
Date:   Tue Dec 22 12:22:03 2020 -0800

    MXUser Semaphores - nanosecond resolution wait times
    
    The graphics team requested the ability to have semaphore wait times
    less than a millisecond.  This would greatly improve some graphics
    operations.  Since POSIX platforms (i.e. ESXi, MacOS, Linux) support
    nanosecond resolution for semaphore wait times, a new timed semaphore
    wait routine with nanosecond resolution is introduced.

commit a2396202001370cf37d4cea3087b6a83bcb0cb61
Author: John Wolfe <jwolfe@vmware.com>
Date:   Tue Dec 22 12:22:03 2020 -0800

    Common header file change not applicable to open-vm-tools.

commit bc9196b59469f9269c73d8cca605e7628d6b3d17
Author: John Wolfe <jwolfe@vmware.com>
Date:   Tue Dec 22 12:22:03 2020 -0800

    Update copyright date for products to be released in 2021.

commit 6284afd17986fe3053fc6d69560d319dacb5299c
Author: John Wolfe <jwolfe@vmware.com>
Date:   Tue Dec 22 12:22:03 2020 -0800

    Common header file change not applicable to open-vm-tools.

commit dec004f0853468937b8e1e7b25f5062c58d131e2
Author: John Wolfe <jwolfe@vmware.com>
Date:   Tue Dec 22 12:22:03 2020 -0800

    Common header file change not applicable to open-vm-tools.

commit 30874008335209a51531a50bc27d05b7fac513fe
Author: John Wolfe <jwolfe@vmware.com>
Date:   Tue Dec 22 12:22:03 2020 -0800

    Common header file change not applicable to open-vm-tools.

commit 816f569db5207ffe321372edf75836eb4cff1992
Author: John Wolfe <jwolfe@vmware.com>
Date:   Thu Dec 10 19:34:56 2020 -0800

    Common header file change not applicable to open-vm-tools.

commit 197124856f619fb303f8bb5f91489c8f6753e0e4
Author: John Wolfe <jwolfe@vmware.com>
Date:   Thu Dec 10 19:34:56 2020 -0800

    Change to common source file not immediately applicable to open-vm-tools.
    
    GuestStore Upgrade: add settings to the tools.conf file
    
    This change adds the GuestStore Upgrade settings to the tools.conf
    file installed with Tools.
    
    Settings are:
    [gueststoreupgrade]
    
     # The guestStoreUpgrade plugin is only available for Windows.
    
     # The policy value is one of the settings listed below.
     # off         = no VMware Tools upgrade from GuestStore. Feature is
     #               disabled.
     # manual      = (Default) VMware Tools upgrade from GuestStore is
     #               manually started.
     # powercycle  = VMware Tools upgrade from GuestStore on system
     #               power on.
    
     #policy=manual
    
     # Time interval for periodically checking available VMware Tools package
     # version in the GuestStore.
     # User-defined poll interval in seconds. Set to 0 to disable polling.
     # Minimum valid value is 900 seconds (15 minutes)
     # Default value is 3600 seconds (60 minutes)
     #poll-interval=3600
    
     # VMware Tools package version metadata key to specify a VMware Tools
     # package version in the GuestStore.
     # User-defined key for VMware Tools package version.
     # Default value is "vmtools" which points to the latest version of
     # VMware Tools package in the GuestStore.
     #vmtools-version-key=vmtools

commit 36519ebbb0c6f14b0d2e56525223938ff4b65595
Author: John Wolfe <jwolfe@vmware.com>
Date:   Thu Dec 10 19:34:56 2020 -0800

    Common header file change not applicable to open-vm-tools.

commit cad956d8cb6c71f5726fa630602085f90855d56a
Author: John Wolfe <jwolfe@vmware.com>
Date:   Thu Dec 10 19:34:56 2020 -0800

    Changes to common header files not applicable to open-vm-tools.

commit 6630aeda4ae52007744dbe789e59f0212a5cd818
Author: John Wolfe <jwolfe@vmware.com>
Date:   Thu Dec 10 19:34:56 2020 -0800

    Common header file change not applicable to open-vm-tools.

commit d70f18262ccf9719f490671d1a2b7b3df57a5336
Author: John Wolfe <jwolfe@vmware.com>
Date:   Thu Dec 10 19:34:56 2020 -0800

    Common header file change not applicable to open-vm-tools.

commit c504335ff4d11b93d6225a3f68f2faa88fe36f4a
Author: John Wolfe <jwolfe@vmware.com>
Date:   Thu Dec 10 19:34:56 2020 -0800

    The next Windows Server OS is Windows Server 2022
    
    Originally guessed 2021 based on early data, but now Microsoft has
    provided the official name and date.  Update the internals appropriately.
    
    Add some TBD markers as a reminder to update the guest identification
    code once Windows Server 2022 has an official build number.

commit f5c38172e4d87342ffd8bf6f3f3e498d98705f5e
Author: John Wolfe <jwolfe@vmware.com>
Date:   Thu Dec 10 19:34:56 2020 -0800

    Common header file change not applicable to open-vm-tools.

commit 4f55ff374583417645fcf22ceaad8dabbf049f1c
Author: John Wolfe <jwolfe@vmware.com>
Date:   Thu Dec 10 19:34:56 2020 -0800

    Update Mac OS related comments: 10.15->11, 10.16->12
    
    Apple changed their naming scheme.

commit d8db55524a278f05671bc60fe3691e9edafd85c3
Author: John Wolfe <jwolfe@vmware.com>
Date:   Thu Dec 10 19:34:56 2020 -0800

    Changes to common l10n files not applicable to open-vm-tools.

commit c38b77280bc273abc07dccdc46c01fd5b7386e18
Author: John Wolfe <jwolfe@vmware.com>
Date:   Thu Dec 10 19:34:56 2020 -0800

    Common header file change not applicable to open-vm-tools.

commit 7aef446280d018a738d66caafc932f3d5842e43e
Author: John Wolfe <jwolfe@vmware.com>
Date:   Thu Dec 10 19:34:56 2020 -0800

    Changes to toolbox-cmd not immediately applicable to open-vm-tools.

commit f2a099bb3402c5f15c3b2d23e27703fda32974b6
Author: John Wolfe <jwolfe@vmware.com>
Date:   Thu Dec 10 19:34:56 2020 -0800

    Backout previous header file change not applicable to open-vm-tools.

commit 36ded5ccac2c86e3accbed54e7930a4eb60723d4
Author: John Wolfe <jwolfe@vmware.com>
Date:   Thu Dec 10 19:34:56 2020 -0800

    Common header file change not applicable to open-vm-tools.

commit 526156a867563020c90f681030dd697bbfa527a5
Author: John Wolfe <jwolfe@vmware.com>
Date:   Thu Dec 10 19:34:56 2020 -0800

    Changes to common l10n files not applicable to open-vm-tools.

commit 735b9639a70429a3f0f50bfbd5bdc506999532c3
Author: John Wolfe <jwolfe@vmware.com>
Date:   Fri Nov 20 08:37:31 2020 -0800

    Common header file change not applicable to open-vm-tools.

commit fbd4f01c7b0e707aba1a2df045dc76fafac3d3a5
Author: John Wolfe <jwolfe@vmware.com>
Date:   Fri Nov 20 08:37:31 2020 -0800

    Common header file change not applicable to open-vm-tools.

commit 9ea59704795a431c19fafe6e1b4ed4019b601c1c
Author: John Wolfe <jwolfe@vmware.com>
Date:   Fri Nov 20 08:37:31 2020 -0800

    Common header file change not applicable to open-vm-tools.

commit 31fc9ee42b23fbcc482a787572a95d602afbec25
Author: John Wolfe <jwolfe@vmware.com>
Date:   Fri Nov 20 08:37:31 2020 -0800

    Common header file change not applicable to open-vm-tools.

commit 52bc97aa454ca2140ea62e6421f56c61d6954cf4
Author: John Wolfe <jwolfe@vmware.com>
Date:   Fri Nov 20 08:37:30 2020 -0800

    Common header file change not applicable to open-vm-tools.

commit c9fe171752a499a66d76e64c1333373cfa2bd5f4
Author: John Wolfe <jwolfe@vmware.com>
Date:   Fri Nov 20 08:37:30 2020 -0800

    Update wording of user visible messages to conform to guidelines.

commit b8d8c9f706558372d19edaa8c3a1ad4518960cd9
Author: John Wolfe <jwolfe@vmware.com>
Date:   Fri Nov 20 08:37:30 2020 -0800

    Common source file change not applicable to open-vm-tools.

commit 2f4cc717102813ffabf8c534e59d690f4af7e669
Author: John Wolfe <jwolfe@vmware.com>
Date:   Fri Nov 20 08:37:30 2020 -0800

    Common header file change not applicable to open-vm-tools.

commit decf8d536e55aa54ccfb64e39599151725cf4b58
Author: John Wolfe <jwolfe@vmware.com>
Date:   Fri Nov 20 08:37:30 2020 -0800

    Record use of tools version 11.2.1 for an emergency patch.
    
    Update bora/public/vm_tools_version.h with the assignment of
    version 11.2.1 as a patch for 11.2.0.
    
    Also updating 11.2.0 as released and adding the scheduled 11.2.5
    update relase.

commit 2d51c8c2a7ce103417fb9a85204458099192fa1e
Author: John Wolfe <jwolfe@vmware.com>
Date:   Fri Nov 20 08:37:30 2020 -0800

    Common header file change not applicable to open-vm-tools.

commit de14e31cbd95c3fa847ef4d16dbaebdf97b0be87
Author: John Wolfe <jwolfe@vmware.com>
Date:   Fri Nov 20 08:37:30 2020 -0800

    Resolving autoreconf warning caused by recently submitted xferlogs change.

commit 242478158e241275a284bcf5e87e26c3585031d7
Author: John Wolfe <jwolfe@vmware.com>
Date:   Fri Nov 20 08:37:30 2020 -0800

    Common header file change not applicable to open-vm-tools.

commit 02b9f17acb8249571b4be15a00f0a7f82d695d4c
Author: John Wolfe <jwolfe@vmware.com>
Date:   Fri Nov 20 08:37:30 2020 -0800

    Common header file change not applicable to open-vm-tools.

commit e82101b0cd6cdaaba8109e6c689f8d6edeb252cd
Author: John Wolfe <jwolfe@vmware.com>
Date:   Fri Nov 20 08:37:30 2020 -0800

    Fix propagation of libtirpc flags into build of test source.
    
    Starting with glibc 2.32, the Linux libc<n>-dev no longer provides
    the /usr/include/rpc/rpc.h header.  The configure script will detect
    the availability of the libtirpc package and use the rpc.h header
    from /usr/include/tirpc/rpc/rpc.h.
    
    This fix extends the necessary compilation and linking options to the
    build of the open-vm-tools services test programs that utilize RPC.
    
    Fixes: https://github.com/vmware/open-vm-tools/issues/468
    Pull Request: https://github.com/vmware/open-vm-tools/pull/469

commit 3c20d288d6b1348ac5625c9b574db1edac16e8d9
Author: John Wolfe <jwolfe@vmware.com>
Date:   Fri Nov 20 08:37:30 2020 -0800

    Common header file change not applicable to open-vm-tools.

commit 8efe182cdfeb85b7fb6b180a526c465714dd89f5
Author: John Wolfe <jwolfe@vmware.com>
Date:   Fri Nov 20 08:37:30 2020 -0800

    Common header file change not applicable to open-vm-tools.

commit 0e83a002e2b0836634bfcbfcff5dd45168cd25c0
Author: John Wolfe <jwolfe@vmware.com>
Date:   Fri Nov 20 08:37:30 2020 -0800

    Common source file change not applicable to open-vm-tools.

commit bf677ea09702cb9185409dbdd6ca94478dcc7227
Author: John Wolfe <jwolfe@vmware.com>
Date:   Fri Nov 20 08:37:30 2020 -0800

    Replace g_key_file() usage in the Vix plugin with VMTools functions.

commit d8eb9171431f69f818430699bb9ece67b1d39c76
Author: John Wolfe <jwolfe@vmware.com>
Date:   Fri Nov 20 08:37:30 2020 -0800

    Common header file change not applicable to open-vm-tools.

commit 50b718b2462ef24483bc0e3895a752f784eb64a8
Author: John Wolfe <jwolfe@vmware.com>
Date:   Fri Nov 20 08:37:30 2020 -0800

    Adding localized messages for new toolbox-cmd subcommands in development.

commit 40c55773a03e552ff13bf0982d78962c7c9507a9
Author: John Wolfe <jwolfe@vmware.com>
Date:   Fri Nov 20 08:37:30 2020 -0800

    Remove the pam_securetty.so reference from the SUSE pam configuration file.
    
    The PAM config file for SUSE includes a library that is not necessary.
    This changeset removes the unnecessary library per KB 78521.

commit b40b15bce04fb65641fa469b49627f59fe874a69
Author: John Wolfe <jwolfe@vmware.com>
Date:   Fri Nov 20 08:37:30 2020 -0800

    Common header file change not applicable to open-vm-tools.

commit 4ed052eab5972e7c28ba40302c14e229c9e2cac7
Author: John Wolfe <jwolfe@vmware.com>
Date:   Fri Nov 20 08:37:30 2020 -0800

    Changes to common header files not directly applicable to open-vm-tools.

commit 24cb1ecb455d9d1e348a2eb2bc7ced692e9f4f6d
Author: John Wolfe <jwolfe@vmware.com>
Date:   Fri Nov 20 08:37:30 2020 -0800

    Common header file change not applicable to open-vm-tools.

commit d37e545258fe051acba22d728aa3d2b2232e0710
Author: John Wolfe <jwolfe@vmware.com>
Date:   Mon Nov 9 12:29:03 2020 -0800

    Common header file change not applicable to open-vm-tools.

commit 4b09058fb66e07b2545d779e5aee80e18c02e6ed
Author: John Wolfe <jwolfe@vmware.com>
Date:   Mon Nov 9 12:29:03 2020 -0800

    JSON escape a UTF8 string, plus a general purpose routine.
    
    Provide a JSON escape routine working with UTF8 built on
    top of a general purpose escape routine.

commit 1ef815ffcbced6cb22cd7ecf84ee6ca23e20da2a
Author: John Wolfe <jwolfe@vmware.com>
Date:   Mon Nov 9 12:29:03 2020 -0800

    Common header file change not applicable to open-vm-tools.

commit 381f8471434b84af40733a60163810734b437b4b
Author: John Wolfe <jwolfe@vmware.com>
Date:   Mon Nov 9 12:29:03 2020 -0800

    Common header file change not applicable to open-vm-tools.

commit e51d9ca883dc892c126ba231ece82d2cc87898e7
Author: John Wolfe <jwolfe@vmware.com>
Date:   Mon Nov 9 12:29:03 2020 -0800

    Misc cleanup of "xferlogs" utility.
    
    Update the xferlogs usage message to include a 'upd' option, and use
    glib to parse and print usage.  Remove the dependency on the vmtools
    library.

commit 330eb4025c26305e85fc5603dba88cefed261778
Author: John Wolfe <jwolfe@vmware.com>
Date:   Mon Nov 9 12:29:03 2020 -0800

    Common header file change not applicable to open-vm-tools.

commit 3cb3c6735d9f90b777765b93b93587ffe1db3a9a
Author: John Wolfe <jwolfe@vmware.com>
Date:   Mon Nov 9 12:29:03 2020 -0800

    Common header file change not directly applicable to open-vm-tools.

commit 263fd9cf2c07cf20214a51427b6a9afb14ed0c2b
Author: John Wolfe <jwolfe@vmware.com>
Date:   Mon Nov 9 12:29:03 2020 -0800

    Common header file change not appplicable to open-vm-tools.

commit 6cbd023665f07949526f7985d36d15739cf8ca90
Author: John Wolfe <jwolfe@vmware.com>
Date:   Mon Nov 9 12:29:03 2020 -0800

    Common header file change not directly applicable to open-vm-tools.

commit f775ee10e6be1714b7fc3cf79037fdca6916a689
Author: John Wolfe <jwolfe@vmware.com>
Date:   Mon Nov 9 12:29:03 2020 -0800

    Service Discovrey: Fix a task thread and child process deadlock.
    
    Correct argument order in a warning message.

commit 4f127053603aeffe722a9441f51529d1819cd658
Author: John Wolfe <jwolfe@vmware.com>
Date:   Mon Nov 9 12:29:03 2020 -0800

    vm_assert.h: Document usage patterns where they're easy to find.
    
    This is a formatting and comment change.

commit 85004da3412c57a5ca40b6b4b4a087fe4a3e6591
Author: John Wolfe <jwolfe@vmware.com>
Date:   Mon Nov 9 12:29:03 2020 -0800

    Common header file change not applicable to open-vm-tools.

commit 807af42f5574a933d7e45c627e2537f1137c1e47
Author: John Wolfe <jwolfe@vmware.com>
Date:   Mon Nov 9 12:29:03 2020 -0800

    Common source file change not applicable to open-vm-tools.

commit dc029b6a3b3e269a13a3a52142411e38ed5e163e
Author: John Wolfe <jwolfe@vmware.com>
Date:   Mon Nov 9 12:29:03 2020 -0800

    Common header file change not directly applicable to open-vm-tools.

commit 4dff6fd60f99d79c5fa8739e19c82c8bef21dcab
Author: John Wolfe <jwolfe@vmware.com>
Date:   Mon Nov 9 12:29:03 2020 -0800

    Common header file change not applicable to open-vm-tools.

commit 5f7df88d6bd7d3621a241cb0267b6523d28f9311
Author: John Wolfe <jwolfe@vmware.com>
Date:   Mon Nov 9 12:29:03 2020 -0800

    Changes to common header files not applicable to open-vm-tools.

commit 004f1603ef72cd4baeb713b1d10ec67490777d5f
Author: John Wolfe <jwolfe@vmware.com>
Date:   Mon Nov 9 12:29:03 2020 -0800

    Add a usage message for the "checkvm" utility.
    
    This change alters the functionality of the -h option to print a
    usage message by using glib options.  The previous functionality of -h
    was to print hardware version, which prints invalid results.  This
    change also removes a repeated header file and removes the -r option
    which prints invalid results.

commit 2614ce5bbf473c3df03f35d68cd8eceee8dbbf98
Author: John Wolfe <jwolfe@vmware.com>
Date:   Mon Nov 9 12:29:03 2020 -0800

    Common header file change not applicable to open-vm-tools.

commit c27a6eac336305d36ee2fba7c192e5d0ea4bf0e4
Author: John Wolfe <jwolfe@vmware.com>
Date:   Mon Nov 9 12:29:03 2020 -0800

    Change the default Unicode error errno.
    
    In times long past, EINVAL was chosen for the errno returned when a
    Unicode problem was detected.  This overloads EINVAL, particularly when
    using POSIX system calls.  Unfortunately, the overloading makes it very
    difficult to recover from some errors as there is no way to know the
    difference between a "real" EINVAL and a Unicode problem EINVAL.
    
    Over 10 years of data shows that we *RARELY* encounter Unicode errors.
    Inspecting the source base shows the code segments that do check for
    errno after an error either:
    
    1) Post the errno value and die.
    2) Have switch handle cases but also have a default catcher.
    3) Have an if/else waterfall with a final else.
    
    Another observation is that Unicode routines are not involved with
    anything that would return a math related errno (e.g. ERANGE, EDOM).
    
    Changing the value of UNICODE_CONVERSION_ERRNO to ERANGE and avoid
    any overloading.

commit d35ef560247e7f0bd798ae45646eeaee38d3a12b
Author: John Wolfe <jwolfe@vmware.com>
Date:   Mon Nov 9 12:29:03 2020 -0800

    Changes to common source files not applicable to open-vm-tools.

commit e47338fd721f3393823d778e487ee3c937594311
Author: John Wolfe <jwolfe@vmware.com>
Date:   Mon Nov 9 12:29:02 2020 -0800

    Common header file change not applicable to open-vm-tools.

commit d6ba5ae8996e44e52c9ee967c6d44036fa2eba92
Author: John Wolfe <jwolfe@vmware.com>
Date:   Mon Oct 26 17:29:55 2020 -0700

    Common header file change not applicable to open-vm-tools.

commit a4c1458c67a291c2a2d69d2a7f829daac00face1
Author: John Wolfe <jwolfe@vmware.com>
Date:   Mon Oct 26 17:29:55 2020 -0700

    Common header file change not directly applicable to open-vm-tools.

commit 727a554c3d44ae615e23361a450ccfd793198019
Author: John Wolfe <jwolfe@vmware.com>
Date:   Mon Oct 26 17:29:55 2020 -0700

    Common header file change not applicable to open-vm-tools.

commit e18e67f727d0354b08a55b685178fd05f542c6da
Author: John Wolfe <jwolfe@vmware.com>
Date:   Mon Oct 26 17:29:54 2020 -0700

    Fix memory leaks.
    
    A Coverity scan of open-vm-tools reported a number of memory leaks
    on error code paths.  Fix seven reported leaks, and modify code
    to address two false positives in order to make the code clearer
    and/or keep Coverity from reporting the issues.  Also fix additional
    leaks found in the routine Proto_TextContents during code review.

commit bf3a15812b587bc46f79f8ca97253d7a867456d5
Author: John Wolfe <jwolfe@vmware.com>
Date:   Mon Oct 26 17:29:54 2020 -0700

    Common header file change not directly applicable to open-vm-tools.

commit 646eaa37a982d4f665443b6a017f8d420fc80546
Author: John Wolfe <jwolfe@vmware.com>
Date:   Mon Oct 26 17:29:54 2020 -0700

    tools: Fix Coverity errors in resolution plugin.
    
    Fix multiplication overflow and fgetc usage to avoid Coverity errors.

commit 1548fae0093271462d23bb5d66eb9c2e6521fece
Author: John Wolfe <jwolfe@vmware.com>
Date:   Mon Oct 26 17:29:54 2020 -0700

    Fix a memory leak in HgfsOplockMonitorFileChange
    
    In the error case, "data" was not freed.

commit 2bb9aab991f787cf07941d6c76812c089ea830ab
Author: John Wolfe <jwolfe@vmware.com>
Date:   Mon Oct 26 17:29:54 2020 -0700

    Common header file change not directly applicable to open-vm-tools.

commit 90aeb31d98be541fdd2324e97160cef7abad93cf
Author: John Wolfe <jwolfe@vmware.com>
Date:   Mon Oct 26 17:29:54 2020 -0700

    Terminology cleanup

commit 23e7479ca368d392395499a3db192c97112a156c
Author: John Wolfe <jwolfe@vmware.com>
Date:   Mon Oct 26 17:29:54 2020 -0700

    Common header file change not applicable to open-vm-tools.

commit 8bc0c0b8e3274cbfacb4ab1ace1a1fb644b66c64
Author: John Wolfe <jwolfe@vmware.com>
Date:   Mon Oct 26 17:29:54 2020 -0700

    Common header file change not applicable to open-vm-tools.

commit 26fc16779ffbce1833ea90d1d5efdba83708bb87
Author: John Wolfe <jwolfe@vmware.com>
Date:   Mon Oct 26 17:29:54 2020 -0700

    Update vm_basic_types.h for apple silicon
    
    Apple silicon compilers will define __arm64__ as their
    name for their new CPU. But they also define __aarch64__ which
    existing 64-bit ARM CPUs use.  Add a little bit of logic
    to enforce and document this.

commit f73fa790abde3fe385cca37ed8583073eea36b7f
Author: John Wolfe <jwolfe@vmware.com>
Date:   Mon Oct 26 17:29:54 2020 -0700

    Common header file change not applicable to open-vm-tools.

commit b924451d819b646f2c25b873682c35937856dd1e
Author: John Wolfe <jwolfe@vmware.com>
Date:   Mon Oct 26 17:29:53 2020 -0700

    Common header file change not applicable to open-vm-tools.

commit 75aabacdb096aa39252a14cf9ecbb11d7539369b
Author: John Wolfe <jwolfe@vmware.com>
Date:   Mon Oct 26 17:29:53 2020 -0700

    [GlobalConf] Support for vmusr service to load Global Configuration.
    
    Currently, the vmsvc service periodically downloads the Global Configuration
    from the GuestStore and applies the downloaded configuration.  'vmusr'
    service doesn't have the support.  In this changeset, made the changes
    for both vmusr and vmsvc services to periodically check and apply
    the changes.
    
    To keep thing simple and easy, the new approach is check the
    modification time every time the regular tools conf is read and if
    changes are detected, the configuration is applied.  With this new approach,
    signalling mechanism is not needed and that code is removed.
    
    vmsvc:
    * Starts a background thread which periodically fetches the global
    configuration from the GuestStore.
    
    vmusr:
    * No background thread is created. But checks and loads the configuration
    everytime the regular tools.conf is checked.

commit 00531302d7e56bddaa037e5e4ae006135a34cca8
Author: John Wolfe <jwolfe@vmware.com>
Date:   Mon Oct 26 17:29:53 2020 -0700

    Check in tools gdp plugin OVT installer code.

commit d3ed2aebcb5b33581ad49f85e41e6fa0eca98738
Author: John Wolfe <jwolfe@vmware.com>
Date:   Fri Oct 16 21:03:23 2020 -0700

    Get the latest README.md from the stable-11.1.x branch

commit eae2394df5fc0856c4bc4133c569e13f5e327efb
Author: John Wolfe <jwolfe@vmware.com>
Date:   Tue Oct 6 14:30:56 2020 -0700

    Common header file change not applicable to open-vm-tools.

commit b76c75ae9a48e68e55412d0fd97f238a66409ea0
Author: John Wolfe <jwolfe@vmware.com>
Date:   Tue Oct 6 14:30:56 2020 -0700

    Changes to common source files not directly applicable to open-vm-tools.

commit b966cb3822b3a8cb9815af6f2da46f8f367b58cd
Author: John Wolfe <jwolfe@vmware.com>
Date:   Tue Oct 6 14:30:56 2020 -0700

    Changes to common source files not directly applicable to open-vm-tools.

commit 99d5a9ea8605ad5ce085f109d4e3d378bf327db4
Author: John Wolfe <jwolfe@vmware.com>
Date:   Tue Oct 6 14:30:55 2020 -0700

    Common header file change not applicable to open-vm-tools.

commit fd75f811c8d09b662ee78f072d90ec6c915fcec6
Author: John Wolfe <jwolfe@vmware.com>
Date:   Tue Oct 6 14:30:55 2020 -0700

    Common header file change not applicable to open-vm-tools.

commit c1f88125233b074398bb6ba38d7b5c2ae19e7085
Author: John Wolfe <jwolfe@vmware.com>
Date:   Tue Oct 6 14:30:55 2020 -0700

    Common header file change not applicable to open-vm-tools.

commit ece245c662d28b3880eb0ee40e8c427a2aafe4c8
Author: John Wolfe <jwolfe@vmware.com>
Date:   Tue Oct 6 14:30:55 2020 -0700

    Changes to common source files not directly applicable to open-vm-tools.

commit 695d2fab5c8a036b8b7584877fb490bf505c178b
Author: John Wolfe <jwolfe@vmware.com>
Date:   Tue Oct 6 14:30:55 2020 -0700

    Common header file change not applicable to open-vm-tools.

commit 84d87f789f8d93e5d265afe4288a6111c90341c4
Author: John Wolfe <jwolfe@vmware.com>
Date:   Tue Oct 6 14:30:55 2020 -0700

    Common header file change not applicable to open-vm-tools.

commit 48e96c64a3a51b9bca2dd7614b1c7a04cc4dbb1d
Author: John Wolfe <jwolfe@vmware.com>
Date:   Tue Oct 6 14:30:55 2020 -0700

    Common header file change not applicable to open-vm-tools.

commit 49103fbe71707b99323c996a23ec22fde5cb1438
Author: John Wolfe <jwolfe@vmware.com>
Date:   Tue Oct 6 14:30:55 2020 -0700

    Common header file change not applicable to open-vm-tools.

commit 08333afefd17ac7617ba5d4b1e3f087cccd97056
Author: John Wolfe <jwolfe@vmware.com>
Date:   Tue Oct 6 14:30:54 2020 -0700

    L10n drop for open-vm-tools 10.2.0.

commit 6cbee265af33370fe41a47db63c90cfd52ecdba4
Author: John Wolfe <jwolfe@vmware.com>
Date:   Tue Oct 6 14:30:54 2020 -0700

    Common header file change not applicable to open-vm-tools.

commit a869ed128c313d6335316fa10ebfbe15ace2be73
Author: John Wolfe <jwolfe@vmware.com>
Date:   Tue Oct 6 14:30:54 2020 -0700

    Common header file change not applicable to open-vm-tools.

commit b6f81f00fcfbc602838b48feca9f85da2847cf59
Author: John Wolfe <jwolfe@vmware.com>
Date:   Tue Oct 6 14:30:54 2020 -0700

    Common header file change not applicable to open-vm-tools.

commit 66eb1b16e7cea8399c67d71eee45acd015e12a49
Author: John Wolfe <jwolfe@vmware.com>
Date:   Tue Oct 6 14:30:54 2020 -0700

    Adding the vgauthImport utility to open-vm-tools.
    
    The vmware-alias-import utility is not currently packaged with the
    open-vm-tools bundle; this change adds the utility.  It is built
    only if vgauth is enabled.

commit a021b598a61aadccd7da931c7ab717312ca03c0f
Author: John Wolfe <jwolfe@vmware.com>
Date:   Tue Sep 22 14:54:07 2020 -0700

    Fix the exit code when toolbox-cmd disk shrink is canceled.
    
    The toolbox-cmd disk shrink operation was exiting with status 0
    when a SIGINT is received.  A non-zero exit status is expected.
    Change the exit code to 130, which is the appropriate value
    according to TLDP: https://tldp.org/LDP/abs/html/exitcodes.html

commit 985c9a0ea8e4ff00d5cfbadbb0397c12a8ec0240
Author: John Wolfe <jwolfe@vmware.com>
Date:   Tue Sep 22 14:54:07 2020 -0700

    Common header file change not applicable to open-vm-tools.

commit 81aff3a41e14b4aaae285bebb95cc6545a600c77
Author: John Wolfe <jwolfe@vmware.com>
Date:   Tue Sep 22 14:54:07 2020 -0700

    Fix memory leaks in guestInfo/diskInfo.c.
    
    When checking for IDE, SATA and SAS disk drives, the glib GMatchInfo is
    passed to a g_regex_match() function inside a for loop.  It was not
    properly passed to g_match_info_free() before subsequently being reused.
    
    This addresses https://github.com/vmware/open-vm-tools/issues/452

commit 1c5d9dbbd3c19eb135633f9fefc47c654eacde76
Author: John Wolfe <jwolfe@vmware.com>
Date:   Tue Sep 22 14:54:07 2020 -0700

    Common header file change not applicable to open-vm-tools.

commit 30c87d05d1bb654b2bc37f482c779961bdb20506
Author: John Wolfe <jwolfe@vmware.com>
Date:   Tue Sep 22 14:54:07 2020 -0700

    Common header file change not directly applicable to open-vm-tools.

commit 457adfe51c0e03610705d32b0fb5cba55deb1304
Author: John Wolfe <jwolfe@vmware.com>
Date:   Tue Sep 22 14:54:07 2020 -0700

    Common header file change not applicable to open-vm-tools.

commit cd6824eb5014508f479bb8deda86529bc5a21e79
Author: John Wolfe <jwolfe@vmware.com>
Date:   Tue Sep 22 14:54:07 2020 -0700

    Common header file change not applicable to open-vm-tools.

commit 9338c579fba6ee1f8d3a50df63f67cec7785d71b
Author: John Wolfe <jwolfe@vmware.com>
Date:   Tue Sep 22 14:54:07 2020 -0700

    Common header file change not applicable to open-vm-tools.

commit 5ba9b23033f6500570f6a706aee18477c72039ac
Author: John Wolfe <jwolfe@vmware.com>
Date:   Tue Sep 22 14:54:07 2020 -0700

    Common header file change not applicable to open-vm-tools.

commit 77c30381461404f2b9468edfd6d010f36183f3ca
Author: John Wolfe <jwolfe@vmware.com>
Date:   Tue Sep 22 14:54:06 2020 -0700

    Common header file change not directly applicable to open-vm-tools.

commit 65fd0bf725a223d31d09c249675a5e1d1eb5dabb
Author: John Wolfe <jwolfe@vmware.com>
Date:   Tue Sep 22 14:54:06 2020 -0700

    Common header file change not directly applicable to open-vm-tools.

commit 3267a1eb6964a4bb35806d1a117531b3a4119c9d
Author: John Wolfe <jwolfe@vmware.com>
Date:   Tue Sep 22 14:54:06 2020 -0700

    Common header file change not applicable to open-vm-tools.

commit cd53ce69a494ac0929523010f768a03e4cafec24
Author: John Wolfe <jwolfe@vmware.com>
Date:   Tue Sep 22 14:54:06 2020 -0700

    Common header file change not applicable to open-vm-tools.

commit c86819a35d2a64a47bc846eeb8083a0dbd18b742
Author: John Wolfe <jwolfe@vmware.com>
Date:   Tue Sep 22 14:54:06 2020 -0700

    Common header file change not applicable to open-vm-tools.

commit d6d96d1c7e53ea53affacb538342857d688a7aa1
Author: John Wolfe <jwolfe@vmware.com>
Date:   Tue Sep 22 14:54:06 2020 -0700

    Fix a minor memory leak in VIX Listfiles().
    
    The GError structure is not cleared in an error code path, which
    leads to a minor memory leak.  Explicitly call g_clear_error().

commit af4e12648002f9ac4fdcc50a3aa04dddbaf5398b
Author: John Wolfe <jwolfe@vmware.com>
Date:   Tue Sep 22 14:54:06 2020 -0700

    Common header file change not applicable to open-vm-tools.

commit c7b7ff477ca923833deebed645fec6b1612d4c5a
Author: John Wolfe <jwolfe@vmware.com>
Date:   Tue Sep 22 14:54:06 2020 -0700

    Changes to common header files not applicable to open-vm-tools.

commit ee09d506dac785a790e78b0e0dca0b99f447c694
Author: John Wolfe <jwolfe@vmware.com>
Date:   Tue Sep 22 14:54:06 2020 -0700

    Common header file change not applicable to open-vm-tools.

commit bc811a0fcd6b80082fc7f513928e9c448e7bf46b
Author: John Wolfe <jwolfe@vmware.com>
Date:   Tue Sep 22 14:54:05 2020 -0700

    hgfsServerOplockMonitor.c  HgfsOplockUnmonitorFileChange():
    
    There is no need to cancel the monitor action if the oplock monitor
    module has already been destroyed.   Avoid a possible NULL pointer
    dereference.

commit 49c898507badc4d19e17a5e3230116505aa58f93
Author: John Wolfe <jwolfe@vmware.com>
Date:   Tue Sep 22 14:54:05 2020 -0700

    Changes to common source files not directly applicable to open-vm-tools.

commit 2d3a1ce819c86360cf00c7a3352c501674daaae1
Author: John Wolfe <jwolfe@vmware.com>
Date:   Tue Sep 22 14:54:05 2020 -0700

    Common header file change not applicable to open-vm-tools.

commit ce5044577a89c0a66f4b427067c2843f4094044b
Author: John Wolfe <jwolfe@vmware.com>
Date:   Tue Sep 22 14:54:05 2020 -0700

    Update the development tools version for the next major point release.

commit ea2e57b14f0b4b063556fda617829ad1320d8565
Author: John Wolfe <jwolfe@vmware.com>
Date:   Tue Sep 22 14:54:05 2020 -0700

    Common header file change not applicable to open-vm-tools.

commit 97582346292959b5b4d125485ab7cf9747c1c391
Author: John Wolfe <jwolfe@vmware.com>
Date:   Tue Sep 22 14:54:05 2020 -0700

    Fix a potential null pointer dereference in asyncsocket.

commit 9a3f9c925037fc7cba45761c6fcae762ded0668d
Author: John Wolfe <jwolfe@vmware.com>
Date:   Tue Sep 22 08:20:25 2020 -0700

    Captured the "devel" change log history since the start of the "stable-11.1.x"
    branch.

*****
    Created the "stable-11.2.x" branch at this point.
*****

commit 19d12e9a038a1835155ae26631b9a34d5a54cfcd
Author: John Wolfe <jwolfe@vmware.com>
Date:   Fri Sep 11 12:11:06 2020 -0700

    Common source file changes not applicable to open-vm-tools.

commit 5e0117e5ac8620ee00906fb9f070e92ac6a15baf
Author: John Wolfe <jwolfe@vmware.com>
Date:   Fri Sep 11 12:11:06 2020 -0700

    Changes to Common source files not applicable to open-vm-tools.

commit e71f137295a2aa94931369060a08a9fd6c1dde33
Author: John Wolfe <jwolfe@vmware.com>
Date:   Fri Sep 11 12:11:06 2020 -0700

    GuestOS: Add Flatcar Linux (64-bit only) as a new guest.

commit 53c5a3a8cb653031d3efa8009274b2b96c84ce25
Author: John Wolfe <jwolfe@vmware.com>
Date:   Fri Sep 11 12:11:06 2020 -0700

    Common header file change not applicable to open-vm-tools.

commit d93e52f060d979baea5bcb63fac62a32a276becf
Author: John Wolfe <jwolfe@vmware.com>
Date:   Fri Sep 11 12:11:06 2020 -0700

    Common source file change not applicable to open-vm-tools.

commit 6c40ef8aa76485edbc322711cae34cb75df56d2a
Author: John Wolfe <jwolfe@vmware.com>
Date:   Fri Sep 11 12:11:05 2020 -0700

    hostinfo.h: stop including x86cpuid.h
    
    With the removal of Hostinfo_GetAllCpuid in an earlier change, hostinfo.h
    can stop including x86cpuid.h and only needs vendor IDs from x86vendor.h.
    
    Unfortunately, quite a few source files depended in hostinfo.h's automatic
    inclusion of x86cpuid.h. Fix them to include what they need.
    
    The lib/include/guestStats.h is a special case that happened to succeed because
    of a warning that was disabled in x86cpuid.h which also happens to have
    been included earlier than this header.  Re-disable the warning.

commit 1f66f283c20f7f5cd154ca34c33e3e145659916a
Author: John Wolfe <jwolfe@vmware.com>
Date:   Fri Sep 11 12:11:05 2020 -0700

    Ensuring vmtools utilities are only used in a VMware virtual environment.
    
    Several utilities do not check that their running environment is in a
    VMware hypervisor.  Add checks and generate error messages if the
    running environment is a physical machine.  Some makefiles were altered
    o resolve dependency issues.

commit 6f78dd5ce2733ea964fe969cb739daa55e329e70
Author: John Wolfe <jwolfe@vmware.com>
Date:   Fri Sep 11 12:11:05 2020 -0700

    VGAuth: vgauthd service fails if vgauth.conf samlSchemaDir has trailing whitespace
    
    When reading the vgauth.conf samlSchemaDir, remove any trailing whitespace.
    Also remove trailing whitespace when reading any preference string.

commit e6b3847d7bd9b811faff47126da72436d0e69ea2
Author: John Wolfe <jwolfe@vmware.com>
Date:   Fri Sep 11 12:11:05 2020 -0700

    Additional clean up of vmware_pack files.

commit 1cb3b54c545608fff271ca076b832c991a9316fb
Author: John Wolfe <jwolfe@vmware.com>
Date:   Fri Sep 11 12:11:05 2020 -0700

    Updating authors for OVT contributions
    
    https://github.com/vmware/open-vm-tools/pull/432

commit 098d213d1db4b4bb22823036cca7f3bc6f06af71
Author: John Wolfe <jwolfe@vmware.com>
Date:   Fri Sep 11 12:11:05 2020 -0700

    Changing permissions of tools configuration example file.
    
    Also made a small change to another makefile for more consistency in style.

commit 6ef9d2fb20c127d633210b4537848021b1840013
Author: John Wolfe <jwolfe@vmware.com>
Date:   Fri Sep 11 12:11:05 2020 -0700

    Common header file change not applicable to open-vm-tools.

commit 3b5f6264e905911ed87196cd49eec8387205da1e
Author: John Wolfe <jwolfe@vmware.com>
Date:   Fri Sep 11 12:11:05 2020 -0700

    Common header file change not applicable to open-vm-tools.

commit 46c324e50081f63b12890cae9f0a9147805cdbee
Author: John Wolfe <jwolfe@vmware.com>
Date:   Fri Sep 11 12:11:05 2020 -0700

    Additional clean up of vmware_pack files.

commit daa348acc12b0c24075276874c03d97acd2d247e
Author: John Wolfe <jwolfe@vmware.com>
Date:   Fri Sep 11 12:11:05 2020 -0700

    Additional clean up of vmware_pack files.

commit fdcc1ae11383e627ba624dc06c94d2ea0b62032f
Author: John Wolfe <jwolfe@vmware.com>
Date:   Fri Sep 11 12:11:05 2020 -0700

    Additional clean up of vmware_pack files.

commit 8cb221c581abe6a905ebd348d32cc3ecb6cabb93
Author: John Wolfe <jwolfe@vmware.com>
Date:   Fri Sep 11 12:11:05 2020 -0700

    Common header file change not applicable to open-vm-tools.

commit c2553fbd4906f47984f01f11a208fea742683a5a
Author: John Wolfe <jwolfe@vmware.com>
Date:   Fri Sep 11 12:11:05 2020 -0700

    Change to common header file not applicable to open-vm-tools.

commit c161dcb11d061c6bd4ef3c5aa563b15b13167bdd
Author: John Wolfe <jwolfe@vmware.com>
Date:   Fri Sep 11 12:11:04 2020 -0700

    Common header file change not applicable to open-vm-tools.

commit 4da428cb1bbea7a5e1e9da2df40d410ca557f63f
Author: John Wolfe <jwolfe@vmware.com>
Date:   Fri Sep 11 12:11:04 2020 -0700

    Back out earlier common header file changes.

commit 7903a7eaee51685e70abfd7c227d1828c34e9373
Author: John Wolfe <jwolfe@vmware.com>
Date:   Fri Sep 11 12:11:04 2020 -0700

    Backout the previous header file change.

commit ccba10c950c5a5a30c884c6ad3f5b2e71add5b09
Author: John Wolfe <jwolfe@vmware.com>
Date:   Fri Sep 11 12:11:04 2020 -0700

    Common header file change not applicable to open-vm-tools.

commit 27ef6c9deabdc9fe31de7b4f5da02a4408463410
Author: John Wolfe <jwolfe@vmware.com>
Date:   Fri Sep 11 12:11:04 2020 -0700

    Changes to common header files not applicable to open-vm-tools.

commit 2e5c40274f3f09d95084dafc9608123bf59f80b7
Author: John Wolfe <jwolfe@vmware.com>
Date:   Fri Sep 11 12:11:04 2020 -0700

    Replace a bogus URL provided in a vmcheck.c error message.
    
    Previously the URL "http://www.vmware.com/info?id=99" appeared in
    an error message in the vmware_checkvm binary to refer to VMware Tools
    updating information that may change from one release to the next.
    That information is now available from the single VMware Tools URL"
    https://docs.vmware.com/en/VMware-Tools/index.html.

commit fe7c6ebcd1fdf3e25246c7e1725063f8c4978db3
Author: John Wolfe <jwolfe@vmware.com>
Date:   Fri Sep 11 12:11:04 2020 -0700

    Get rid of more vmware_pack files.
    
    gcc supports the Microsoft-style "pragma pack" syntax.
    Standardize on it.  The conversion is somewhat non-trivial,
    as gcc requires "pragma" to be before or after a statement,
    not in the middle.

commit 055fed60e4f1a545e923c2aa0c14f5ecdb53b6ab
Author: John Wolfe <jwolfe@vmware.com>
Date:   Fri Sep 11 12:11:04 2020 -0700

    Common source file change not applicable to open-vm-tools.

commit 3afc566751b7d151b2adb75703b5dfc10bff2237
Author: John Wolfe <jwolfe@vmware.com>
Date:   Fri Sep 11 12:11:04 2020 -0700

    Log Facility: Infrastructure changes for module level filtering
    
    Additional changes to log.h and loglevel_userVars.h

commit 0516ef4a9a98f435aa3fbf20be43fc9581b34115
Author: John Wolfe <jwolfe@vmware.com>
Date:   Fri Sep 11 12:11:04 2020 -0700

    Common header file change not applicable to open-vm-tools.

commit 3a10aafdeaac5c708d951e122bba816d9574b2be
Author: John Wolfe <jwolfe@vmware.com>
Date:   Fri Sep 11 12:11:04 2020 -0700

    Remove PANIC() macro in favor of Panic() or VERIFY()

commit 54d36be9679eec0971a31d5b608bb51ecb07dd25
Author: John Wolfe <jwolfe@vmware.com>
Date:   Fri Sep 11 12:11:04 2020 -0700

    Record usage of VMware Tools version 11.1.6

commit 90ac21d93e9159582865955c83d47676db2ea34f
Author: John Wolfe <jwolfe@vmware.com>
Date:   Fri Sep 11 12:11:03 2020 -0700

    Common header file change not applicable to open-vm-tools.

commit 3df677d2ba3b4ddefc81c0ae0e381c782c81bbb6
Author: John Wolfe <jwolfe@vmware.com>
Date:   Fri Sep 11 12:11:03 2020 -0700

    Changes to common header files not applicable to open-vm-tools.

commit 652aeafa2cee7893b66f73f3096077232e6dce93
Author: John Wolfe <jwolfe@vmware.com>
Date:   Fri Sep 11 12:11:03 2020 -0700

    Adding null check for results passed to log function.
    
    In several files, replies/results from RPC functions can possibly be
    null if the function fails.  This changeset adds a function-like macro
    which does the null checks and is applied to the replies when passed
    into logging functions.

commit 31e14a2def83c8cf4450543c042c61a5e811eada
Author: John Wolfe <jwolfe@vmware.com>
Date:   Fri Sep 11 12:11:03 2020 -0700

    Ensure the servicediscovery plugin isn't enabled in an open-vm-tools build for non Linux OS.
    
    The servicediscovery plugin is supported only on Linux platforms.  This
    change checks that this plugin is enabled only if the OS is Linux.
    Otherwise, an error message is printed.

commit be533613b3efdc8f78f6762aa31574173443e7e8
Author: John Wolfe <jwolfe@vmware.com>
Date:   Fri Sep 11 12:11:03 2020 -0700

    Tools consumes loglevel_user.h
    
    Adding lib/include/loglevel_userVars.h.

commit 5a9242dd13e229929e1c1dbe6a872b4c0e9e3361
Author: John Wolfe <jwolfe@vmware.com>
Date:   Fri Sep 11 12:11:03 2020 -0700

    Split out the log level defs from the log level vars.
    
    This way the Log Facility can use the same name space as LOG for its
    domain specific level filtering by including loglevel_userVars.h directly.

commit 3fbb1d39f298f37248ec9690f08c550872846940
Author: John Wolfe <jwolfe@vmware.com>
Date:   Fri Sep 11 12:11:03 2020 -0700

    Backout the previous log level defines change.

commit 34a64c375ee0a16db7e1f85f358c90d12815dac2
Author: John Wolfe <jwolfe@vmware.com>
Date:   Fri Sep 11 12:11:03 2020 -0700

    Split out the log level defs from the log level vars.

commit 606ed341010cec4a3c32233ba47e88aca9eb7b4d
Author: John Wolfe <jwolfe@vmware.com>
Date:   Fri Sep 11 12:11:03 2020 -0700

    Get rid of vmware_pack files (devices edition)
    
    gcc supports the Microsoft-style "pragma pack" syntax.
    Standardize on it.  The conversion is somewhat non-trivial,
    as gcc requires "pragma" to be before or after a statement,
    not in the middle.

commit 2174f3237b58391e9155e37895ef63c0043b0b35
Author: John Wolfe <jwolfe@vmware.com>
Date:   Fri Sep 11 12:11:03 2020 -0700

    vm_assert.h: Remove unused PANIC_BUG

commit 42af202affbf0cc2bb533dd430933bf5ee2ce247
Author: John Wolfe <jwolfe@vmware.com>
Date:   Fri Sep 11 12:11:03 2020 -0700

    Swap out Log+PANIC for Panic
    
    Just call Panic with an appropriate string instead of a Log+PANIC.

commit e61fbb2ebeb701063ec1e1362d7e1b19695ba183
Author: John Wolfe <jwolfe@vmware.com>
Date:   Fri Sep 11 12:11:02 2020 -0700

    LOG: Keep the LOG_LEVEL entries sorted
    
    This is the first in a series of changes to the Log Facility that will add
    the ability to have domain specific filtering (e.g. foobar domain can have
    log calls which are filtered by domain (name) and level).  This will make
    LOG like abilities usable in all build types, even a release build.
    
    The LOG_LEVEL entries are difficult to find since they are in a jumbled
    order.  The existing grouping isn't useful as many of the modules are shared.
    Create one big sorted list.

commit 16f81450b4820a4634dfefbaea222dda161e445c
Author: John Wolfe <jwolfe@vmware.com>
Date:   Fri Sep 11 12:11:02 2020 -0700

    Common header file change not directly applicable to open-vm-tools.

commit d2404fe3a2dfc88b118bd8dcf3655a960b52c822
Author: John Wolfe <jwolfe@vmware.com>
Date:   Fri Sep 11 12:11:02 2020 -0700

    Common header file change not applicable to open-vm-tools.

commit 31542efae6854d989d51b5d4c3333d3baa43dfc8
Author: John Wolfe <jwolfe@vmware.com>
Date:   Fri Sep 11 12:11:02 2020 -0700

    Removing unnecessary code from rpc header file.
    
    Several macros related to VMDB are no longer needed in the guestrpc
    header file.  This change deletes those unused macros.

commit 0bb2d1599b4a29486aef2d4bced25992a99154cf
Author: John Wolfe <jwolfe@vmware.com>
Date:   Fri Sep 11 12:11:02 2020 -0700

    Improve the logging for deployPkg in a few workflows
    
    When executing Perl script in Linux Guest OS customization, log an
    error if the execution fails.

commit 1c3925b3078008ff48b2c89c1ed080c583aba840
Author: John Wolfe <jwolfe@vmware.com>
Date:   Fri Sep 11 12:11:02 2020 -0700

    Add --cmdfile argument
    
    Some OSes (Windows) have a relatively small cmdline limit.
    Expose a cmdfile argument which works like --cmd, but
    reads the input from a file.  This allows RPCs which can
    have huge arguments (guestVars, namespaceDB, DataSets) to work.

commit 00d5ee23bdbbc01ac7eb326715ae7a98c0acdd06
Author: John Wolfe <jwolfe@vmware.com>
Date:   Fri Sep 11 12:11:02 2020 -0700

    Common source file change not applicable to open-vm-tools.

commit 248ef2c5361a0a8a7e4bed9cafec50598a313899
Author: John Wolfe <jwolfe@vmware.com>
Date:   Fri Sep 11 12:11:02 2020 -0700

    Fix a stack-use-after-scope issue in FileLockScanDirectory.

commit 504e2b8021b5c1e51c7f208c11acaac444531feb
Author: John Wolfe <jwolfe@vmware.com>
Date:   Fri Sep 11 12:11:02 2020 -0700

    Common header file change not applicable to open-vm-tools.

commit 79790f72cac52853dba8abba51e51226dad721f0
Author: John Wolfe <jwolfe@vmware.com>
Date:   Tue Aug 18 07:46:26 2020 -0700

    Update copyright dates.

commit dd54c97c7aca69dda041e82fd1a62a836c20db4f
Author: John Wolfe <jwolfe@vmware.com>
Date:   Tue Aug 18 07:14:12 2020 -0700

    Remove the guestApp.h header file that is not needed in conf.h
    
    The configuration header file conf.h includes the guestapp header file
    guestApp.h, but there are no related references to the guestapp header
    file.  This change removes the unnecessary header file.
    The guestApp.h header file is included in the few source files with
    a dependency on it.

commit 1b7f86e63a4a03170de159aa719c5e5be7e2dcea
Author: John Wolfe <jwolfe@vmware.com>
Date:   Tue Aug 18 07:14:12 2020 -0700

    Including appinfo and servicediscovery settings in configuration file
    
    Adding the default configuration settings to the tools.conf sample.

commit 45d0a2d16b5fb25ec11df8e9f75000917e279c22
Author: John Wolfe <jwolfe@vmware.com>
Date:   Tue Aug 18 07:14:12 2020 -0700

    Common header file change not applicable to open-vm-tools.

commit 093fcc60b980a6d48e9e3ed2156e79c6a6790f99
Author: John Wolfe <jwolfe@vmware.com>
Date:   Tue Aug 18 07:14:12 2020 -0700

    [HGFS Server] Add file attributes/symlink check status cache using oplock support
    
    An investigation found that while copying a group of small files from host
    to guest using the shared folder, the HGFS_OP_GETATTR_V3 message was handled
    in HGFS server 276,140 times over a period of ~35 seconds.
    
    Caching the file attributes in HGFS on the server-side can reduce the time
    significantly (from experimental results, 35s => 8s).
    
    It was also discovered that Posix_RealPath is called repeatedly to check
    whether a path is a symlink, since HgfsServerGetLocalNameInfo is called when
    handling a series of requests.
    
    Integrate a key-value cache to HGFS server to cache the symlink check results
    and file attributes, using the file path as the key.  This task will be divided
    into multiple change:
    
    1. Add oplock support
    2. Add a customized LRU cache in HGFS server for file attributes and
       symlink check results
    
    -  New files:
       hgfsCache.h/c: implements a customized LRU cache which is built by
                      combining two data structures: a doubly linked list and
                      a hash table.
    
    -  The cache will be allocated only when oplock is enabled.
    -  The cache relies on the file change monitor provided by oplock to ensure
       there is no stale data.  When adding an entry into the cache, also
       register the file change callback to oplock.  Upon receiving the file change
       callback, invalidate the cache.  Once the cache is full, remove the LRU
       entry and unregister the file change callback for it.

commit e860f4aaaac89aa0043a948ae79ac1b2a8dab6b4
Author: John Wolfe <jwolfe@vmware.com>
Date:   Tue Aug 18 07:14:11 2020 -0700

    Change to common header files not applicable to open-vm-tools.

commit fac536ee236d87e779a323bc99e6f5c66550abf8
Author: John Wolfe <jwolfe@vmware.com>
Date:   Tue Aug 18 07:14:11 2020 -0700

    Common header file change not directly applicable to open-vm-tools.

commit f7ac1c4b756bc8a0b4b248299f725df773858695
Author: John Wolfe <jwolfe@vmware.com>
Date:   Tue Aug 18 07:14:11 2020 -0700

    Common header file change not applicable to open-vm-tools.

commit 07b065dbceadc6968f9b145dcef13a9fdfde1587
Author: John Wolfe <jwolfe@vmware.com>
Date:   Tue Aug 18 07:14:11 2020 -0700

    Define "Unknown Command" Macro to replace hard coded strings in rpc files
    
    This changeset finds all instances of the hardcoded string "Unknown Command"
    in a few rpc files and replaces it with a macro defined in a shared header
    file.

commit 468fcf407bd71983cca6652d71547099772f37f6
Author: John Wolfe <jwolfe@vmware.com>
Date:   Tue Aug 18 07:14:11 2020 -0700

    Changes to common header files not directly applicable to open-vm-tools.

commit bab170d03516705690ec347ba4c0ffbf5338f42a
Author: John Wolfe <jwolfe@vmware.com>
Date:   Tue Aug 18 07:14:11 2020 -0700

    Changes to common header files not applicable to open-vm-tools.

commit 2f11b89440dfb80a8b3a8ff1b343642367b2491b
Author: John Wolfe <jwolfe@vmware.com>
Date:   Tue Aug 18 07:14:11 2020 -0700

    Fix log recursion issue in DestroyRpcChannel()
    
    Avoid calling g_xxx() logging routines in any function directly or
    indirectly invoked from VmxGuestLog().  Change the g_debug() call in
    DestroyRpcChannel() to a Debug() call.

commit 46808762d89d92cdb2d2d382ff01227bdaf99f49
Author: John Wolfe <jwolfe@vmware.com>
Date:   Tue Aug 18 07:14:11 2020 -0700

    Changes to common source files not directly applicable to open-vm-tools.

commit 7ea7359bcac3bab10db4d568156ccc9c7849ef40
Author: John Wolfe <jwolfe@vmware.com>
Date:   Tue Aug 18 07:14:11 2020 -0700

    Remove #include for headers that are not needed in serviceDiscovery.c file.

commit 697e20320ee71b8feb248582ccf0100b919f5b32
Author: John Wolfe <jwolfe@vmware.com>
Date:   Tue Aug 18 07:14:11 2020 -0700

    Changes to common source files not directly applicable to open-vm-tools.

commit e70b82a46f92f8094d321a44f5402de1686f22b2
Author: John Wolfe <jwolfe@vmware.com>
Date:   Tue Aug 18 07:14:11 2020 -0700

    Removing windows header file which is not needed for OVT build
    
    Changeset deletes code which references a Windows specific
    header file and cleans up some whitespace.

commit 95f424ea52f3a674a3d3181759cb1fbf7315b315
Author: John Wolfe <jwolfe@vmware.com>
Date:   Tue Aug 18 07:14:10 2020 -0700

    Adding vmtools library dependency to deploypkg library
    
    Some functions are not found in shared libraries when linking,
    which generates several warnings.  Added a library with
    the needed functions to the list of dependencies.

commit cfbb787aa6c14ed71314b848fde915dc40fb8055
Author: John Wolfe <jwolfe@vmware.com>
Date:   Tue Aug 18 07:14:10 2020 -0700

    Backout the previous common souce file changes.
    
    Restore files to original state

commit 78871a8b52d44aa4211890e4e7dadac31a56fe97
Author: John Wolfe <jwolfe@vmware.com>
Date:   Tue Aug 18 07:14:10 2020 -0700

    Changes to common source files not directly applicable to open-vm-tools.

commit 98ac6d11bd48531c138f2fa82d70e71ec848a515
Author: John Wolfe <jwolfe@vmware.com>
Date:   Tue Aug 11 21:26:23 2020 -0700

    Update the copyright

commit 32e653c935977b511470fafccb3cddcdb566df85
Author: John Wolfe <jwolfe@vmware.com>
Date:   Fri Aug 7 12:03:26 2020 -0700

    Backout the previous common souce file changes.

commit f08d6f6d9a2cefe2f5a24fbe6836362c6fddde23
Author: John Wolfe <jwolfe@vmware.com>
Date:   Fri Aug 7 12:03:26 2020 -0700

    Changes to common source files not directly applicable to open-vm-tools.

commit 09c15cc2d69d00799361b1ffc3b87550377b5f31
Author: John Wolfe <jwolfe@vmware.com>
Date:   Fri Aug 7 12:03:26 2020 -0700

    Common header file change not applicable to open-vm-tools.

commit 62896f05bb22a2217851dc5dda59d0605e76d2bf
Author: John Wolfe <jwolfe@vmware.com>
Date:   Fri Aug 7 12:03:26 2020 -0700

    Address some Log spew for toolsdeployPkg.log
    
    1. Remove the extra '\n' at the tail of logging messages in imgcust.
    2. Update the log printting function, do not add '\n' if the original
       log message has already included it.

commit 9cbda48c6a5b778b30db123d621c358a15d215bf
Author: John Wolfe <jwolfe@vmware.com>
Date:   Fri Aug 7 12:03:26 2020 -0700

    Add copyright header to service discovery scripts

commit 3aef7599dc3ea7468149be55d9ed5c3bbcb6061b
Author: John Wolfe <jwolfe@vmware.com>
Date:   Fri Aug 7 12:03:26 2020 -0700

    common header file change not applicable to open-vm-tools.

commit 1eb8a82ac5e2f493ad23caf67e9bab8fd4cd3802
Author: John Wolfe <jwolfe@vmware.com>
Date:   Fri Aug 7 12:03:25 2020 -0700

    Common source file changes not directly applicable to open-vm-tools.

commit d2c7b255e902fcced1b60d30ff472d88595613ea
Author: John Wolfe <jwolfe@vmware.com>
Date:   Fri Aug 7 12:03:25 2020 -0700

    Common header file change not applicable to open-vm-tools.

commit a65b1788534991fa3989a3a65942e944588df897
Author: John Wolfe <jwolfe@vmware.com>
Date:   Fri Aug 7 12:03:25 2020 -0700

    Common header file change not applicable to open-vm-tools.

commit 8dc74b22555398fbea5a7895914a910411909803
Author: John Wolfe <jwolfe@vmware.com>
Date:   Fri Aug 7 12:03:25 2020 -0700

    Updating the copyright date on a few files.

commit bddf9cdc61846cf9d6e8f36585dcdc0b39339beb
Author: John Wolfe <jwolfe@vmware.com>
Date:   Fri Aug 7 12:03:25 2020 -0700

    Resubmit the gcc baseline to 4.1 bump.

commit 563ab298de4a7d25355fd7768542b655660e22b9
Author: John Wolfe <jwolfe@vmware.com>
Date:   Fri Aug 7 12:03:25 2020 -0700

    Backout the previous gcc-4.1 enforcement.

commit 57b3aa2a537fc1a7d5c6e04cdbbcb39e472f38af
Author: John Wolfe <jwolfe@vmware.com>
Date:   Fri Aug 7 12:03:25 2020 -0700

    Bump gcc baseline to 4.1

commit ac7098903f510f69b8aefdd9ae2625f691389ba8
Author: John Wolfe <jwolfe@vmware.com>
Date:   Fri Aug 7 12:03:25 2020 -0700

    [HGFS Server] Support oplock inside HGFS server for Windows host
    
    Missed two source files for previous HGFS Server changeset.

commit 31978d3150e9730e75266689e18404f49430ca44
Author: John Wolfe <jwolfe@vmware.com>
Date:   Fri Aug 7 12:03:24 2020 -0700

    [HGFS Server] Support oplock inside HGFS server for Windows host
    
    The motivation for this change is to cache file/directory related information
    in host side, for example the file/directory attributes.  To make the cache
    correct, we will use the oplock(Windows)/lease(Linux) to monitor the
    file/directory change event.  When the file/directory changes, the item in
    cache will be invalidated.
    
    In this change, two new functions are defined:
    - HgfsOplockMonitorFileChange
       This function is used to monitor the change event for a file/directory,
       and the callback will be called if file/directory is changed.
    - HgfsOplockUnmonitorFileChange
       This function is used to cancel the change event monitoring.
    
    This patch only implements the oplock support for Windows host, the support
    for Linux will be delivered in another patch.

commit 3b40aceb52c8fd2b001c0b5aa192018fad3fa2c1
Author: John Wolfe <jwolfe@vmware.com>
Date:   Fri Aug 7 12:03:24 2020 -0700

    Common header file change not applicable to open-vm-tools.

commit 6757870e37708413ea005c5790f292f1115b12ec
Author: John Wolfe <jwolfe@vmware.com>
Date:   Fri Jul 31 13:36:35 2020 -0700

    The new table driven guest identification code did not handle Red Hat
    properly.  It needs to be checked for before Enterprise Linux.

commit 17f34b99fcde4d7f1a5dd26e766c502dc804a2db
Author: John Wolfe <jwolfe@vmware.com>
Date:   Fri Jul 31 13:36:35 2020 -0700

    Changes to common header files not applicable to open-vm-tools.

commit 623f1d057fd552a2a20110c8f2ad2e00ec01b0ad
Author: John Wolfe <jwolfe@vmware.com>
Date:   Fri Jul 31 13:36:35 2020 -0700

    Common header file change not applicable to open-vm-tools.

commit 6578e6a740a027e8957b8af1442277feba022ef9
Author: John Wolfe <jwolfe@vmware.com>
Date:   Fri Jul 31 13:36:35 2020 -0700

    Remove duplicate global definitions.
    
    Remove duplicate and unused global definitions for
    GDK_SELECTION_TYPE_TIMESTAMP and GDK_SELECTION_TYPE_UTF8_STRING.
    
    This fix will address https://github.com/vmware/open-vm-tools/issues/451

commit bd2b5b4a8dfa4f449cc0afa4262e28bb4db06714
Author: John Wolfe <jwolfe@vmware.com>
Date:   Fri Jul 31 13:36:35 2020 -0700

    Changes to common header files not applicable to open-vm-tools.

commit 012ae95c08eaba8c46152422a23a2a82ff330f0c
Author: John Wolfe <jwolfe@vmware.com>
Date:   Fri Jul 31 13:36:35 2020 -0700

    serviceDiscovery: Double quoting script variables that might contain whitespaces.

commit 6908a9f51956ef77c5e7a45d42ab09c3aba2c818
Author: John Wolfe <jwolfe@vmware.com>
Date:   Fri Jul 31 13:36:35 2020 -0700

    Update to the tools.conf sample file not applicable to open-vm-tools.

commit 3d311af531f06e7de255b51534818dcf777c81b7
Author: John Wolfe <jwolfe@vmware.com>
Date:   Fri Jul 31 13:36:34 2020 -0700

    Common header file change not applicable to open-vm-tools.

commit 96daffa492eee5aa9e5ad03f1b67c17e5ccfae42
Author: John Wolfe <jwolfe@vmware.com>
Date:   Fri Jul 31 13:36:34 2020 -0700

    Common header file change not applicable to open-vm-tools.

commit e6927bc3ac49fec1241bbf78cb35158553bab400
Author: John Wolfe <jwolfe@vmware.com>
Date:   Fri Jul 31 13:36:34 2020 -0700

    Common header file change not applicable to open-vm-tools.

commit 631280670bd5e0f50c2ece8ea43cc01c8586eb46
Author: John Wolfe <jwolfe@vmware.com>
Date:   Fri Jul 31 13:36:34 2020 -0700

    Changes to common header files not directly applicable to open-vm-tools.

commit c275d66d52a532ddae5ca0bfe4b1af7f71209524
Author: John Wolfe <jwolfe@vmware.com>
Date:   Fri Jul 31 13:36:34 2020 -0700

    [Coverity] Remove superfluous condition in if statement

commit 45b48c92746b4151b1eb118efdbfcb045cb4b97e
Author: John Wolfe <jwolfe@vmware.com>
Date:   Fri Jul 31 13:36:34 2020 -0700

    Rewrite Linux guest shortname identification
    
    Replaced guest identification with easy to maintain tables
    as well as added general table search abstractions for easy
    maintainability.

commit 9e70e3db1038b2703b7c0e9d5e12afad1407e95c
Author: John Wolfe <jwolfe@vmware.com>
Date:   Fri Jul 31 13:36:34 2020 -0700

    GOSC event doesn't report at once after customization process timer is reached
    
    When process timer is reached, the command process is killed and function
    ProcessRead is called to read all the output till EOF.  But EOF can't be
    reached immediately.  The reason is pre-customization script is launched
    by perl script, and killing perl script process doesn't kill the
    pre-customization script process.
    This code update includes:
    1. Do not read stdout/stderr when gosc command process exits abnormally
       to avoid the EOF blocking.
    2. Add READSTATUS_PENDING_TO_EOF in enum ReadStatus to avoid the confusion
       with READSTATUS_PENDING.
    3. Close the write ends of pipes (stdout[1]/stderr[1]) for child command
       process before it exists.
    4. In processPosix.c, the write ends of pipes have been closed in line 180,
       181, so the read ends should be closed in line 254, 255.
    5. Add explicit note for the beginning and the end of the perl script log.

commit 641874bfb831fc63e8ea289ee00d12d67734285e
Author: John Wolfe <jwolfe@vmware.com>
Date:   Fri Jul 31 13:36:34 2020 -0700

    Common hesder file change not applicable to open-vm-tools.

commit 534f6bcbdda25bc9999c306cdd0d8e3e89f8f95c
Author: John Wolfe <jwolfe@vmware.com>
Date:   Fri Jul 31 13:36:34 2020 -0700

    Common header file change not applicable to open-vm-tools.

commit f1625fd8cad09739da8e67c952c27bdd425e096b
Author: John Wolfe <jwolfe@vmware.com>
Date:   Fri Jul 31 13:36:33 2020 -0700

    Common header file change not applicable to open-vm-tools.

commit 44ad3675a33b804dd262bfab3279410aff442bcc
Author: John Wolfe <jwolfe@vmware.com>
Date:   Tue Jul 21 11:53:01 2020 -0700

    Fix memory leak issue for "vmtoolsd" binary on receiving SIGINT or SIGUSR1.
    
    Valgrind complains of a memory leak issue on receiving SIGINT or SIGUSR1
    signal, because we lost call to RpcIn_Destruct(chan->in) in
    RpcChannelTeardown().  It just happens to be released only at service
    shutdown or on receiving SIGUSR1 signal; not a major concern.
    Cleaning up the code.

commit 2696fb719e9589dd82477f296c7cf81cc3cad617
Author: John Wolfe <jwolfe@vmware.com>
Date:   Tue Jul 21 11:53:01 2020 -0700

    Common header file change not applicable to open-vm-tools.

commit f1330b36a316d38930aa3a654ea288a40f5a2a70
Author: John Wolfe <jwolfe@vmware.com>
Date:   Tue Jul 21 11:53:01 2020 -0700

    [CLI] "removeAll" missing in first line of vmware-vgauth-cmd help info

commit 511b4a8d729adef45964aceb8b3f1a7ef285c132
Author: John Wolfe <jwolfe@vmware.com>
Date:   Tue Jul 21 11:53:01 2020 -0700

    Remove unnecessary FreeBSD strings

commit c9a362419af2cdc312591c5dd63258a765d6f8f0
Author: John Wolfe <jwolfe@vmware.com>
Date:   Tue Jul 21 11:53:01 2020 -0700

    Unknown Linux, later than 5 should report 5, not 4
    
    We want to report the highest version we know about in the short name.

commit 0265c8e2a43d45bfcbf9276168c55aa5fa69265e
Author: John Wolfe <jwolfe@vmware.com>
Date:   Tue Jul 21 11:53:01 2020 -0700

    Improve the LSB distro identification table documentation
    
    Explain the LSB distro identification table and provide directions
    about when to use it.

commit 87128716f810df6140987db6de8c73905e8a3b8c
Author: John Wolfe <jwolfe@vmware.com>
Date:   Tue Jul 21 11:53:00 2020 -0700

    Fix a comment about POSIX/Linux guest identification
    
    The comment is not clear.  Fix this.

commit 0dabbdf36c4f2fdc248f75a5c5325b9d82728c59
Author: John Wolfe <jwolfe@vmware.com>
Date:   Tue Jul 21 11:53:00 2020 -0700

    Common header file change not applicable to open-vm-tools.

commit 99ccb81ebb4d0d085a25b9b531c86d43e646be6e
Author: John Wolfe <jwolfe@vmware.com>
Date:   Tue Jul 21 11:53:00 2020 -0700

    Common header file change not applicable to open-vm-tools.

commit 3980498b245bf7a6a46a42d11dcdb725a326da70
Author: John Wolfe <jwolfe@vmware.com>
Date:   Tue Jul 21 11:53:00 2020 -0700

    Common header file change not applicable to open-vm-tools.

commit 3b9521c96f0ec985d4965c73e9fd70e9718b3d53
Author: John Wolfe <jwolfe@vmware.com>
Date:   Tue Jul 21 11:53:00 2020 -0700

    Common source file changes not directly applicable to open-vm-tools at this time.

commit 695611c22bb41a50abf71850ebc69de5ee415b09
Author: John Wolfe <jwolfe@vmware.com>
Date:   Tue Jul 21 11:53:00 2020 -0700

    hostinfoPosix: remove NOT_IMPLEMENTED() when NO_IOPL
    
    When running "vmtoolsd -b pidfile" on Linux arm64, we hit this error:
    
       [error] [vmsvc] NOT_IMPLEMENTED hostinfoPosix.c:2526
    
    Linux arm64 does not implement iopl() and the Hostinfo_ResetProcessState()
    is raising a NOT_IMPLEMENTED() because of that.  However if there's no iopl(),
    there is no reason to drop IO privileges, so we can just skip that code.
    
    This change also restores usage of getloadavg() for non Android arm64
    platforms: ESX vmx and tools for Linux arm64.

commit b1fdd4f15337cfb314652b66bbcc7be4bca100c3
Author: John Wolfe <jwolfe@vmware.com>
Date:   Tue Jul 21 11:53:00 2020 -0700

    Resubmit - Move vgauth to gcc6 and openssl-1.1.1e.

commit 31d769f152106333e00902432a4bf49158defecd
Author: John Wolfe <jwolfe@vmware.com>
Date:   Tue Jul 21 11:53:00 2020 -0700

    ServiceDiscovery: Reducing scope of local variables in checkForWrite().
    
    Reducing scope of variables 'clientTimeStamp', 'clientInterval' and
    'currentTime' in function 'checkForWrite()'.

commit 0e6bd1e045daeb194d624bf09a768f60a199b223
Author: John Wolfe <jwolfe@vmware.com>
Date:   Tue Jul 21 11:53:00 2020 -0700

    Common header file change not applicable to open-vm-tools.

commit 48a140340865ca769d022d741f6fdd6c73384a5c
Author: John Wolfe <jwolfe@vmware.com>
Date:   Tue Jul 21 11:53:00 2020 -0700

    Common header file change not applicable to open-vm-tools.

commit e0152be9ef541f359bf2cc4452b838825cefd581
Author: John Wolfe <jwolfe@vmware.com>
Date:   Tue Jul 21 11:53:00 2020 -0700

    Common header file change not applicable to open-vm-tools.

commit de28bcaf8e4e85bdfcc2d67577bb2a3656f76d4f
Author: John Wolfe <jwolfe@vmware.com>
Date:   Tue Jul 21 11:52:59 2020 -0700

    Backout the previous vgauth changes for openssl 1.1.1.

commit 8180c0dd6c2e07631173d00437934a369bf7e715
Author: John Wolfe <jwolfe@vmware.com>
Date:   Tue Jul 21 11:52:59 2020 -0700

    Move vgauth to gcc6 and openssl-1.1.1.

commit 4f6cec30425e7e65405ca3e7191bfcd03ffe97d9
Author: John Wolfe <jwolfe@vmware.com>
Date:   Tue Jul 21 11:52:59 2020 -0700

    vmware-toolsbox-cmd: Fix illegal read memory issue reported by Valgrind
    
    Replace the static function MsgUnescape() and its memmove() call that moves
    1 byte beyond the termination '\0' with glib's g_strcompress().

commit d5a24c41aa23c155a24ed65174cd986452fddd0d
Author: John Wolfe <jwolfe@vmware.com>
Date:   Tue Jul 21 11:52:59 2020 -0700

    Backout the immediately previous changes to common files.

commit f078797c6b17ae91e3788da47a606313b141d0d9
Author: John Wolfe <jwolfe@vmware.com>
Date:   Tue Jul 21 11:52:59 2020 -0700

    Common source file changes not directly applicable to open-vm-tools at this time.

commit 7bd7bb9e062c7e93f94197b52211d09ef535b4e9
Author: John Wolfe <jwolfe@vmware.com>
Date:   Tue Jul 21 11:52:59 2020 -0700

    Common header file change not directly applicable to open-vm-tools.

commit 3e83452afcc6cc86b106b2c87527489c0126635b
Author: John Wolfe <jwolfe@vmware.com>
Date:   Tue Jul 21 11:52:59 2020 -0700

    Common header file change not applicable to open-vm-tools.

commit a08df7a3eef47c1ed211ef034ae390a4ee898df9
Author: John Wolfe <jwolfe@vmware.com>
Date:   Tue Jul 21 11:52:59 2020 -0700

    Changes to common source files not applicable to open-vm-tools.

commit 92022a07d524a16cccc71e44f4cbbbafdd1062bf
Author: John Wolfe <jwolfe@vmware.com>
Date:   Tue Jul 21 11:52:59 2020 -0700

    open-vm-tools: Propagate new gdk-pixbuf-xlib include location #438
    
    From github PR #438 (https://github.com/vmware/open-vm-tools/pull/438).

commit cffddcca7187adc043c82a24b5f15296fa6428c0
Author: John Wolfe <jwolfe@vmware.com>
Date:   Tue Jul 21 11:52:59 2020 -0700

    Common header file change not directly applicable to open-vm-tools.

commit c0dfe4248701323394959b34814bd48d2b157bbc
Author: John Wolfe <jwolfe@vmware.com>
Date:   Tue Jul 21 11:52:59 2020 -0700

    Common header file change not applicable to open-vm-tools.

commit 27fe47c54402b6d3e941b2c45e611b98a6c862e9
Author: John Wolfe <jwolfe@vmware.com>
Date:   Tue Jul 21 11:52:59 2020 -0700

    Common header file change not applicable to open-vm-tools.

commit 29b3ab0fd346f411e65a39a3b89f56eb85d30b20
Author: John Wolfe <jwolfe@vmware.com>
Date:   Tue Jul 21 11:52:58 2020 -0700

    Common header file change not applicable to open-vm-tools.

commit 6ae818a5c9c261c16c630fc3f5814cbf8d080022
Author: John Wolfe <jwolfe@vmware.com>
Date:   Tue Jul 21 11:52:58 2020 -0700

    Common header file change not applicable to open-vm-tools.

commit e5d0e1a2d33bd9060d843007d6bafebac677735d
Author: Oliver Kurth <okurth@vmware.com>
Date:   Thu Jun 11 20:43:21 2020 -0700

    Fix misc. issues in appinfo plugin source.
    
    Used the proper @param and @return statements in the
    function documentation for AppInfoServerSetOption.
    
    Re-organized an if code block.

commit d5517e5255770cd66eab3239c9d617147a3b0077
Author: Oliver Kurth <okurth@vmware.com>
Date:   Thu Jun 11 20:43:21 2020 -0700

    ServiceDiscovery: Replacing deprecated 'netstat' command with 'ss'
    
    Updating the Linux serviceDiscovery scripts to use "ss" in place of
    the deprecated "netstat" command.

commit 9afd238cddc0cb0511d8daa903b4f5c9a52b8dc3
Author: Oliver Kurth <okurth@vmware.com>
Date:   Thu Jun 11 20:43:21 2020 -0700

    Code cleanup to address a Coverity issue.
    
    Coverity reports a "dereference after NULL check" in
    BkdoorChannelStart.  However, at the point of dereference
    it's known that chan->inStarted is TRUE, which means chan->in
    is guaranteed to be non-NULL, so it's not a bug.
    
    Still, given that an input channel, if present, must have been
    started before calling BkdoorChannelStart, it's possible to do
    some code cleanup that will also get Coverity to stop reporting
    the issue.  Change what's currently a test into an ASSERT, test
    chan->in rather than chan->inStarted, and add comments to make
    it clearer what's going on.

commit 5e1388e10828cec3885ab0107711f483fe732d33
Author: Oliver Kurth <okurth@vmware.com>
Date:   Thu Jun 11 20:43:21 2020 -0700

    Common header file change not applicable to open-vm-toold.

commit e52ffacc9d189e4a4fd5880e3b1c9593cb6c32b6
Author: Oliver Kurth <okurth@vmware.com>
Date:   Thu Jun 11 20:43:21 2020 -0700

    Fix Coverity-reported dead code issue.
    
    The underlying problem was that retryCount was being zeroed on every
    iteration of the while loop.  Zero it before entering the loop instead.

commit e3a31877f56c1f0274a7e45b39d3be16a5f64c5f
Author: Oliver Kurth <okurth@vmware.com>
Date:   Thu Jun 11 20:43:20 2020 -0700

    Common header file change not applicable to open-vm-tools.

commit 1669fe0b0c0161884f19bcce257e0b10328c14c6
Author: Oliver Kurth <okurth@vmware.com>
Date:   Thu Jun 11 20:43:20 2020 -0700

    Correct an issue reported by Coverity.
    
    lib/asyncsocket/asyncsocket.c:
     - AsyncSocket_SetKeepAlive() calls AsyncSocket_GetFd() which may return
       a negative result.  If that should happen, simply return FALSE.

commit 013e0137786b28fef01bf3a09d79087d656e8f6e
Author: Oliver Kurth <okurth@vmware.com>
Date:   Wed Jun 10 12:05:46 2020 -0700

    open-vm-tools: add distribution specific pam config files
    
    Add distribution specific pam config files for Debian/Ubuntu,
    SuSE and Redhat/Fedora/CentOS.  Install a generic file by default,
    with comments to KB article.  The distribution files are intended
    to be used by OS vendors in their open-vm-tools packages.

commit 6ffc688caa7755febe912851d70de304d1ad447a
Author: Oliver Kurth <okurth@vmware.com>
Date:   Wed Jun 10 12:05:46 2020 -0700

    Update the AUTHORS file for OVT an contribution.
    
    https://github.com/vmware/open-vm-tools/pull/431

commit 384414d61846f5bd81ce691662efe9d8616a6c69
Author: Oliver Kurth <okurth@vmware.com>
Date:   Wed Jun 10 12:05:46 2020 -0700

    Appinfo.h:  Add define for APP_INFO_GUESTINFO_KEY

commit 13ac4d1bff79b0218675fcd1b64205f39cdbc768
Author: Oliver Kurth <okurth@vmware.com>
Date:   Wed Jun 10 12:05:46 2020 -0700

    Common header file change not applicable to open-vm-tools.

commit 3d1d9c92f7ff88b8bd7dfaec674c30a7298b596e
Author: Oliver Kurth <okurth@vmware.com>
Date:   Wed Jun 10 12:05:46 2020 -0700

    Improve Linux guest identification function documentation.
    
    Make it clear that the "short name" of a Linux distro has a default
    value and that the default value should not be overwritten unless
    VMware does this.
    
    If someone cheats and sends down an unsupported "short name", the
    guestMapper will protect the software stack, mapping the unsupported
    "short name" to that of the guestOS config found in the VMX file.
    We know that is OK since the VM couldn't power on and run the guest
    unless it was valid.
    
    All older, supported ESXi have updates that contain the guestMapper.
    
    If the guestMapper is not in place - an older, unpatched release -
    the software stack can become confused causing problems and crashes.
    
    Change augments https://github.com/vmware/open-vm-tools/pull/431

commit 0cfda58aaa8bc0fea56f1211897e7f2237f6070a
Author: Oliver Kurth <okurth@vmware.com>
Date:   Wed Jun 10 12:05:46 2020 -0700

    Make peeking back into the stack work for back traces
    
    GCC 10 doesn't like peeking back before the end of an arrary (which
    is used to peek into the stack).  Fix this.
    
    https://github.com/vmware/open-vm-tools/issues/429

commit c7f4a5150d398184062b4d9ddba18d2c481c37f1
Author: Oliver Kurth <okurth@vmware.com>
Date:   Wed Jun 10 12:05:45 2020 -0700

    Pick up the LSB distro file for ALT Linux
    
    Improve the documentation of the Linux identification routine so others
    know that nothing needs to be changed in the field.
    Only VMware needs to add identification codes.
    
    https://github.com/vmware/open-vm-tools/pull/431

commit ae80317fcbf2026896b9fe5885992d919062d79c
Author: Oliver Kurth <okurth@vmware.com>
Date:   Wed Jun 10 12:05:45 2020 -0700

    SDMP plugin logs warning message every 5 minute if there is no
    Namespace DB instance created on a VM.  Changing the log level to
    debug to solve the problem.

commit 94fe542015b2764db1ea6b29c55cf53d9ce94f5a
Author: Oliver Kurth <okurth@vmware.com>
Date:   Wed Jun 10 12:05:45 2020 -0700

    Common header file change not applicable to open-vm-tools.

commit 0cbe4240689df8c7f6670bb2acf8d9c674063bb7
Author: Oliver Kurth <okurth@vmware.com>
Date:   Wed Jun 10 12:05:45 2020 -0700

    Clean up lib/file/file.c
    
    Consistency with the remainder of lib/file.

commit 070142eaf4742eff23d7bba2a20d07c0064f37d7
Author: Oliver Kurth <okurth@vmware.com>
Date:   Wed Jun 10 12:05:45 2020 -0700

    Common header file change not applicable to open-vm-tools.

commit 8c65a2773817208831d2c2db836a124fb6f6dd0a
Author: Oliver Kurth <okurth@vmware.com>
Date:   Wed Jun 10 12:05:45 2020 -0700

    Add a new definition for amazonlinux3_64

commit dca1937e894674fa41e7e0e2f622fb297ab74c08
Author: Oliver Kurth <okurth@vmware.com>
Date:   Wed Jun 10 12:05:45 2020 -0700

    Implement Set_option handler in appInfo plugin.
    
    * Added a handler for the Set_option for appInfo plugin.
      The poll loop will be immediately turned off when the feature
      is turned off at the host side.
      The poll loop will be immediately turned on when the feature
      is turned on at the host side.
    
    * Added the code to handle VM vmotion to an older host that
      doesn't have logic to send 'set_option'.

commit 3e3968f0b805d368b77e42902ec8283ba31dda7f
Author: Oliver Kurth <okurth@vmware.com>
Date:   Wed Jun 10 12:05:45 2020 -0700

    Enable recognition of other5xLinux and other5xLinux64 guests

commit f860921bce04cd0d7ad9f9eff977567d83b294a4
Author: Oliver Kurth <okurth@vmware.com>
Date:   Wed Jun 10 12:05:45 2020 -0700

    Common header file change not applicable to open-vm-tools.

commit 3bd995723f1c11e44ea391c296ad41cf5bc5f151
Author: Oliver Kurth <okurth@vmware.com>
Date:   Wed Jun 10 12:05:44 2020 -0700

    Directive argument is null from GCC 9.3.0
    
    There are paths that do not properly deal with NULL in FileMakeTempEx2Work.
    Fix this.
    
    https://github.com/vmware/open-vm-tools/issues/428

commit 88b016d68ec5bc3b03ae8255a47a9f2fb8630f3a
Author: Oliver Kurth <okurth@vmware.com>
Date:   Wed Jun 10 12:05:44 2020 -0700

    Add new definition for rhel9_64 and clones.

commit 5612d4889d6dae21dfbb27ec4291807baa55ce7d
Author: Oliver Kurth <okurth@vmware.com>
Date:   Wed Jun 10 12:05:44 2020 -0700

    Add recognition of FreeBSD 13.

commit 041028cd617331def7b3e6ef7cb98985c64cde38
Author: Oliver Kurth <okurth@vmware.com>
Date:   Wed Jun 10 12:05:44 2020 -0700

    Enable recognition of SLES 16_64.

commit b48233cb1a996928cf13f6e48131fadabc6e31e9
Author: Oliver Kurth <okurth@vmware.com>
Date:   Wed Jun 10 12:05:44 2020 -0700

    Add recognition of Windows Server 2021.

commit f40ebc8d757924b08af60956e290e7957274a14c
Author: Oliver Kurth <okurth@vmware.com>
Date:   Wed Jun 10 12:05:44 2020 -0700

    Enable recognition of darwin20_64 (macOS 10.16) and darwin21_64 (macOS 10.17).

commit 10e5fe6eb5bd803fe0545371d820133813b3e7d5
Author: Oliver Kurth <okurth@vmware.com>
Date:   Wed Jun 10 12:05:44 2020 -0700

    guest_os_tables.h: Backout previous change for SLES-16.

commit 5978c6bcb8fdf6900c30e2e220f8478070f3bf12
Author: Oliver Kurth <okurth@vmware.com>
Date:   Wed Jun 10 12:05:44 2020 -0700

    Enable recognization of SLES 16.

commit 0c7eb59720429fb8fa5872e432104731520e8799
Author: Oliver Kurth <okurth@vmware.com>
Date:   Wed Jun 10 12:05:44 2020 -0700

    Move appInfo and serviceDiscovery plugin related header files.
    
    As part of an upcoming project, some appinfo and serviceDiscovery
    header files are needed at a different location in the common source
    tree.
    
    * Moved the appInfo.h and serviceDiscovery.h to a different location.
    
    * Made necessary code and OVT changes to refer to new file paths.
    
    * Did some cleanup related to the MACRO names for the keys and scripts.

commit ffc6f72e9babdf82010a96c7c76a0e99d5d9633e
Author: Oliver Kurth <okurth@vmware.com>
Date:   Wed Jun 10 12:05:44 2020 -0700

    Fix a Coverity-reported NULL pointer issue.
    
    Check whether a pointer is NULL before dereferencing it.  Also
    updated a stale comment, edited a couple of other comments for
    line length, and deleted some trailing white space.

commit 96c50d2068e45f2803b8ad8c1e186480d82f4411
Author: Oliver Kurth <okurth@vmware.com>
Date:   Wed Jun 10 12:05:43 2020 -0700

    Fix dereference after null check reported by Coverity.
    
    Remove a superfluous NULL pointer test that causes Coverity
    to report a dereference after null check.

commit 60d527ae5ea021a7c04a8df7437ef8e5914e5404
Author: Oliver Kurth <okurth@vmware.com>
Date:   Wed Jun 10 12:05:43 2020 -0700

    Common header file change not applicable to open-vm-tools.

commit 3dfcedc9f383454baa79dcaa6508c676077177ca
Author: Oliver Kurth <okurth@vmware.com>
Date:   Wed Jun 10 12:05:43 2020 -0700

    Enable recognition of Amazone Linux 3.

commit 47c78f0e7ebbc80c9addeaa48fad88d507bcc759
Author: Oliver Kurth <okurth@vmware.com>
Date:   Wed Jun 10 12:05:43 2020 -0700

    Header file vm_verison.h not needed in lib/user/util.c.

commit cab6d8d915d86abd5558d00592e8b64386b50f22
Author: Oliver Kurth <okurth@vmware.com>
Date:   Wed Jun 10 12:05:43 2020 -0700

    Common header file change not applicable to open-vm-tools.

commit d689c5de5349c48e3a84e72eaf7e2a6be52b8c08
Author: Oliver Kurth <okurth@vmware.com>
Date:   Wed Jun 10 12:05:43 2020 -0700

    Common source file change not directly applicable to open-vm-tools.

commit 8c0f47c895bd3cd901ddcc6df450a8d28fdf3578
Author: Oliver Kurth <okurth@vmware.com>
Date:   Wed Jun 10 12:05:43 2020 -0700

    Coverity reported issue: missing break
    
    Add the missing break.

commit bb11e038323893d2428eb2ce94f8742233b45546
Author: Oliver Kurth <okurth@vmware.com>
Date:   Wed Jun 10 12:05:43 2020 -0700

    Changes to common source file not applicable to open-vm-tools.

commit 421e77f5cbb0436bbafdb4d2ec7c39e637061838
Author: Oliver Kurth <okurth@vmware.com>
Date:   Wed Jun 10 12:05:42 2020 -0700

    Common source file change not directly applicable to open-vm-tools.

commit 88836e5df83b215fed8821b3f31bb4a3091d9848
Author: Oliver Kurth <okurth@vmware.com>
Date:   Tue May 26 15:32:59 2020 -0700

    Common header file change not applicable to open-vm-tools.

commit 06ac81cfa3a6a31db045a719733a6b9f804063db
Author: Oliver Kurth <okurth@vmware.com>
Date:   Tue May 26 15:32:59 2020 -0700

    Common header file change not applicable to open-vm-tools.

commit 5a521ce9b164f0db7f860b154ab4baed553f5390
Author: Oliver Kurth <okurth@vmware.com>
Date:   Tue May 26 15:32:58 2020 -0700

    serviceDiscovery: Updating 'get-versions.sh' script
    
    The following changes have been made:
    
    1. Environment variable 'ALIVE_BASE' is used to construct the path of
       the file where vcops version is stored.  The variable is not avialable
       when running the script inside serviceDiscovery plugin process, so a
       hardcoded path is used.
    
    2. Added command to retrieve tcserver version

commit 20ad411ebeff55e6d7bfd15afc3fdd6fc3947511
Author: Oliver Kurth <okurth@vmware.com>
Date:   Tue May 26 15:32:58 2020 -0700

    Common header file change not applicable to open-vm-tools.

commit c1832d6a60475850a25093d05ccf8c786dd89a50
Author: Oliver Kurth <okurth@vmware.com>
Date:   Tue May 26 15:32:58 2020 -0700

    Deprecate VMGuestLib_GetHostMemKernOvhdMB GuestSDK API.
    
    * GUESTLIB_HOST_MEM_KERN_OVHD_MB metric was already deprecated in ESXi
      starting from 7.1.  It's time to deprecate the corresponding
      VMGuestLib_GetHostMemKernOvhdMB API in GuestSDK.  The documentation
      will be update denoting that this API is deprecated.
      After one or two releases, the API will be removed completely.
      Untill then, the API is modified to explicity return 0 for the metric.
    
    * Only a few functions listed in vmGuestLib.h are exposed in the vmGuestLibJava
      interface.  The remaining functions are encapsulated in '#ifndef SWIG'
      to hide them from SWIG utility which is used to generate the Java bindings.
    
    Note: The external customer facing documentation for this API will be
          documented later.
    Note: Once this changeset is submitted, the vmStatsProvider module
          will be updated to stop using the deprecated API.

commit 6a5123f2e020e6e35d2111777f99879c791088a2
Author: Oliver Kurth <okurth@vmware.com>
Date:   Tue May 26 15:32:58 2020 -0700

    Common header file change not applicable to open-vm-tools.

commit a1bb9128e3087602ce5280f43d639cd87e5487cc
Author: Oliver Kurth <okurth@vmware.com>
Date:   Tue May 26 15:32:58 2020 -0700

    Changes to common source files not applicable to open-vm-tools.

commit 0682a7064f553a3d50a55ac881b0e5e6b78a257e
Author: Oliver Kurth <okurth@vmware.com>
Date:   Tue May 26 15:32:58 2020 -0700

    Update to bora/public/vm_tools_version.h
    
    Add tools versions 11.1.1 and 11.1.5 to bora/public/vm_tools_version.h

commit d1ce2c08c47a82a4cfddae55a55c4b9619b08042
Author: Oliver Kurth <okurth@vmware.com>
Date:   Tue May 26 15:32:58 2020 -0700

    Common header file change not applicable to open-vm-tools.

commit 53473f83f7dfda6a0b592bbfdf1a5e6144b426e7
Author: Oliver Kurth <okurth@vmware.com>
Date:   Tue May 26 15:32:58 2020 -0700

    Changes to common source files not applicable to open-vm-tools.

commit a99fcf43fbef64cc36473750a441cb2f6265a1dd
Author: Oliver Kurth <okurth@vmware.com>
Date:   Tue May 26 15:32:58 2020 -0700

    Backout previous changes to common source files.

commit 8f68d75e3d6642e2f8d7d7ef9a4cbfcab052b3be
Author: Oliver Kurth <okurth@vmware.com>
Date:   Tue May 26 15:32:58 2020 -0700

    Changes to common source files not applicable to open-vm-tools.

commit 34d7c760709cec8938488d1c60831960bc30441d
Author: Oliver Kurth <okurth@vmware.com>
Date:   Tue May 26 15:32:57 2020 -0700

    Common source file changes not directly applicable to open-vm-tools.

commit f3423aa7a1d2f0d864eaaa6d11b8b34eacb04c3c
Author: Oliver Kurth <okurth@vmware.com>
Date:   Tue May 26 15:32:57 2020 -0700

    Common source file changes not directly applicable to open-vm-tools.

commit e25e233b02557a944babad5d8140472eb25c2210
Author: Oliver Kurth <okurth@vmware.com>
Date:   Tue May 26 15:32:57 2020 -0700

    Common header file change not applicable to open-vm-tools.

commit 5ed3bc8fe0cfee2b15b469b4f5e71c1fbb28bad9
Author: Oliver Kurth <okurth@vmware.com>
Date:   Tue May 26 15:32:57 2020 -0700

    Backout previous common header file change - not applicable to open-vm-tools.

commit 2f6676c69e332677b7bd598505de02d6e78e1fbb
Author: Oliver Kurth <okurth@vmware.com>
Date:   Tue May 26 15:32:57 2020 -0700

    Common header file change not applicable to open-vm-tools.

commit 0128592fd7ec406824237af5e184f72726715f59
Author: Oliver Kurth <okurth@vmware.com>
Date:   Tue May 26 15:32:57 2020 -0700

    Updating the bora/public/vm_tools_version.h history.
    
    Tracking version info for the 10.3.22 patch release and 10.2.23
    development version of tools for older Linux guests.

commit 146971ddbe43d24380891c4297493cce2d4a46c6
Author: Oliver Kurth <okurth@vmware.com>
Date:   Tue May 26 15:32:57 2020 -0700

    Common header file change not applicable to open-vm-tools.

commit 29c1c6743f5b1a2c9bf6d86f2eaacd10f2102aa2
Author: Oliver Kurth <okurth@vmware.com>
Date:   Tue May 26 15:32:57 2020 -0700

    Common source file changes not directly applicable to open-vm-tools.

commit 25320e4af24664ebb6ab324db0a1cdfebf241f37
Author: Oliver Kurth <okurth@vmware.com>
Date:   Tue May 26 15:32:57 2020 -0700

    Common source file changes not directly applicable to open-vm-tools.
    
    Pre-enable SUSE 16

commit ecdd9001cf809b2ce359f07f8b84d54cd436a573
Author: Oliver Kurth <okurth@vmware.com>
Date:   Tue May 26 15:32:57 2020 -0700

    Common source file changes not directly applicable to open-vm-tools
    
    Pre-enable RHEL 9, CentOS 9, Oracle 9, and Asianux 9 guests

commit 66e52b635938b8c4e5276944daaec1cddc5ae6f9
Author: Oliver Kurth <okurth@vmware.com>
Date:   Tue May 26 15:32:56 2020 -0700

    GuestSDK and vmtoolslib cleanup.
    
    * Removed the vmtools dependency for guestsdk.  This has been already
      done for tar tools build/target.  The same is being done for OVT
      builds.
    
    * Used various static libraries for building guestlib in OVT instead of
      depending on vmtoolslib.  Similar thing has already been done for
      appmonitor library in OVT.
    
    * GuestSDK_{Panic|Debug|Warning|Log} functions in vmtoolslib are not used
      anywhere and hence they are completely removed from the code.

commit 66b70db09241bef18694bc0e45bd94a1804b201d
Author: Oliver Kurth <okurth@vmware.com>
Date:   Tue May 26 15:32:56 2020 -0700

    Common header file change not directly applicable to open-vm-tools.

commit e4fdad51c47f5e2605a3ad9dd9e3451b25ba6fbd
Author: Oliver Kurth <okurth@vmware.com>
Date:   Tue May 26 15:32:56 2020 -0700

    Changes to common header files not applicable to open-vm-tools.

commit a760361f0b603f0dabe2e82cec1a728e5b3f796b
Author: Oliver Kurth <okurth@vmware.com>
Date:   Tue May 26 15:32:56 2020 -0700

    Pre-enablment: Recognition of FreeBSD 13

commit 80ce8edc04fcd3253174be476b0f09bdf5527bf5
Author: Oliver Kurth <okurth@vmware.com>
Date:   Tue May 26 15:32:56 2020 -0700

    Improve logging on signature verification
    
    If xmlsec and vgauth are built inconsistently, xmlSecSize
    can differ between the two, which results in a key datastructure
    being a different size, and vgauth ends up looking in the
    wrong place in memory for the signature check status.
    
    Log the status, so that if its not one of the two
    expected values, we have some ideas of what went wrong.

commit 4dbd9ff2e404957147ad1c22233388302b726d71
Author: Oliver Kurth <okurth@vmware.com>
Date:   Tue May 26 15:32:56 2020 -0700

    Changes to common header files not directly related to open-vm-tools.
    
    Recongition of MacOS 10.17 (darwin21-64) - pre-enablement on hosts.

commit f01d92c41b756f0167308ef7b5596b0554a661b8
Author: Oliver Kurth <okurth@vmware.com>
Date:   Tue May 26 15:32:56 2020 -0700

    lib/file: Fix a memory leak in FileLock_Lock.
    
    Valgrind complained about a minor leak within FileLock_Lock when running
    test-vmx Firmware.Efi.QuickBoot .  FileLockScanner builds a list of "active
    locks" and traverses that list repeatedly, but whenever it decides to remove
    an entry from the list, it would simply leak it.
    
    This change ensures that the list item is not leaked by Posix_Free()ing it
    once it is no longer needed.

commit c27281f24e043f64a9e627e2eaeccd9c196fc938
Author: Oliver Kurth <okurth@vmware.com>
Date:   Tue May 26 15:32:56 2020 -0700

    Hgfs Linux/OSX Server: fix write-only shares access check creating new files
    
    Linux and OS X Hgfs server has an incorrect failure status check when a
    user has a write-only share enabled.  In a write-only share any failure
    is mapped to EACESS unless the error is ENOENT when a new file is to be
    created.  The error check currently fails all errors when it should
    only allow creation of new files i.e., ENOENT with flags specifying
    O_CREAT.
    
    The check should be
       if (status == EACCES) goto exit

commit 5a300cffdb3c7069a104559b598f6315a6dbae00
Author: Oliver Kurth <okurth@vmware.com>
Date:   Tue May 26 15:32:56 2020 -0700

    Common source file changes not directly applicable to open-vm-tools.

commit e256c4eb87e602c981cd9b92ec4c52df861094f4
Author: Oliver Kurth <okurth@vmware.com>
Date:   Tue May 26 15:32:55 2020 -0700

    Common source file change not applicable to open-vm-tools.

commit d663f02db62cf44ee246956f50666f1c044cee2a
Author: Oliver Kurth <okurth@vmware.com>
Date:   Tue May 26 15:32:55 2020 -0700

    Common source file change not applicable to open-vm-tools.

commit c3d1c32369ec29653bd32beb3851d2d283dadd0c
Author: Oliver Kurth <okurth@vmware.com>
Date:   Tue May 26 15:32:55 2020 -0700

    Changes to common source files not directly applicable to open-vm-tools.

commit 215d376160a4c2f4e53666fd4275f7e8c7edc2da
Author: Oliver Kurth <okurth@vmware.com>
Date:   Mon May 4 11:54:13 2020 -0700

    Common header file change not applicable to open-vm-tools.

commit 3e5fd5d7976d9d047229b33f9a209c250f928384
Author: Oliver Kurth <okurth@vmware.com>
Date:   Mon May 4 11:54:13 2020 -0700

    [AppInfo] Tweak the gather loop only for a real config reload.
    
    The poll loop for the appInfo is being tweaked (destroyed and recreated)
    for every conf reload even when nothing related to appinfo changed.
    This may cause few scenarios where the 'application information'
    will never be collected inside the guest.  Fixed the code, to
    tweak the loop only when there is a real appinfo related config change
    in the tools.conf file.

commit c5f0d8d38bfedc576b9fec40b579a0d5f6c85688
Author: Oliver Kurth <okurth@vmware.com>
Date:   Mon May 4 11:54:13 2020 -0700

    Use RPCI_UNKNOWN_COMMAND macro instead of hardcoded 'Unknown command" string.
    
    At few places in the code, the result from the RPC channel send APIs
    is explicitly compared with a harcoded "Unknown command" string.  We already
    have a well defined macro for that.  Changed the code to re-use the macro
    wherever possible.

commit 7a981dcaa625a982e62e93ab63648dc02ac31595
Author: Oliver Kurth <okurth@vmware.com>
Date:   Mon May 4 11:54:12 2020 -0700

    Clean up a few things in the random.h header file.

commit bdd112cee037f58b2788d7bc3f1dbc9fa5344d97
Author: Oliver Kurth <okurth@vmware.com>
Date:   Mon May 4 11:54:12 2020 -0700

    Fix minor misc. issues.
    
    * In ServiceLoadFileContentsPosix() function, fd is always a positive
      value when close() is called.  The if check 'fd >= 0' is not really
      required.  Removed it.
    
    * Fixed the function name in the "procedure comment block" for the
      ParseShareName function.

commit 384b1e7b9e9a6dac67a285eef0acdd52f5c997e5
Author: Oliver Kurth <okurth@vmware.com>
Date:   Mon May 4 11:54:12 2020 -0700

    Fix minor 'Comparison is always true' warning in linuxDeployment.c
    
    pkgProcessTimeout is uint16 and comparison is always true because
    pkgProcessTimeout <= 65535, so remove the check.

commit 4b57bd2d1c9fa37994a562a63be2232af6c4587d
Author: Oliver Kurth <okurth@vmware.com>
Date:   Mon May 4 11:54:12 2020 -0700

    Deprecate GUESTLIB_HOST_MEM_KERN_OVHD_MB at ESXi level.
    
    Decided to deprecate GUESTLIB_HOST_MEM_KERN_OVHD_MB.  This changeset
    implements the necessary changes to deprecate the metric at the ESXi level.
    
    Will address the deprecation changes in GuestLib SDK/API in
    a separate changeset.

commit cb0a946b284d99f78da58e012a91c38eb81e492e
Author: Oliver Kurth <okurth@vmware.com>
Date:   Mon May 4 11:54:12 2020 -0700

    Common header file change not applicable to open-vm-tools.

commit aa346e71e6bbc9a55f0a48d7d7b728e3128ae4bf
Author: Oliver Kurth <okurth@vmware.com>
Date:   Mon May 4 11:54:12 2020 -0700

    Backout previous change to guestlibV3.x

commit 0f90e3fdd95d62294452b159c11a66368f8114e3
Author: Oliver Kurth <okurth@vmware.com>
Date:   Mon May 4 11:54:12 2020 -0700

    Deprecate GUESTLIB_HOST_MEM_KERN_OVHD_MB at ESXi level.
    
    Decided to deprecate GUESTLIB_HOST_MEM_KERN_OVHD_MB. This changeset
    implements the necessary changes to deprecate the metric at the ESXi level.
    
    Will address the deprecation changes in GuestLib SDK/API in
    a separate changeset.

commit 91923b6c7d19edfedac6d7a36c4a9b795a7ef37c
Author: Oliver Kurth <okurth@vmware.com>
Date:   Mon May 4 11:54:12 2020 -0700

    Common source file change not applicable to open-vm-tools.

commit 7058e42e6fa34dcf60438d27827d9b9ba20f5bd1
Author: Oliver Kurth <okurth@vmware.com>
Date:   Mon May 4 11:54:12 2020 -0700

    Define macro for "Permission Denied" message returned from RpcChannel send APIs.
    
    In error cases, RpcChannel Send APIs (RpcChannel_SendOneRaw,
    RpcChannel_SendOneRawPriv return 'hard coded' "Permission Denied"
    error message.
    
    This changeset adds the MACRO for that error message.
    
    If there are any callers who compare the results (ex: ServiceDiscovery), they
    don't have to use 'hardcoded' messages and can reuse the MACROs.

commit 4c286c51e21e94e35b76a7f56c143a3b69e9a7e1
Author: Oliver Kurth <okurth@vmware.com>
Date:   Mon May 4 11:54:12 2020 -0700

    Common header file change not applicable to open-vm-tools.

commit fde53d238b14ca984179aa821d7de95d6d6985ba
Author: Oliver Kurth <okurth@vmware.com>
Date:   Mon May 4 11:54:11 2020 -0700

    CodeSet: Fix copyright header in codeset.h

commit ced22726ccf583d54ebeaa83e5736fb249b730be
Author: Oliver Kurth <okurth@vmware.com>
Date:   Mon May 4 11:54:11 2020 -0700

    CodeSet: Add CodeSet_IsValidUTF8String() and more comments
    
    This change adds a new function CodeSet_IsValidUTF8String() to
    lib/misc/codesetUTF8.c, and adds comments for CodeSet_IsValidUTF8()
    and CodeSet_IsStringValidUTF8().

commit adcaf9cd9ad65a45459ee8058ebfc267844477d6
Author: Oliver Kurth <okurth@vmware.com>
Date:   Mon May 4 11:54:11 2020 -0700

    ServiceDiscovery: Deleting keys from NDB by chunks to reduce RPC calls.
    
    Setting chunk size to 25 keys at a time.

commit 619329e43a785831683f09d13f53f9d76615c559
Author: Oliver Kurth <okurth@vmware.com>
Date:   Tue Apr 21 14:43:46 2020 -0700

    Common header file change not applicable to open-vm-tools.

commit 2fb29808e01636ef6621ec6cbc815b024f2aed68
Author: Oliver Kurth <okurth@vmware.com>
Date:   Tue Apr 21 14:43:46 2020 -0700

    Common header file change not applicable to open-vm-tools.

commit 9e3875bc727141e69d7325af393e797353929833
Author: Oliver Kurth <okurth@vmware.com>
Date:   Tue Apr 21 14:43:46 2020 -0700

    Fix a trivial typo in the VIX log message.
    
    * Fixed a trivial typo in the VIX log message.
    * Fixed an indentation issue.

commit 08218dcd4eb03aafe823ae3585d99a23f7bee3c0
Author: Oliver Kurth <okurth@vmware.com>
Date:   Tue Apr 21 14:43:46 2020 -0700

    Use random poll-interval for appInfo on channel reset.
    
    In few workflows like instant clone, when a large number of VMs are
    cloned at the same time, if the appinfo plugin runs at the same time
    in all the VMs, the underlying ESXi may encounter heavy load.  To
    avoid these situations, a random poll interval should be used
    for the appinfo whenever applicable workflows are detected.
    
    Detecting a 'rpc channel reset' is a simple approach to detect.
    
    In this changeset, add the following changes:
    
    - Added a new callback function for the 'rpc channel reset'.  If
    the rpc channel is reset, a new random poll interval is calculated
    and poll timer is adjusted accordingly.  If the existing appinfo
    poll interval is greater than the minimum interval of 30 seconds,
    random interval will be generated between 30 and appinfopollinterval.
    If the existing poll interval is less than the minimum 30 seconds
    time, then random interval will not be changed.
    
    - Code refactoring for few functions.
    - Changed one global variable as static.
    - Added few debug/info log messages.

commit 9b79ed9bc118860518028828a6c7858af62757a8
Author: Oliver Kurth <okurth@vmware.com>
Date:   Tue Apr 21 14:43:46 2020 -0700

    Common header file change not applicable to open-vm-tools.

commit 9a9aab94168189302e74dd97939415ef1e07fb20
Author: Oliver Kurth <okurth@vmware.com>
Date:   Tue Apr 21 14:43:46 2020 -0700

    Common header file change not applicable to open-vm-tools.

commit a8086de2c4317d4463b0bb1a3b602cda0833bd3e
Author: Oliver Kurth <okurth@vmware.com>
Date:   Tue Apr 21 14:43:46 2020 -0700

    Common header file change not applicable to open-vm-tools.

commit 8e2e15a2da54f3603a7ccdc09249aec0b58f6ed9
Author: Oliver Kurth <okurth@vmware.com>
Date:   Tue Apr 21 14:43:46 2020 -0700

    Free old ununsed loggers when tools.conf changes.
    
    Existing unused loggers are leaked when there is a change
    in logging configuration.  Added a check to free the loggers
    that are not used after tools.conf is modified.

commit 1852a9e98e3b1c31542986b2d332c707e4a0b540
Author: Oliver Kurth <okurth@vmware.com>
Date:   Tue Apr 21 14:43:46 2020 -0700

    Changes to common source files not directly applicable to open-vm-tools.

commit 86ca532794728e4cf3d6b5fd29b3a10ff4f36141
Author: Oliver Kurth <okurth@vmware.com>
Date:   Tue Apr 21 14:43:46 2020 -0700

    Add option to vmware-vgauth-cmd to support remove alias by [username]
    and subject
    
    a. subject is mandatory
    b. if user only provide subject, will only remove subject matched mapped aliases
    c. if user provide username and subject, remove matched aliases

commit 3324db715f71d850f12f91e7941745792edacb63
Author: Oliver Kurth <okurth@vmware.com>
Date:   Tue Apr 21 14:43:46 2020 -0700

    Make Backdoor fallback temporary.
    
    When RpcOut falls to Backdoor, it stays with Backdoor
    permanently for the life of vmtoolsd service.  It is a
    long standing bug in the reset handling code.  Typically,
    channel type is not changed during reset.  Our reset
    handling code can either keep the channel type same or
    switch it from vsocket to Backdoor, but it can't do other
    way.  Though it is supposed to switch to vsocket on reset
    caused by events like vmtoolsd being restarted or VMX
    breaking the channel for some VM management operation.
    With this change when we start the channel, we always
    try vsocket first unless Backdoor is enforced by the
    caller.
    
    Using Backdoor for too long is not desirable because
    privileged RPCs can't be used on such channel.  So, we
    need to retry switching the channel back to vsocket
    periodically.  We don't want to try vsocket on every
    RpcChannel_Send call because that adds to overhead and
    increases the latency of RpcChannel_Send due to connection
    timeouts.  So, we retry vsocket with a backoff delay
    between 2sec-5min.
    
    As some RpcChannel callers intend to use Backdoor channel
    we need to differentiate between such usage from the
    callers that create vsocket channel and fallback to
    Backdoor.  Therefore, introduced a concept of mutable
    channel.  The vsocket channel is mutable as it can fallback
    to Backdoor and restore vsocket.  However, if a caller
    creates Backdoor channel, it will not be mutable and
    stay with Backdoor for its lifetime.
    
    As vmxLogger frequently connects and disconnects the
    channel for every log message and does not use any
    privileged RPC, so make it use Backdoor channel
    permanently to avoid frequent vsocket connections.
    
    Additionally, removed the redundant 'stopRpcOut' interface
    and renamed 'onStartErr' to 'destroy'.

commit 4a049ceec7e2e1fafbfece34e29c4f7b14962e7c
Author: Oliver Kurth <okurth@vmware.com>
Date:   Tue Apr 21 14:43:45 2020 -0700

    AppInfo updates.
    
    While most of the changes are only applicable to VMware Tools for Windows
    and are not applicable to open-vm-tools, the following changes do apply.
    
    - Modified few log messages from g_debug from g_warning.
    - Modified the default poll interval to 360 minutes (Once in six hours).
    - Modified log messages to log the filepath whose version is being retrieved.

commit 500eadfa9b5b8304ce57d9f881247ab67205d40b
Author: Oliver Kurth <okurth@vmware.com>
Date:   Tue Apr 21 14:43:45 2020 -0700

    Common header file changes not applicable to open-vm-tools.

commit 5f9bc344328dd144c5539dd44fe1508d0f7b8b6f
Author: Oliver Kurth <okurth@vmware.com>
Date:   Tue Apr 21 14:43:45 2020 -0700

    Common source file changes not applicable to open-vm-tools.
    
    Tools Windows: test plugin DLLs are the correct version

commit 4c1fed3a4676d664a049da5db6516a8baee1fbb9
Author: Oliver Kurth <okurth@vmware.com>
Date:   Tue Apr 21 14:43:45 2020 -0700

    Backout previous change for the vmware-vgauth-cmd.

commit f62afa8e4462c100105b8ac8d88f5379094e87cd
Author: Oliver Kurth <okurth@vmware.com>
Date:   Tue Apr 21 14:43:45 2020 -0700

    Add option to vmware-vgauth-cmd to support remove alias by [username]
    and subject
    
    a. subject is mandatory
    b. if user only provide subject, will only remove subject matched mapped aliases
    c. if user provide username and subject, remove matched aliases

commit bf687d16a380a2f94952a9d9ad84d492376d2895
Author: Oliver Kurth <okurth@vmware.com>
Date:   Tue Apr 21 14:43:45 2020 -0700

    Common source file changes not applicable to open-vm-tools.

commit f2b9d8028ad88583f9f3575d26ca68cf5664fef7
Author: Oliver Kurth <okurth@vmware.com>
Date:   Tue Apr 21 14:43:45 2020 -0700

    Common header file change not applicable to open-vm-tools.

commit d1a02b45838f568d8a70d22f16e28bd2da8c447e
Author: Oliver Kurth <okurth@vmware.com>
Date:   Tue Apr 21 14:43:45 2020 -0700

    Common source file changes not applicable to open-vm-tools.

commit fa6fb17347de72a56d6c5a6ffcf713b97b9e73c1
Author: Oliver Kurth <okurth@vmware.com>
Date:   Tue Apr 21 14:43:45 2020 -0700

    Common source file changes not applicable to open-vm-tools.

commit 86053c524c617ba1faa744a04b1e18986ebb929f
Author: Oliver Kurth <okurth@vmware.com>
Date:   Wed Apr 8 12:05:18 2020 -0700

    update version

commit 32df621461ca3f7f7188763be0f3b269b71b87cb
Author: Oliver Kurth <okurth@vmware.com>
Date:   Wed Apr 8 12:04:15 2020 -0700

    sync tclodefs.h to source

commit 5b3b243dc5edae6d94e0bd376290605044a2bf89
Author: Oliver Kurth <okurth@vmware.com>
Date:   Wed Apr 1 11:31:38 2020 -0700

    serviceDiscovery: Adding sleep before 'RpcChannel_SendOneRawPriv' call.

commit a4560863d4fedc050b4917b3bc764c384b5c007f
Author: Oliver Kurth <okurth@vmware.com>
Date:   Wed Apr 1 11:31:38 2020 -0700

    Do a 100 msec delay for each vsock channel start retry.
    
    Move the 100 msec delay into the vsock RPC start retry loop.  The
    100 msec delay before each start retry is needed for errors that
    will return quickly.

commit ffe0dc255114856f123b6f9dd04dc714ab6f1eb9
Author: Oliver Kurth <okurth@vmware.com>
Date:   Wed Apr 1 11:31:38 2020 -0700

    Common source file change not directly applicable to open-vm-tools.

commit 8e221a1311bab1f526bef16d97d9d2798bf09e49
Author: Oliver Kurth <okurth@vmware.com>
Date:   Wed Apr 1 11:31:37 2020 -0700

    Fix localization issue on windows guests.
    
    Some fields of GOptionContext used in help are not public, so add 2
    arguments to Usage to get needed info.

commit 6fcc7bdd696cec8f04c748d3807bbce4dd3230b5
Author: Oliver Kurth <okurth@vmware.com>
Date:   Wed Apr 1 11:31:37 2020 -0700

    Add a retry loop to VSockChannelStart() to recover on start failure.
    
    On failure, a vsock RPC channel will eventually fallback to the
    backdoor channel.  Services that require or are limited to the
    priviledge RPC channel will fail.
    
    Adding a simple, limited loop in VSockChannelStart to retry the vsock
    channel start before ultimately switching to the backdoor channel.
    Retries are not done for "send once" operations.

commit 39ceb37ce4d6093cb1b64baf6eeddf2532b0b3a1
Author: Oliver Kurth <okurth@vmware.com>
Date:   Wed Apr 1 11:31:37 2020 -0700

    Destroy the dedicated RPCI channel set up for the Vmx Guest Logging
    when vmtoolsd process exits.

commit b911e5c94cd18b7985e920875249d2314029f0a6
Author: Oliver Kurth <okurth@vmware.com>
Date:   Wed Apr 1 11:31:37 2020 -0700

    Fixing some log messages
    
    1. PublishScriptOutputToNamespaceDB can fail for various reasons,
       caller can't know exact reason from return values, so just printing
       that the function failed in case return value is FALSE.  Exact cause
       must be inferred from the function's logs itself.
    2. Printing log for chunkCount only if we successfully wrote it in NDB

commit 6934e672378dbbdb505467682092d7bb905fe10e
Author: Oliver Kurth <okurth@vmware.com>
Date:   Wed Apr 1 11:31:37 2020 -0700

    ServiceDiscovery: Fixing failure of sending message via RPCChannel after
    it has failed to the backdoor.

commit 03f9392540cdfabd1220e220842ead210edfe7d2
Author: Oliver Kurth <okurth@vmware.com>
Date:   Wed Apr 1 11:31:37 2020 -0700

    Common header file change not applicable to open-vm-tools.

commit 04e99532df99d8a11fc160882a3a8455a2d7c23c
Author: Oliver Kurth <okurth@vmware.com>
Date:   Wed Apr 1 11:31:37 2020 -0700

    Common header file change not applicable to open-vm-tools.

commit b4e6f4f8334be3bcc35c483dcf869de871ccac92
Author: Oliver Kurth <okurth@vmware.com>
Date:   Wed Apr 1 11:31:37 2020 -0700

    Common header file change not applicable to open-vm-tools.

commit c556b1d10671366e1d5ddba14785c3e9b270db84
Author: Oliver Kurth <okurth@vmware.com>
Date:   Wed Apr 1 11:31:37 2020 -0700

    open-vm-tools: stage all *.vmsg files
    
    Only a subset of the *.vmsg files were installed. Fixing this by
    using a glob.

commit 9a3f8e4b57537e522dba8831eef3529a6dd6b9e1
Author: Oliver Kurth <okurth@vmware.com>
Date:   Wed Apr 1 11:31:37 2020 -0700

    Record the assignment of tools version 11.0.6.
    
    Add TOOLS_VERSION_SLEDGEHAMMER_PATCH2 for version 11.0.6 to the
    historical version information.

commit 2fa133ac0af2588f0295228795f427bc5cd44465
Author: Oliver Kurth <okurth@vmware.com>
Date:   Wed Apr 1 11:31:36 2020 -0700

    Common header file change not applicable to open-vm-tools.

commit 9cbdf3a6e2cb23a7673fe19b2a3f888714095019
Author: Oliver Kurth <okurth@vmware.com>
Date:   Wed Apr 1 11:31:36 2020 -0700

    Add a Coverity annotation.
    
    The Coverity scan of open-vm-tools reports an out-of-bounds access
    issue in Util_BacktraceWithFunc.  This is intentional, to compute
    the base pointer for a stack trace.

commit 7db9613b49a77e59c3cb1ed045905e2d0bbb2280
Author: Oliver Kurth <okurth@vmware.com>
Date:   Wed Apr 1 11:31:36 2020 -0700

    Common header file change not applicable to open-vm-tools.

commit af4db666735d0af28ba013c63b92fef743bec125
Author: Oliver Kurth <okurth@vmware.com>
Date:   Wed Apr 1 11:31:36 2020 -0700

    Updating the tools version on the devel branch to 11.2.0.

commit ded2a20ac11ef4f9340847d19ae2a14431a4702f
Author: Oliver Kurth <okurth@vmware.com>
Date:   Wed Apr 1 11:31:36 2020 -0700

    lib/unicode/unicodeSimpleTypes.c: fix leak on exit
    
    The hashtable used for encoding name -> IANA table index
    lookups was not getting freed.
    
    Also, HashTable_AllocOnce() incorrectly instructs
    the hashtable to clear its clientData, which contains
    an integer index and not a pointer, using "free".

commit ef20d06e9b2e3fbe8e7f6f709c4707ebf7c57d72
Author: Oliver Kurth <okurth@vmware.com>
Date:   Wed Apr 1 11:31:36 2020 -0700

    Annotate a Coverity false positive.
    
    The open-vm-tools Coverity scan reports a NULL pointer dereference
    for the variable untrustedCerts.  However, untrustedCerts is NULL
    only if no untrusted certs are found, in which case the code that
    dereferences untrustedCerts isn't executed.

commit 3777c7008da506fe35b1b8003b3d1ae7067662ae
Author: Oliver Kurth <okurth@vmware.com>
Date:   Wed Apr 1 11:31:36 2020 -0700

    lib/mics/sha1.c: Include string.h unconditionally.
    
    string.h is part of POSIX, lets include it unconditionally

commit 8774b6383b6dcb024335dd115c8fcae2b00c4d16
Author: Oliver Kurth <okurth@vmware.com>
Date:   Wed Apr 1 11:31:36 2020 -0700

    Common header file change not applicable to open-vm-tools.

commit 0bbaf772c27a8df913ade55d7086d651652a2f17
Author: Oliver Kurth <okurth@vmware.com>
Date:   Wed Apr 1 11:31:36 2020 -0700

    vmtools: fix compiler errors in posix service discovery core plugin
    
    As we build the vmtools for arm (unfortunately not on main), we hit
    a compiler warnings "ISO C90 forbids mixed declarations and code"
    in this new code.

commit 65b6819ed3ba196f52639c5984be40475ce2fffc
Author: Oliver Kurth <okurth@vmware.com>
Date:   Wed Apr 1 11:31:36 2020 -0700

    Common header file change not applicable to open-vm-tools.

commit 5ef6682ae1038942f4b1d873cd0ca93d688f83e0
Author: Oliver Kurth <okurth@vmware.com>
Date:   Wed Apr 1 11:31:35 2020 -0700

    Common header file change not applicable to open-vm-tools.

commit 74351e2121e866ca0b28644a6fc545c97e8bfbda
Author: Oliver Kurth <okurth@vmware.com>
Date:   Wed Apr 1 11:31:35 2020 -0700

    Fix localization issue of vmware-vgauth-cmd
    1. default msg catalog folder is wrong, add correct msgCatalog in
       vgauth.conf
    2. rename vmsg file name to "VGAuthCli" since file name used in main
       is "VGAuthCli"
    3. Move I18n init up to fix variable localization issue

*****
    Created the "stable-11.1.x" branch at this point.
*****

2013.04.16  Dmitry Torokhov  <dtor@vmware.com>
	This release tag contains commits up to the following id:
	867ea989d5e6889abcac77b4c7dae7db2651df58


2012.12.26  Dmitry Torokhov  <dtor@vmware.com>
	This release tag contains commits up to the following id:
	530ef7f26ed041ab1b6655f2cdc79f3af97fc50b


2012.10.14  Dmitry Torokhov  <dtor@vmware.com>
	This release tag contains commits up to the following id:
	d85408321c66c927bffdb05106a26581244edd4a

2012.05.21  Dmitry Torokhov  <dtor@vmware.com>
	This release tag contains commits up to the following id:
	482332b8d4282df09838df5ea4c58df9cdb4faf3


2012.03.13  Dmitry Torokhov  <dtor@vmware.com>
	This release tag contains commits up to the following id:
	0114aabd54bf2db4556563b7149c4fbbdec3d87b


2011.12.20  Marcelo Vanzin  <mvanzin@vmware.com>
	This release tag contains commits up to the following id:
	dfca5cf9d1c2335c5d001deedd9266c84956b508


2011.11.20  Marcelo Vanzin  <mvanzin@vmware.com>
	This release tag contains commits up to the following id:
	6c197b8e5eccf32bfee0e2452d8926968182aada


2011.10.26  Marcelo Vanzin  <mvanzin@vmware.com>
	This release tag contains commits up to the following id:
	6271fde90248a4fd49e38aa61498db9e1dbf37c3


2011.09.23  Marcelo Vanzin  <mvanzin@vmware.com>
	This release tag contains commits up to the following id:
	05baddbed1c5e47e9789a44d30bb217d7184232a


2011.08.21  Marcelo Vanzin  <mvanzin@vmware.com>
	This release tag contains commits up to the following id:
	2b3d76ba776f55d06fb5b62499b189ebd6bc1c75


2011.07.19  Marcelo Vanzin  <mvanzin@vmware.com>
	This release tag contains commits up to the following id:
	5bed6f1369ca6e9c2c7fbaf4205d86e50f219c5f


2011.06.27  Marcelo Vanzin  <mvanzin@vmware.com>
	This release tag contains commits up to the following id:
	166bbe1d28da4dab763b9568f163c8dca99ced9c


2011.05.27  Marcelo Vanzin  <mvanzin@vmware.com>
	This release tag contains commits up to the following id:
	3793ddc9c9b5facf376a2625d4c2252aa9bd3daa


2011.04.25  Marcelo Vanzin  <mvanzin@vmware.com>
	This release tag contains commits up to the following id:
	3112c27981074deb53e86e30e1c168d55e42220c


2011.03.28  Marcelo Vanzin  <mvanzin@vmware.com>
	This release tag contains commits up to the following id:
	ec43520f5f3a50f5a980a73d22ae231380f97555


2011.02.23  Marcelo Vanzin  <mvanzin@vmware.com>
	This release tag contains commits up to the following id:
	96cf4718ac0aff1743e50a2165599306ba442fe1


2011.01.24  Marcelo Vanzin  <mvanzin@vmware.com>
	This release tag contains commits up to the following id:
	60c470337c8932a6d9564130dcaf06c7a1a3df53


2010.12.19  Marcelo Vanzin  <mvanzin@vmware.com>
	This release tag contains commits up to the following id:
	5aef2b20a519788613350752575bcba0ac71df79


2010.11.17  Marcelo Vanzin  <mvanzin@vmware.com>
	This release tag contains commits up to the following id:
	11c0273ed4269f6f7a92f82f6c822df7da4c8720


2010.10.18  Marcelo Vanzin  <mvanzin@vmware.com>
	This release tag contains commits up to the following id:
	2162c5d770cdac3b0e275907a1a5d22ece8ce23c


2010.09.19  Marcelo Vanzin  <mvanzin@vmware.com>
	This release tag contains commits up to the following id:
	c92a8bfbb406a906bcd2fb9ef6801f92c5b64d1f


2010.08.24  Marcelo Vanzin  <mvanzin@vmware.com>
	This release tag contains commits up to the following id:
	94e63742d734b41638d37580602de4232da5ece6


2010.07.25  Marcelo Vanzin  <mvanzin@vmware.com>
	This release tag contains commits up to the following id:
	b15cffc7961b97129d0b77643db42b4d4d8e3da7


2010.06.16  Marcelo Vanzin  <mvanzin@vmware.com>
	This release tag contains commits up to the following id:
	ec87703fccdd0f954a118640c0b097e383994391


2010.04.25  Marcelo Vanzin  <mvanzin@vmware.com>
	This release tag contains commits up to the following id:
	6fafd672e006208c1e479b297e19618170ff19bd


2010.03.20  Marcelo Vanzin  <mvanzin@vmware.com>
	This release tag contains commits up to the following id:
	7cdbb623125729b41bf54068568dfbcc2dd58733


2010.02.23  Marcelo Vanzin  <mvanzin@vmware.com>
	This release tag contains commits up to the following id:
	8baa8588d5fd4cf64efb17164cb70c86c758d0c6


2010.01.19  Marcelo Vanzin  <mvanzin@vmware.com>
	This release tag contains commits up to the following id:
	8ee82a5774ae7badeb98ecf4dc629c7e9aac7077


2009.12.16  Marcelo Vanzin  <mvanzin@vmware.com>
	This release tag contains commits up to the following id:
	0d28106da5684dc31ea52ebb5a2dc6a0af5c1d61


2009.11.16  Marcelo Vanzin  <mvanzin@vmware.com>
	This release tag contains commits up to the following id:
	6f4cdd0f38be020d722f2393c0b78d7cd13f04d2


2009.10.15  Marcelo Vanzin  <mvanzin@vmware.com>
	This release tag contains commits up to the following id:
	d2f1b83daab1d7882fd651ad1cc77c729bbd9760


2009.09.18  Marcelo Vanzin  <mvanzin@vmware.com>
	This release tag contains commits up to the following id:
	8bb94fbfbdf65b53b87279cf81529756dba7a2ca

	Other changes not captured in the git logs:

	* Resync with internal dev branch (2009.08.24)

	* hgfsmounter/hgfsmounter.c: allow hgfs users to set ttl to 0 at mount time.

	* lib/guestApp/guestApp.c, lib/include/conf.h, lib/include/netutil.h,
	  lib/include/procMgr.h, lib/include/system.h, lib/vixTools/vixTools.c,
	  lib/vmCheck/vmcheck.c: remove (now unused) Netware checks.

	* lib/message/*, modules/freebsd/vmhgfs/Makefile,
	  modules/linux/vmhgfs/Makefile.*, modules/solaris/vmhgfs/Makefile: remove
	  unused message transport abstraction. The rpcChannel library is now used to
	  do RPC abstraction.

	* modules/*/vmmemctl/*: refactor of the vmmemctl module as part of adding
	  support for Mac OS guests.

	* modules/linux/pvscsi/pvscsi.c: don't clobber RESERVATION_CONFLICT sdstat
	  up from linux pvscsi driver.

	* modules/linux/shared/*: VMCI changes unrelated to the guest driver.

	* modules/linux/vmhgfs/fsutil.c, modules/linux/vmhgfs/inode.c: fix the case
	  where two directories refer to the same inode.

	* scripts/linux/*: support older versions of NetworkManager.

2009-08-24	Marcelo Vanzin	 <mvanzin@vmware.com>
	* Resync with internal trunk (2009.08.19)

	* configure.ac: remove support for Linux kernels < 2.6.9.

	* lib/include/vmtools.h, libvmtools/vmtoolsLog.c, doc/api/services/util.txt:
	  add new log handled that allows appending to existing log files, and fix
	  an issue where old log files would be "rotated" whenever the config file
	  was reloaded.

	* lib/appUtil/appUtilX11.c, lib/ghIntegration/ghIntegrationX11.c,
	  lib/include/appUtil.h: fix compilation issues on FreeBSD when unity
	  was enabled.

	* lib/dnd/dndLinux.c, lib/include/vmblock_user.h, tests/testVmblock/*: add
	  vmblock tests and, as part of the change, do some refactoring of vmblock
	  related functions.

	* lib/guestInfo/guestInfo.c, lib/include/wiper.h, lib/wiper/*,
	  toolbox/toolboxcmd-shrink.c, toolbox/toolboxShrink.c: refactor the wiper
	  structures so that they behave the same on Win32 and other platforms, and
	  also reuse data structures already in use by other parts of the code. This
	  fixes an "use after free" issue that toolbox-cmd had on Win32.

	* lib/guestInfo/guestInfo.c, lib/guestInfo/guestInfoInt.h,
	  lib/guestInfo/guestInfoPosix.c, lib/guestRpc/nicinfo.x,
	  lib/include/guestInfo.h, lib/include/netutil.h, lib/include/slashProc.h,
	  lib/netutil/netUtilLinux.c, lib/slashProc/*,
	  services/plugins/guestInfo/guestInfoServer.c: add support for sending more
	  network-related information to the host, such as routing tables and name
	  servers.

	* lib/hgfsBd/hgfsBd.c: don't log RPC errors when HGFS is disabled.

	* lib/hgfsHelper/*, lib/include/hgfsHelper.h, lib/vixTools/vixTools.c: new
	  library with functions to query information about HGFS; expose some HGFS
	  properties through VIX.

	* lib/hgfsServer/*, lib/hgfsServerPolicyGuest/hgfsServerPolicyGuest.c,
	  lib/include/hgfsServerPolicy.h: fix checking of whether an object belongs
	  to a particular share; this was causing issues with invalid information
	  being returned in certain cases.

	* lib/hgfsServer/*, lib/include/hgfsProto.h: changes to support new VIX API
	  calls (mostly affecting Win32 only).

	* lib/include/guestCaps.h, lib/include/unityCommon.h: add boilerplate for new
	  RPCs for setting windows as sticky / non-sticky (not yet implemented).

	* lib/include/hgfsProto.h: new definitions for the next version of the HGFS
	  protocol.

	* lib/include/xdrutil.h: make XDRUTIL_ARRAYAPPEND() more type-safe when using
	  GCC.

	* lib/misc/codesetOld.c: fix some issues with UTF16 -> UTF8 conversion.

	* lib/rpcChannel/rpcChannel.c, libvmtools/signalSource.c,
	  libvmtools/vmtools.c, libvmtools/vmtoolsConfig.c: g_assert -> ASSERT.

	* lib/unityWindowTracker/unityWindowTracker.c: fix issue with z-ordering of
	  modal dialogs.

	* libvmtools/vmtoolsConfig.c: fix some old config translation issues.

	* modules/freebsd/shared/*, modules/freebsd/vmblock/*: make vmblock work on
	  FreeBSD 8.

	* modules/freebsd/vmmemctl/*, modules/linux/vmmemctl/*,
	  modules/solaris/vmmemctl/*, : refactoring and code changes to support the
	  driver on Mac OS X.

	* modules/linux/vmblock/*, modules/linux/vmci/*, modules/linux/vsock/linux/*:
	  remove compatibility code for older kernels.

	* modules/linux/vmhgfs/*: fix memory leak in HgfsAccessInt().

	* modules/linux/vmxnet3/*: fix kunmap usage in vmxnet3_shm, and reset the
	  shared pages when the char device is closed.

	* modules/linux/vsock/linux/af_vsock.{c,h}, modules/linux/vsock/linux/util.c:
	  add vsock protocol negotiation for notifyOn ops. This allows the driver to
	  negotiate with the remove end which version of the notification protocol to
	  use.

	* modules/linux/vsock/linux/notify.c, modules/linux/vsock/linux/notify.h,
	  modules/linux/vsock/linux/notifyQState.c,
	  modules/linux/vsock/linux/vsockPacket.h: add pktOn protocol. This new
	  protocol improves performance by detecting changes in the queue state
	  instead of sending WAITING_READ and WAITING_WRITE packets.

	* services/plugins/hgfsServer/hgfsPlugin.c,
	  services/plugins/resolutionSet/resolutionSet.c,
	  services/vmtoolsd/mainLoop.c, services/vmtoolsd/pluginMgr.c,
	  services/vmtoolsd/toolsRpc.c: load plugins even when an RPC channel cannot
	  be instantiated (i.e., when running outside of a virtual machine); this
	  allows plugins to perform actions (at load time) also when running outside
	  virtual machines (e.g., to undo some configuration done when the OS was run
	  in a VM).

	* services/vmtoolsd/mainLoop.c, services/vmtoolsd/mainPosix.c,
	  services/vmtoolsd/toolsCoreInt.h: handle SIGHUP differently; instead of
	  stopping the service, just re-load the config data. This should make it
	  easier to integrate the tools service with other tools such as logrotate.

	* toolbox/toolbox-cmd.c, toolbox/toolboxcmd-stat.c: remove memory info query,
	  which didn't really return useful information.

	* vmware-user/copyPasteUI.cpp: if the clipboard/primary with most recent
	  timestamp has no data on it, try the other before giving up during
	  copy/paste.

2009-07-22	Marcelo Vanzin	 <mvanzin@vmware.com>
	* Resync with internal trunk (2009.07.17)

	* configure.ac: fix detection of "dot" and its usage in the doxygen config
	  file.

	* configure.ac, libguestlib/Makefile.am, libguestlib/vmguestlib.pc.in:
	  install vmguestlib headers and add new pkgconfig script.

	* lib/dndGuest/dnd.{cc,hh}, lib/include/dndBase.h, vmware-user/dndUI.{cpp,h}:
	  fix an issue where the DnD code would prevent drops to other windows in
	  Unity mode, instead of just intercepting drops to the desktop.

	* lib/dndGuest/dnd.{cc,hh}, lib/dndGuest/dndRpc.hh, lib/dndGuest/dndRpcV3.cc,
	  lib/include/dndBase.h, vmware-user/dndUI.{cpp,h}: fix an issue where the
	  host Unity code would cause an undesired drop event.

	* lib/dndGuest/dnd.{cc,hh}, lib/dndGuest/dndRpc.hh, lib/dndGuest/dndRpcV3.cc,
	  lib/include/dndBase.h: cleanup mouse simulation code, and fix an issue
	  where a drag would be canceled if the contents were dragged out of a guest
	  and then back in.

	* lib/dndGuest/dndRpcV3.cc, vmware-user/copyPasteDnDWrapper.cpp,
	  vmware-user/dndUI.cpp, vmware-user/dndUI.h, vmware-user/dragDetWnd.cpp,
	  vmware-user/dragDetWnd.h: several DnD fixes; make the DnD code behave
	  more like other GTK applications (based on analysing the flow of signals
	  on a test widget), and get rid of one of the detection windows, merging
	  both the Unity and non-Unity windows. Also, some code refactoring.

	* lib/ghIntegration/*, lib/guestRpc/*, lib/include/guestCaps.h,
	  lib/include/unityCommon.h: add stubs for a few new GHI functions (setting
	  window focus, tray icon updates and enhanced app info) - currently only
	  implemented on Win32.

	* lib/ghIntegration/ghIntegrationX11.c: examine WM_CLASS when determining
	  which DE Tools are running in. The previous code was failing to show a
	  few entries set as "OnlyShowIn=xxx" because checking WM_NAME wasn't enough
	  to properly detect the desktop environment in certain cases.

	* lib/guestApp/guestAppPosixX11.c: use gconftool-2 to detect the user's
	  browser, since gnome-open fails to open "file://" URLs which contain query
	  strings. Also, use "kde-open" when running under KDE.

	* lib/guestInfo/guestInfo.c, lib/include/wiper.h, lib/wiper/wiperPosix.c:
	  allow shrinking LVM partitions.

	* lib/include/appUtil.h: partial refactoring of icon retrieval code.

	* lib/include/dbllnklst.h, lib/misc/dbllnklst.c: inline linked list
	  functions.

	* lib/include/guest_os.h, lib/misc/hostinfoPosix.c: add a couple of
	  distros to the known distro list.

	* lib/include/netutil.h, lib/netUtil/netUtilLinux.c: add Linux interface
	  name, index lookup routines.

	* lib/include/system.h, lib/system/systemLinux.c,
	  services/plugins/timeSync/timeSync.c: fixes a few bugs in the backwards
	  time sync code, mostly due to unit mismatches.

	* lib/include/unityWindowTracker.h, lib/unity/unity.c,
	  lib/unity/unityPlatform.h, lib/unity/unityPlatformX11Window.c,
	  lib/unityWindowTracker/unityWindowTracker.c: expose two new properties in
	  the window tracker to save an RPC to retrieve those properties.

	* lib/include/vmtoolsApp.h, services/vmtoolsd/mainLoop.c,
	  services/vmtoolsd/pluginMgr.c, services/vmtoolsd/toolsCoreInt.h: add
	  support for "application providers", which allow plugins to add support to
	  new kinds of application frameworks through vmtoolsd.

	* lib/unity/unityPlatformX11.c: only enable GIO channels when Unity is
	  actually active.

	* lib/unity/*: cleanup old GTK1 code.

	* libvmtools/vmtoolsConfig.c: don't complain if config file is empty.

	* modules/linux/dkms.conf, modules/linux/dkms.sh: fix dkms.conf, and provide
	  a script to create a dkms tree from open-vm-tools.

	* modules/linux/shared/vmci_queue_pair.h, modules/linux/vmci/vmciKernelIf.c:
	  remove two (now) unneeded functions.

	* modules/linux/vmhgfs/*: code cleanups, properly initialize the list head,
	  and allow receives to timeout so that hibernation works.

	* modules/linux/vmxnet/vmxnet.c, modules/linux/vmxnet3/vmxnet3_drv.c: fix
	  drivers for kernels 2.6.29+.

	* modules/linux/vmxnet3/*: add shared memory support for faster communication
	  between user space and the device backend; this doesn't affect the regular
	  driver functionality, but is used by some VMware code not part of Tools.

	* modules/linux/vsock/*: fix an issue where it was possible for users to send
	  VMCI datagrams directly to the hypervisor.

	* scripts/common/vmware-user.desktop: work around a bug in KDE where desktop
	  files with "NoDisplay" fail to autostart.

	* scripts/freebsd/suspend-vm-default: use netif to bring down interfaces,
	  since dhclient doesn't understand "-r" in the default install.

	* services/plugins/vmbackup/*: add some new code used by enhancements being
	  done in the Win32 version of the plugin.

	* services/vmtoolsd/mainPosix.c: fix running in background when executing
	  vmtoolsd while relying on PATH.

	* services/vmtoolsd/Makefile.am: point to the correct plugin install
	  directory.

	* toolbox/*: better command line handling in the CLI utility, plus some code
	  cleanup.

	* vmware-user/copyPaste.c, vmware-user/copyPasteDnDWrapper.cpp,
	  vmware-user/copyPasteDnDWrapper.h, vmware-user/dnd.c: properly unregister
	  RPCs to avoid multiple registrations (and the ensuing ASSERT) in certain
	  cases.

	* vmware-user/copyPasteUI.{cpp,h}: change way data is retrieved from the
	  clipboard, using the gtk+ clipboard wait APIs (which turn out to be more
	  reliable than the previous approach).

2009-06-18	Marcelo Vanzin	 <mvanzin@vmware.com>
	* Resync with internal trunk (2009.06.15)

	* docs/api/Makefile.am: replace all variables in the doxygen conf file with
	  the correct values.

	* lib/appUtil/appUtilX11.c: try alternate file extensions during icon search.
	  Sometimes a package lists its icon as icon-foo.png, but the package didn't
	  include icon-foo.png.	 Instead, it included icon-foo.xpm.	 Ex: Ubuntu
	  8.04's hwtest.

	* lib/guestApp/guestAppPosixX11.c: change detection of the default browser so
	  that the new help system works; the help files are not yet available in
	  open-vm-tools.

	* lib/hgfs/*, lib/include/cpName.h, lib/include/cpNameLite.h,
	  lib/include/hgfsUtil.h: avoid compiling certain parts of the source in
	  kernel modules.

	* lib/hgfsServer/*: return correct error when files / directories don't
	  exist.

	* lib/include/hgfsChannel.h, modules/linux/vmhgfs/*: added support for vsock
	  channel for HGFS.

	* lib/include/util.h, lib/misc/utilMem.c: un-inline a bunch of functions to
	  reduce the size of binaries.

	* lib/include/vm_tools_version.h: bumped Tools version.

	* lib/resolution/resolutionX11.c: fix for issue where the host would send
	  a "topology set" command with a top-left corner that was not (0, 0) and
	  cause the screen to be reconfigured in the wrong way.

	* lib/unity/unityPlatformX11Window.c: check for errors in calls to
	  XQueryTree.

	* lib/wiper/wiperPosix.c: check return of fgets() to avoid compiler warnings.

	* libvmtools/vmtools.c: fix initialization of wiper library on Win32.

	* modules/Makefile.am: install vsock header file on Linux.

	* modules/freebsd/vmhgfs/*, modules/linux/vmci/*, modules/linux/vsock/*:
	  changes related to 64-bit Mac drivers, don't affect either the FreeBSD
	  or Linux drivers.

	* modules/linux/vmhgfs/hgfs.h: removed duplicate file.

	* modules/linux/vmhgfs/fsutil.c, modules/linux/vmhgfs/inode.c,
	  modules/linux/vmhgfs/module.h: fix issue where two files would get the
	  same inode number in some situations.

	* modules/linux/vmxnet/vmxnet.c: re-probe vmxnet2 device features on resume
	  from hibernate, to cover the case where a VM is resumed on a platform with
	  a different version of the device backend (bug #2209565).

	* scripts/resume-vm-default, scripts/suspend-vm-default: use NetworkManager
	  to handle networking where it is available.

	* services/plugins/hgfsServer/Makefile.am, services/plugins/vix/Makefile.am:
	  fix installation of vmusr plugins that are shared with vmsvc.

	* services/plugins/timeSync/timeSync.c: fix backwards time sync.

	* services/vmtoolsd/cmdLine.c, toolbox/toolbox-cmd.c: print build number as
	  part of "-v" output.

	* toolbox/toolboxcmd-shrink.c: correctly ignore unsupported partitions when
	  shrinking.

	* toolbox/toolbox-gtk.c: changes for the new help system, not yet available
	  for open-vm-tools.

	* toolbox/toolboxInt.{c,h}, toolbox/toolboxScripts.c: some code refactoring.

	* vmware-user/Makefile.am: fix linking when compiling without gtkmm.

2009-05-22	Marcelo Vanzin	 <mvanzin@vmware.com>
	* Resync with internal trunk (2009.05.18)

	* configure.ac, m4/vmtools.m4: check for PAM and enable PAM support when
	  available.

	* configure.ac, services/plugins/*/Makefile.am, tests/*/Makefile.am: avoid
	  the "-rpath" hack to create plugins, using plugin_LTLIBRARIES instead (and
	  manually fixing things when necessary). Thanks to Dominique Leuenberger for
	  the suggestion (and sample patch).

	* docs/api/Makefile.am: fix doc target directories.

	* configure.ac, lib/Makefile.am, lib/deployPkg/*, lib/include/deployPkg.h:
	  remove the deployPkg code, which depends on some VMware code that is not
	  yet open source.

	* lib/backdoor/*, lib/hgfs/*, lib/hgfsBd/*, lib/include/*,
	  lib/include/compat/*, lib/message/*, lib/misc/dbllnklst.c,
	  lib/rpcOut/rpcout.c: as part of sharing code between user-level code and
	  kernel modules, some files have been tagged with more than one license.

	* lib/dndGuest/*, lib/include/dndBase.h, lib/include/dndMsg.h,
	  lib/include/unity*, lib/unity/unityPlatformX11.c: implement mouse movement
	  from within the guest; this avoids a dependency on "unofficial" mouse APIs
	  in the VMware host code, making DnD more reliable, and makes a few things
	  (such as cancelling an ongoing DnD operation) easier.

	* lib/file/filePosix.c: make File_FullPath()'s behavior consistent when the
	  input path starts with a '/'.

	* lib/ghIntegration/ghIntegration.c: send more info about the "start menu"
	  contents to the host (only usable for Windows guests).

	* lib/ghIntegration/ghIntegrationX11.c: prettify the category names of menu
	  items. This is a temporary solution before actually reading this
	  information from .desktop files.

	* lib/guestApp/guestApp.c, libguestlib/vmGuestLib.c, lib/include/guestApp.h,
	  toolbox/toolbox-gtk.c, vmware-user/foreignVM*, vmware-user/vmware-user.cpp,
	  configure.ac, lib/Makefile.am, lib/include/socketMgr.h, lib/socketMgr.*:
	  remove code related to "foreign VM" support, which was never really used.

	* lib/guestInfo/guestInfo.c, lib/include/wiper.h, lib/wiper/wiperPosix.c:
	  properly report disk info for LVM volumes.

	* lib/hgfsServer/hgfsDirNotify*, lib/hgfsServer/hgfsServer.c: add support
	  for directory / file monitoring. It's currently only implemented on
	  Mac OS X.

	* lib/hgfsServer/hgfsServer*: fix issue where it was possible to
	  create a file on a read-only share on Windows hosts.

	* lib/hgfsServer/hgfsServer*, lib/hgfsServerManagerGuest/*,
	  lib/include/hgfs*.h, services/plugins/hgfsServer/hgfsPlugin.c,
	  services/plugins/vix/foundryToolsDaemon.c: some refactoring caused by the
	  work to make HGFS support pluggable transports.

	* lib/include/procMgr.h, lib/procMgr/procMgrPosix.c:
	  remove ProcMgr_GetAsyncStatus().

	* lib/include/vmsupport.h, scripts/vm-support, xferlogs/xferlogs.c,
	  services/plugins/guestInfo/guestInfoServer.c: new feature to automatically
	  collect support data from the guest from the VMware UI.

	* lib/panicDefault/*, lib/user/*: change file names to avoid clash with
	  another file (Mac OS linker doesn't really like that).

	* lib/rpcChannel/rpcChannel.c: try to reinitialize the outbound channel on
	  failure.

	* lib/vixTools/vixTools.c, lib/include/vixCommands.h,
	  lib/include/vixOpenSource.h: add backend for new VIX API call to list the
	  guest's filesystems.

	* libvmtools/vmtoolsLog.c: lazily open the log file, instead of opening it
	  during configuration of the log system. This way two processes can use the
	  same conf file and not overwrite each other's log files (assuming the conf
	  data is sane).

	* modules/Makefile.am, modules/linux/vmci/Makefile.kernel,
	  modules/linux/vsock/Makefile.kernel: don't store VMCI module symbols in
	  /tmp during build; this avoids a possible symlink attack that could cause
	  data to be overwritten when building open-vm-tools.

	* modules/*/*, vmblock-fuse/*: remove a lot of duplicated files by either
	  moving them to a shared location or reusing files that were already
	  available elsewhere.

	* modules/freebsd/vmblock/subr.c, modules/freebsd/vmblock/vmblock_k.h,
	  modules/freebsd/vmblock/vnoops.c: fix a possible kernel crash caused by
	  trying to read / write to the mount point (something vmware-user does to
	  detect whether it's using fuse or non-fuse vmblock).

	* modules/linux/pvscsi/*: adds support for a generic msg framework that is
	  currently used to deliver hot-plug/unplug notifications; get rid of a few
	  divisions; fix a bug where pvscsi_probe could return 0 (aka success) if
	  a call to kmalloc() failed; remove a few unused fields.

	* modules/linux/shared/vmci*: mostly changes related to the host VMCI drivers
	  (removed user-level queue-pair daemon, added support for trusted VMCI
	  endpoints) to keep binary compatibility between the host and guest VMCI
	  drivers.

	* modules/linux/hgfs/inode.c: check host's access rights when checking file
	  permissions, so that permissions are correctly checked when the guest's
	  user id is different from the host's user id.

	* modules/linux/bdhandler.*, modules/linux/filesystem.c; modules/linux/tcp.*,
	  modules/linux/transport.*,: postpone opening the channels so that module
	  can load successfully even if shared folders are disabled on the host;
	  fix a synchronization problem between recv and close/open; allow
	  hibernation to work by timing out the recv thread; correctly handle
	  failures in recv, including injecting a dummy error to the pending
	  requests when the recv thread exits; move the recv code to the channel's
	  implementation so that it can be simpler.

	* modules/linux/vmxnet3/vmxnet3.c, modules/linux/shared/compat_pci.h: fix
	  Wake-On-LAN for 2.6.27 and newer Linux guests.

	* modules/linux/vsock/linux/*: changes to support trusted VMCI host apps;
	  pull out notification and stats logging code into their own files.

	* modules/solaris/vmhgfs/vnode.c: do not substitute errors returned by
	  uiomove() calls with EIO, propagate returned error code (which is EFAULT)
	  up the stack.

	* services/vmtoolsd/Makefile.am, scripts/common/linux/pam.d/vmtoolsd-x64,
	  scripts/common/linux/pam.d/64/vmtoolsd: install the 64-bit PAM config
	  file with the correct name.

	* services/plugins/powerOps/powerOps.c: fix running default scripts by
	  making sure the path to the script is absolute.

	* services/vmtoolsd/Makefile.am, services/vmtoolsd/pluginMgr.c: use info
	  from the configure step to define the plugin path; this avoids requiring
	  a symlink to be placed in /etc/vmware-tools for vmtoolsd to be able to
	  find the plugins.

	* services/vmtoolsd/toolsRpc.c: send the build information to the host so
	  it's logged in the VM's logs.

	* toolbox/toolbox-cmd.c, toolbox/toolboxcmd-*, toolbox/toolboxCmdInt.h:
	  make string comparison case-insensitive on Win32.

	* toolbox/toolboxcmd-shrink.c: properly finish the shrinking process by
	  sending the "disk.shrink" RPC to the host.

	* toolbox/toolboxScripts.c: fix showing default settings for power ops
	  scripts (should show default script enabled, not script disabled).

	* vmblock-fuse/Makefile.am: fix compilation on FreeBSD.

	* vmware-user/copyPasteUI.cpp: disallow copy-paste text of size greater than
	  4MB, instead of truncating the data.

	* vmware-user/dndUI.*, lib/dndGuest/dnd.cc, lib/include/dndBase.h: remove
	  drag timeout callback (which was not needed), and add new signal to
	  indicate that a GH DnD was cancelled.

	* vmware-user/Makefile.am: remove C++ link hack (not needed now since
	  vmware-user has C++ code already).

2009-04-23	Marcelo Vanzin	 <mvanzin@vmware.com>
	* Resync with internal trunk (2009.04.17)

	* configure.ac, Makefile.am, docs/*: build API docs for vmtools; the
	  documentation files are provided under a BSD-style license.

	* configure.ac, Makefile.am, guestd/*, lib/Makefile.am, lib/guestInfo/*,
	  lib/include/vmbackup_def.h, lib/include/vmBackup.h, lib/vmBackupLib/*,
	  libvmtools/Makefile.am, services/plugins/vmbackup/vmbackup_def.h: remove
	  guestd from open-vm-tools, and clean up code in other places that was only
	  there because of guestd.

	* configure.ac, modules/solaris/vmblock/*, modules/solaris/vmmemctl/*: add
	  Solaris vmblock and vmmemctl driver sources. The vmmemctl module also
	  includes a user-level daemon (vmmemctld.c).

	* lib/conf/conf.c, lib/include/conf.h, libvmtools/vmtoolsConfig.c: remove
	  unused config options.

	* lib/deployPkg/toolsDeployPkg.h: code refactoring.

	* lib/dnd/dndClipboard.c: if size of clipboard exceeds the maximum backdoor
	  packet size, only keep text data (dropping the RTF data).

	* lib/dnd/dndLinux.c, lib/include/dnd.h, lib/include/vmblock.h,
	  vmware-user/copyPaste.c, vmware-user/dnd.c, vmware-user/vmware-user.cpp,
	  vmware-user/vmwareuserint.h, vmware-user-suid-wrapper/main.c: detect
	  whether plain vmblock or vmblock-fuse is being used, allowing the same
	  executable to be used with either.

	* lib/dndGuest/*, vmware-user/copyPaseDnDWrapper.{cpp,h},
	  vmware-user/dndUI.{cpp,h}, vmware-user/dragDetWnd.{cpp,h}:
	  vmware-user/vmware-user.cpp: more DnD V3 protocol work.

	* lib/ghIntegration/*, lib/include/guestCaps.h, lib/include/unityCommon.h:
	  work related to mapping Outlook folders over HGFS and exposing the Windows
	  Recycle Bin to the host (doesn't really affect open-vm-tools).

	* lib/ghIntegration/ghIntegrationX11.c: restore the native environment when
	  launching external applications. This doesn't really affect open-vm-tools.

	* lib/guestRpc/*, vmware-user/copyPasteUI.{cpp,h}: implement RTF and file
	  contents copy & paste.

	* lib/include/circList.h, lib/include/vm_basic_math.h,
	  lib/include/vm_device_version.h, modules/linux/*, modules/Makefile.am:
	  changes to share files between the user space code and the kernel code,
	  instead of duplicating the same source files in different places.

	* lib/include/rpcChannel.h, lib/rpcChannel/*, tests/testDebug/testDebug.c,
	  test/vmrpcdbg/debugChannel.c: some code cleanup, and fix crash when dealing
	  with multiple reset messages.

	* lib/include/system.h, lib/system/systemLinux.c,
	  services/vmtoolsd/mainPosix.c: remove System_Daemon() (replaced with
	  Hostinfo_Daemonize()).

	* lib/include/unityCommon.h, lib/unity/*: ressurrect UNITY_RPC_WINDOW_SHOW
	  and UNITY_RPC_WINDOW_HIDE RPCs.

	* lib/procMgr/procMgrPosix.c: fix ProcMgr_IsProcessRunning().

	* lib/system/systemLinux.c: fix shutdown / reboot commands on Solaris; fix
	  rebuilding of native environment from variables set by VMware scripts (this
	  last one doesn't really affect open-vm-tools).

	* lib/unicode/unicodeSimpleTypes.c: speed up UnicodeIANALookup, and fix case
	  where C++ constructors could call UnicodeIANALookup before Unicode_Init()
	  was called by lazily creating the internal cache.

	* libguestlib/*: link libguestlib against libvmtools. This avoids having
	  two definitions of certain symbols (like Debug()) when an application
	  links to both libraries.

	* modules/linux/vmblock/linux/control.c: only set directory entry owner when
	  needed.

	* modules/linux/vmhgfs/bdhandler.{c,h}, modules/linux/vmhgfs/dir.c,
	  modules/linux/vmhgfs/file.c, modules/linux/vmhgfs/filesystem.c,
	  modules/linux/vmhgfs/fsutil.c, modules/linux/vmhgfs/inode.c,
	  modules/linux/vmhgfs/module.{c,h}, modules/linux/vmhgfs/page.c,
	  modules/linux/vmhgfs/request.{c,h}, modules/linux/vmhgfs/super.c,
	  modules/linux/vmhgfs/tcp.{c,h}, modules/linux/vmhgfs/transport.{c,h}:
	  cleanup use of atomic variables in HGFS; add a transport abstraction layer,
	  and add an initial version of a socket-based transport (not yet stable and
	  not yet supported by any released VMware product).

	* modules/linux/vmxnet3/vmxnet3.c: fix build on kernel 2.6.29.

	* modules/linux/vsock/af_vsock.c: export more functions to other kernel
	  modules; some changes to statistics gathering code.

	* modules/solaris/vmhgfs/filesystem.c: make module loadable on Solaris 9.

	* modules/solaris/vmhgfs/vnode.c: unify mapping of HGFS to Solaris error
	  codes.

	* scripts/*: restart network before running user scripts in resume scripts.

	* services/plugin/powerOps/powerOps.c: fix running default power scripts.

	* services/vmtoolsd/pluginMgr.c: better error logging.

	* toolbox/toolbox-cmd.c: fix help string.

	* vmblock-fuse/block.c: fix vmblock-fuse compilation on FreeBSD.

2009-03-18	Marcelo Vanzin	 <mvanzin@vmware.com>
	* Resync with internal trunk (2009.03.13)

	* configure.ac: check for FreeBSD kernel tree when building modules; warn
	  about which version of make to use when building kernel modules on FreeBSD
	  and Solaris; add compiler defines for identifying Solaris 9 and 11.

	* configure.ac, modules/Makefile.am: handle SYSDIR on FreeBSD.

	* guestd/main.c, modules/solaris/vmhgfs/Makefile: remove HGFS-related that
	  is now obsolete with the recent changes to the HGFS module on Solaris.

	* guestd/toolsDaemon.c: default to the configuration dir when the power
	  script path is not absolute.

	* guestd/toolsDaemon.c, lib/include/guestInfo.h, lib/netUtil/netUtilLinux.c:
	  handle case when all network interfaces have been disabled and send an
	  "unknown" IP address to the host.

	* guestd/toolsDaemon.c, services/vmtoolsd/toolsRpc.c: always send
	  TOOLS_VERSION_UNMANAGED from an open-vm-tools build, so there's no need for
	  a config file option anymore.

	* hgfsclient/*: make it link to libvmtools to avoid code duplication.

	* lib/appUtil/appUtil.c: update list of "skippable" apps when figuring out
	  an application's path.

	* lib/auth/authPosix.c, scripts/linux/pam.d/*, guestd/Makefile.am,
	  services/vmtoolsd/Makefile.am : change the name of the PAM application to
	  "vmtoolsd" to reflect the new service name.

	* lib/dnd/dndFileContentsUtil.h, lib/dnd/dndInt.h, lib/dndGuest/*.hh, and
	  corresponding files in lib/include: relocate private headers.

	* lib/ghIntegration/ghIntegration.c, lib/ghIntegration/ghIntegrationInt.h,
	  lib/ghIntegration/ghIntegrationX11.c, lib/include/unityCommon.h: glue code
	  for Outlook mirrored folder, which does not affect open-vm-tools.

	* lib/guestRpc/guestlibV3.x, lib/include/vmGuestLib.h,
	  libguestlib/vmGuestLib.c: add new guestlib counters.

	* lib/include/conf.h, toolbox/toolbox-gtk.c: remove the need for the
	  "helpdir" config option; this doesn't really affect open-vm-tools since the
	  help files are not yet included.

	* lib/include/guest_os.h, lib/misc/hostinfoPosix.c: more guest OS names; fix
	  name used to identify Solaris to match what VMware's host code expects.

	* lib/include/guestStats.h: documentation changes.

	* lib/include/hostinfo.h, lib/user/hostinfoPosix.c: add a new function that
	  behaves like daemon(3), but is more Mac OS-friendly.

	* lib/include/toolsLogger.h, lib/Makefile.am, lib/toolsLogger/*: removed
	  library, which is not used anymore.

	* lib/include/vm_basic_types.h, lib/misc/timeutil.c: fixes to compile under
	  (Open) Solaris 11.

	* lib/include/vmtoolsApp.h, services/plugins/vmbackup/stateMachine.c,
	  services/vmtoolsd/mainLoop.c, services/vmtoolsd/mainPosix.c,
	  services/vmtoolsd/serviceObj.c, services/vmtoolsd/toolsCoreInt.h: add new
	  signal handler to gather debugging information from a running vmtoolsd
	  instance.

	* lib/misc/posixPosix.c: fix off-by-one error.

	* lib/unity/unity.c, lib/unity/unityPlatform.h, lib/unity/unityPlatformX11.c,
	  lib/unity/unityPlatformX11Settings.c: always send Unity updates using RPCI;
	  this avoids a possible race between replying to an incoming RPC and sending
	  an Unity update from a different thread; also, API documentation updates.

	* lib/unity/unityPlatformX11.c: verify the DnD detection window was
	  initialized before actually using it.

	* lib/unity/unityPlatformX11Settings.c, lib/unity/unityPlatformX11Window.c:
	  reset _NET_WM_DESKTOP as necessary before exiting Unity; this could cause
	  guest taskbars to disappear when in Unity mode.

	* lib/unity/unityPlatformX11.c, lib/unity/unityPlatformX11Window.c,
	  lib/unity/unityX11.h: examine WM_CLIENT_LEADER when gathering application
	  information; certain applications use this property to define the window
	  where the WM_COMMAND property should be.

	* lib/vixTools/vixTools.c: do not follow symlinks when deleting files in the
	  guest using the VIX API.

	* libvmtools/vmtools.c, libvmtools/vmtoolsLog.c: allow the logging subsystem
	  to be re-configured, and clean up the logging data when unloading the
	  library; allow ${USER} and ${PID} to be used in log file paths.

	* modules/freebsd/vmblock/subr.c, modules/freebsd/vmblock/vnops.c: fix kernel
	  panic on FreeBSD 7.

	* modules/linux/*/Makefile: remove GCC version check.

	* modules/linux/*/compat_wait.h: fix COMPAT_DEFINE_WAIT for "vanilla" 2.4
	  kernels.

	* modules/linux/vmhgfs/Makefile.normal: fix build of HGFS module on 2.4
	  kernels.

	* modules/linux/vmxnet/*, modules/linux/vmxnet3/*: avoid using compat
	  functions when they're not needed; add compatibility functions for
	  newer Linux kernels.

	* modules/linux/vsock/linux/af_vsock.c: fix two races; one when the socket
	  state changed between calls to VSockVmciRecvStreamCB and
	  VSockVmciRecvPktWork, and another when trying to read from the socket after
	  a RST arrived after the socket got a detach notification.

	* modules/solaris/vmxnet3/*: add Solaris vmxnet3 driver.

	* rpctool/*: add "rpctool", a simple, stand-alone tool to send RPC commands
	  to the host software.

	* services/plugins/guestInfo/guestInfoServer.c: don't cache configuration
	  data.

	* services/plugins/guestInfo/perfMonLinux.c: fix problem with overwriting
	  flags after GuestInfoMonitorReadMeminfo() was called. (Same as fix to
	  lib/guestInfo on previous release.)

	* services/plugins/powerOps/powerOps.c: handle power ops-related options
	  sent from the host.

	* services/vmtoolsd/mainLoop.c: handle re-loading the configuration file.

	* services/vmtoolsd/mainPosix.c: exec after forking on Mac OS, since
	  CoreFoundation classes don't work after a fork.

	* services/vmtoolsd/pluginMgr.c: allow both 32 and 64 bit plugins to be
	  installed on Solaris by loading them from the appropriate directory;
	  add library loading code that is not really needed (nor used) in
	  open-vm-tools.

	* services/vmtoolsd/toolsRpc.c: send another "capability" the host expects
	  from Tools.

	* toolbox/toolbox-gtk.c: add F1 shortcut to invoke help.

	* toolbox/toolboxScripts.c: fix issue with freeing data that should not be
	  freed.

	* vmware-user/*: implement the new DnD protocol (V3).


2009-02-18	Marcelo Vanzin	 <mvanzin@vmware.com>
	* Resync with internal trunk (2009.02.13)

	* configure.ac, m4/vmtools.m4: clean up a lot of the library detection code.

	* configure.ac: remove support for gtk+ 1.2 (code already depended on it in
	  any case); enforce need for glib 2.6.0 or later due to new code being
	  added; add detection for gtkmm; check for C++ compiler when it's needed;
	  reorder the include path to avoid clashing with system headers in some
	  situations.

	* guestd/foundryToolsDaemon.*, vmware-user/foundryToolsDaemon.*,
	  guestd/Makefile.am, vmware-user/Makefile.am: moved shared source files to
	  a new place to avoid duplication.

	* hgfsmounter/hgfsmounter.c: add support for Solaris.

	* lib/appUtil/appUtilX11.c: fix loading of icons when the name has a period.

	* lib/dnd/dndClipboard.c, lib/dnd/dndInt.h, lib/dnd/dndMsg.c,
	  lib/dnd/Makefile.am, lib/dndGuest/*, lib/include/copyPasteBase.h,
	  lib/include/copyPaste.hh, lib/include/copyPasteRpc.hh,
	  lib/include/copyPasteRpcV3.hh, lib/include/dndBase.h,
	  lib/include/dndClipboard.h, lib/include/dndFileContentsUtil.h,
	  lib/include/dndFileList.hh, lib/include/dnd.h, lib/include/dnd.hh,
	  lib/include/dndInt.h, lib/include/dndMsg.h, lib/include/dndRpc.hh,
	  lib/include/dndRpcV3.hh, lib/include/dndTransportGuestRpc.hh,
	  lib/include/dndTransport.hh, lib/include/libExport.hh,
	  vmware-user/copyPaste.cpp, vmware-user/copyPasteUI.{cpp,h},
	  vmware-user/copyPasteV3.h, vmware-user/copyPasteWrapper.{cpp,h},
	  vmware-user/dnd.cpp, vmware-user/Makefile.am,
	  vmware-user/vmware-user.{c,cpp}, vmware-user/vmwareuserInt.h,
	  vmware-user/stringxx/string.{cc,hh}, vmware-user/stringxx/ubstr_t.hh: add
	  support for new version of the DnD protocol.

	* lib/guestInfo/guestInfoPerfMonLinux.c: fix problem with overwriting flags
	  after GuestInfoMonitorReadMeminfo() was called.

	* lib/guestRpc/guestlibV3.x, lib/include/vmGuestLib.h,
	  libguestlib/vmGuestLib.c: add new host stats.

	* lib/guestRpc/Makefile.am: fix a few compatibility issues with non-GNU
	  versions of make.

	* lib/hgfsServer/hgfsServer.c, lib/hgfsServer/hgfsServerInt.h,
	  lib/hgfsServer/hgfsServerLinux.c, */hgfsProto.h,
	  modules/freebsd/vmhgfs/vnops.c, modules/freebsd/vmhgfs/vnopscommon.{c,h}:
	  don't trust the local VFS layer, check the HGFS server to see if an
	  operation would succeed.

	* lib/include/rpcChannel.h, lib/rpcChannel/*: add new Guest RPC channel
	  abstraction library used by the new "core services" code.

	* lib/include/vmrpcdbg.h, tests/*: add test code from the "core services"
	  project.

	* lib/include/vmtoolsApp.h, lib/include/vmtoolsd_version.h,
	  services/vmtoolsd/*: add "vmtoolsd", the new service "shell" used in the
	  "core services" project.

	* lib/unity/unityPlatformX11Window.c: don't send initial "region" updates for
	  shaped windows. This works around an issue where resizing a shaped window
	  would not work as expected in Unity mode.

	* lib/wiper/wiperPosix.c: fix major number detection for disks on newer Linux
	  kernels.

	* libvmtools/Makefile.am: link more libraries needed by vmtoolsd and the new
	  plugins.

	* modules/linux/pvscsi/pvscsi.c, modules/linux/pvscsi/pvscsi_version.h: use
	  PCI-specific memory allocation functions and update driver version.

	* modules/linux/vmci/vmciKernelIf.c: disable queue pair support in the host
	  version of the driver on older Linux kernels. This doesn't affect the
	  guest driver.

	* modules/linux/vmci/vmci_queue_pair.h: implement MSG_PEEK support on
	  Linux driver.

	* modules/linux/vmhgfs/bdhandler.c, modules/linux/vmhgfs/compat_sched.h,
	  modules/linux/vmmemctl/os.c: fix issue with HGFS module interfering with
	  suspend / hibernation on newer Linux kernels (bug #2523263).

	* modules/linux/vmhgfs/compat_cred.h, modules/linux/vmhgfs/file.c,
	  modules/linux/vmhgfs/filesystem.c, modules/linux/vmhgfs/inode.c: changes
	  for compatibility with newer Linux kernels, where it's not possible to
	  change fsuid/capabilities directly anymore.

	* modules/linux/vmhgfs/compat_pagemap.h, modules/linux/vmhgfs/page.c:
	  fix warning, and compatibility changes for newer Linux kernels
	  (2.6.28.1 and newer; bug #2530616).

	* modules/linux/vmhgfs/inode.c: fix creation of symlinks (bug #2531303).

	* modules/linux/vmxnet/vmxnet.c: use PCI-specific memory allocation
	  functions.

	* modules/linux/vmxnet/vmxnet.c, modules/linux/vmxnet3/vmxnet3.c: add option
	  to disable LRO.

	* modules/linux/vsock/af_inet.{c,h}, modules/linux/vsock/util.{c,h}: add
	  MSG_PEEK support; remove ifdefs that were disabling support for queue
	  pairs on the host kernel module; fix compilation with certain versions
	  of gcc (bug #2531283).

	* modules/solaris/vmhgfs/*: move backdoor handling code to the HGFS driver;
	  this makes the user-level code to handle the driver (currently in
	  vmware-guestd) obsolete.

	* modules/solaris/vmxnet/*: add vmxnet driver for Solaris, under the CDDL.

	* services/plugins/*: add all currently available "core services" plugins.
	  The current set of plugins provide the functionality available in
	  vmware-guestd; there are a few plugins that replace functionality from
	  vmware-user, but not all features are ported yet (and vmtoolsd - with
	  vmware-user plugins - and vmware-user cannot run at the same time).

	* toolbox/toolboxAbout.c: fix the copyright character.

	* toolbox/toolbox-cmd.c: reword a few messages, fix typos.

	* toolbox/toolboxCmdInt.h, toolbox/toolboxcmd-record.c,
	  toolbox/toolbox-gtk.c, toolbox/toolboxRecord.c: remove the "record"
	  functionality from tools (due to internal request).

	* toolbox/toolboxInt.c, toolbox/toolboxScripts.c, toolbox/toolbox-scripts.c:
	  changes to use the new config file format used by the "core services" code.

	* */Makefile.am: make sure 'rm' and 'mv' are being used instead of $(RM) and
	  $(MV) (which are not defined by automake; bug #2492040).

2009-01-21	Marcelo Vanzin	 <mvanzin@vmware.com>
	* Resync with internal trunk (2009.01.19)

	* configure.ac: detect the presence of FUSE libraries.

	* configure.ac, Makefile.am: compile kernel modules for Solaris, and
	  vmblock-fuse module if FUSE is available.

	* lib/ghIntegration/ghIntegrationX11.c: retrieved localized application
	  names.

	* lib/guestInfo/guestInfo.c, lib/guestInfo/guestInfoPosix.c,
	  lib/include/hostinfo.h, lib/misc/hostinfo_misc.c, lib/misc/hostinfoPosic.c,
	  lib/vixTools/vixTools.c: refactoring to move code shared with other VMware
	  products to a common library.

	* lib/guestRpc/guestlibV3.x, lib/guestRpc/Makefile.am,
	  lib/include/vmGuestLib.h, libguestlib/*: add new iteration of the
	  "guestlib" protocol. This is a more extensible solution than the current
	  protocol, and should make it easier to add new information when needed.

	* lib/include/dynarray.h, lib/include/dynbuf.h, lib/misc/dynarray.c,
	  lib/misc/dynbuf.c: make some DynArray/DynBuf functions inline for speed.

	* lib/include/unityCommon.h: more documentation about the Unity protocol.

	* lib/unity/unityPlatformX11.c: fix Unity<->guest desktop ID mappings.

	* libvmtools/vmtoolsLog.c: change the way log domains are configured; now
	  sub-domains inherit the default handler for the app if no handler is
	  specified.

	* modules/freebsd/vmhgfs/state.c, modules/freebsd/vmhgfs/state.h,
	  modules/freebsd/vmhgfs/vnopscommon.{c,h}: implement support for mmap on
	  the Mac OS driver, which allows running executables from an HGFS
	  share. The FreeBSD module still does not support this functionality.

	* modules/freebsd/vmhgfs/transport.{c,h}: refactoring for sharing structure
	  definitions.

	* modules/linux/pvscsi/pvscsi.c, modules/linux/vmblock/linux/module.c,
	  modules/linux/vmci/vmci_drv.c, modules/linux/hgfs/module.c,
	  modules/linux/vmmemctl/os.c, modules/linux/vmsync/sync.c,
	  modules/linux/vmxnet/vmxnet.c, modules/linux/vmxnet3/vmxnet3.c: add support
	  for Novell's proprietary module info tag ("supported").

	* modules/linux/vmci/vmciKernelIf.c: add support for VMCI queue pairs on
	  the host. This does not affect the driver when it runs inside virtual
	  machines.

	* modules/linux/vmci/*.h, modules/linux/vsock/*.h: some changes in the common
	  code to support Mac OS X, and also queue pairs on the Solaris VMCI module.

	* modules/linux/vsock/af_vsock.{c,h}: add functions for registering with
	  the vsock driver from within the kernel.

	* modules/linux/*/Makefile: add $(LINUXINCLUDE) to the compiler flags; this
	  allows compiling the modules against recent kernels which removed that
	  from $(KBUILD_CPPFLAGS).

	* modules/Makefile.am: add support for compiling Solaris kernel modules.

	* modules/solaris/vmhgfs/*: initial release of the Solaris HGFS driver in
	  open-vm-tools. Driver is licensed under the CDDL 1.0.

	* vmblock-fuse/*: add the user-level implementation of the vmblock driver,
	  which is build on top of FUSE, to open-vm-tools. vmware-user hasn't yet
	  been modified to use this version of vmblock.

	* vmware-user/copyPaseV3.h: new header introduced during development of the
	  next version of copy paste / DnD for X11 platforms.


2008-11-23  Marcelo Vanzin  <mvanzin@vmware.com>
	* Resync with internal trunk (2008.12.19)

	* configure.ac, */Makefile.am: standardize on using libtool archives for
	  the libraries. This also means several makefiles were removed, since
	  there's no need to build two archives of the same library anymore.

	* configure.ac: add logic to detect glib 2.6; this is the minimum version
	  required by the "Core Services" project. Currently it's an optional
	  dependency.

	* configure.ac: disable Unity when user specifies --disable-multimon.

	* configure.ac: actually build the pvscsi modules if the detected kernel
	  version supports it.

	* configure.ac, Makefile.am, lib/guestInfo/Makefile.am,
	  lib/stubs/Makefile.am, libvmtools/*, lib/include/vmtools.h: add the
	  "vmtools" shared library used in the "Core Services" project. The library
	  is a collection of a lot of other libraries used by most VMware Tools
	  programs, and adds some functionality on top of glib that is used in the
	  "Core Services" project. Currently no other components from that project
	  are available as part of open-vm-tools.

	* lib/deployPkg/deployPkgLog.h, lib/deployPkg/toolsDeployPkg.h: moved private
	  headers out of the public header directory.

	* lib/guestRpc/Makefile.am, modules/Makefile.am: fix the makefiles so that
	  it's possible to build open-vm-tools from a directory different from the
	  source dir.

	* lib/hgfsServer/hgfsServer.c: changes to support aliases on Mac OS hosts.

	* lib/hgfsServer/hgfsServerLinux.c: changes to map Windows attributes to
	  Mac OS FileInfo.

	* lib/include/circList.h: removed unused file.

	* lib/include/unityCommon.h, lib/unity/unity.c: changes to add documentation
	  to various application RPCs used in Tools.

	* lib/misc/posixPosix.c, toolbox/toolboxScripts.c: fix include path for
	  syslimits.h on FreeBSD.

	* lib/unity/unityPlatformX11.c: better detection of the guest's work area
	  boundaries; fixes a problem when dragging a Window in Unity mode with
	  the host's task bar on the left/right of screen would result in weird
	  behavior.

	* lib/unity/unityPlatformX11Settings.c, lib/unity/unityPlatformX11Window.c,
	  lib/unity/unityX11.h: preserve the _NET_WM_DESKTOP setting when hiding
	  windows; this fixes a problem where hiding a panel and later restoring it
	  would result in the wrong _NET_WM_DESKTOP property being set for the panel,
	  causing it to only display on the first virtual desktop.

	* modules/linux/vmci/*: minor changes related to internal development of the
	  Mac OS drivers.

	* modules/linux/vmhgfs/page.c: fix HGFS driver for kernel 2.6.28.

	* modules/linux/vsock/linux/af_vsock.c: added code to gather some performance
	  statistics for the driver.

	* toolbox/toolbox-gtk.c: a few fixes to the help functionality.

	* vmware-user/vmware-user.c, vmware-user-suid-wrapper/main.c: change the
	  "blockFd" argument to have an extra dash so it follows the convention of
	  common command line parsing libraries.

	* Other bug fixes and changes in shared code that don't affect open-vm-tools.

2008-11-18  Marcelo Vanzin  <mvanzin@vmware.com>
	* Resync with internal trunk (2008.11.14)

	* lib/include/vm_version.h: Bumped TOOLS_VERSION.

	* guestd/toolsDaemon.c, lib/include/vm_app.h: changes related to host-side
	  configuration of power operations.

	* hgfsclient/hgfsclient.c, lib/dnd/dndCommon.c, lib/dnd/dndLinux.c,
	  lib/hgfs/*, lib/hgfsServer/*, lib/include/cpName.h, lib/include/dnd.h,
	  lib/include/hgfsEscape.h, lib/include/staticEscape.h, modules/*/vmhgfs/*,
	  vmware-user/dnd.c: refactor the HGFS character escaping code; escape
	  invalid characters when the sender allows characters in the file name that
	  the receiver does not allow.

   * lib/hgfsServer/hgfsServerLinux.c: return proper error code when the
     remote path points to a non-existent directory.

	* lib/deployPkg/deployPkg.c, lib/deployPkg/deployPkgLog.c,
	  lib/include/deployPkg.h, lib/include/rpcin.h, lib/rpcin/rpcin.c:
     refactoring for the Tools Core Services project.

	* lib/dnd/dndCommon.c: don't ASSERT if the staging directory is not
	  actually a directory.

	* lib/dynxdr/xdrutil.c, lib/include/xdrutil.h: more XDR-related utility
	  functions.

	* lib/file/file.c, lib/file/fileLockPrimitive.c, lib/include/vm_basic_defs.h:
	  replace use of strtok with strtok_r.

	* lib/guestApp/guestApp.c, lib/include/guestApp.h: more utility functions.

	* lib/guestApp/guestApp.c, lib/include/backdoor_def.h, vmware-user/pointer.c:
	  add the ability to detect whether the mouse hardware can be used in
     absolute mode, which allows for auto grab / auto ungrab to work.

	* lib/guestInfo/guestInfo.c, lib/guestInfo/guestInfoPosix.c,
     lib/guestRpc/nicinfo.x: provide the prefix length of an IPv6 address in a
     separate field of the NicInfo struct.

	* lib/guestInfo/guestInfoPerfMonLinux.c: reduce log spew.

	* lib/guestInfo/guestInfoServer.c, lib/include/guestInfo.h: changes related
	  to how the VMware code in the host handles Tools version information.

	* lib/include/unityCommon.h: changes related to documenting the Unity API.

	* lib/include/unity.h, lib/unity/*: remove a few unused RPCs, add a new
	  function used to notify the host of the status of Unity.

	* modules/freebsd/vmhgfs/state.c, modules/vmhgfs/freebsd/vnops.c,
     modules/vmhgfs/freebsd/vnopscommon.*: support symlinks on FreeBSD and
     Mac OS.

   * modules/freebsd/vmhgfs/worker.c: fix mutex not being unlocked in some
     error paths.

	* modules/linux/dkms.conf: add rudimentary dkms support.

	* modules/linux/pvscsi/*: add a driver for VMware's paravirtualized SCSI
	  device.

	* modules/linux/*/Makefile, modules/linux/vmci/Makefile.kernel,
	  modules/linux/vsock/Makefile.kernel: add support for exporing symbols,
	  needed for dependent modules to load if a kernel >= 2.6.26 is compiled
	  with CONFIG_MODVERSIONS. Make the vsock module reference the vmci module's
	  symbols.

	* modules/vmmemctl/freebsd/os.c: add sysctl to get driver status. Information
	  can be retrieved with "sysctl vm.vmmemctl".

   * modules/linux/vmci/vmci_defs.h, modules/linux/vmci/vmci_call_defs.h,
     modules/linux/vsock/vmciHostKernelAPI.h: changes related to VMCI work
     on VMware ESX.

	* modules/linux/vsock/linux/*: improve performance of some applications by
	  improving the poll behavior and sending less packets when waiting
	  for a response.

   * modules/linux/vmsnc/sync.c: fix panic on kernels < 2.6.20.

	* modules/linux/vmxnet3/vmxnet3.c, modules/linux/vmxnet3/vmxnet3_int.h,
     modules/linux/vmxnet3/vmxnet3_version.h: inherit net device features to
     avoid having the kernel setting the PSH flag on every TCP packet (among
     other issues).

	* modules/*/*/*: Reflected changes from elsewhere.

	* scripts/common/vmware-user.desktop: add missing "Type" information; fixes
	  auto-start of vmware-user on Ubuntu 8.10.

	* toolbox/*: fix a GTK+ warning caused when trying to unref a dialog
	  instance from a signal callback.

	* vmware-user/copyPaste.c: work around an issue when OpenOffice's "cut"
	  command is used; it sets the timestamp of both the clipboard and the
	  primary selection, but only puts data in the clipboard.

	* Other files: minor refactorings, and changes unrelated to open-vm-tools.

2008-10-13  Adar Dembo  <adar@vmware.com>
	* Resync with internal trunk (2008.10.09)

	* configure.ac, modules/Makefile.am: Added a command-line option to
	skip privileged operations during make install (requested by Dennis
	Leroy). Integrated new vmxnet3 kernel module.

	* configure.ac, lib/guestInfo/Makefile.am,
	lib/guestInfo/guestInfoPerfMonLinux.c, lib/include/vm_procps.h:
	Removed open-vm-tools dependency on libproc-dev by providing some procps
	bits and pieces in our own vm_procps.h (Sourceforge bug 1960947).

	* hgfsmounter/Makefile.am: Removed chown calls. Only call chmod
	if we're running as root (requested by Dennis Leroy).

	* */foreignVMToolsDaemon.c, */foundryToolsDaemon.[ch],
	lib/guestInfo/guestInfo.c, lib/guestInfo/guestInfoServer.c,
	lib/include/guestInfoServer.h, lib/include/vixTools.h,
	lib/rpcin/rpcin.c, lib/vixTools/vixTools.c, vmware-user/copyPaste.c,
	vmware-user/vmware-user.c: More refactoring from the Tools core
	services project.

	* */foundryToolsDaemon.c: Changed HGFS mounting behavior such that the
	global HGFS share is mounted at /mnt/hgfs instead of relying on
	"mount -a".

	* guestd/toolsDaemon.[ch], lib/include/backdoor_def.h,
	lib/include/system.h, lib/include/vm_app.h, lib/system/systemLinux.c:
	Added backwards time synchronization functionality. Moved Tools scripts
	checking from VMX to guestd.

	* hgfsmounter/hgfsmounter.c: Added handling for multiple "-o" flags on
	the command line.

	* lib/dynxdr/dynxdr.c: Fixed x_putint32 behavior on 64-bit Solaris.

	* lib/file/*, lib/include/codeset.h, lib/include/file.h,
	lib/include/fileIO.h, lib/include/hostinfo.h,
	lib/include/loglevel_user.h, lib/include/productState.h,
	lib/include/timeutil.h, lib/include/unicodeTypes.h,
	lib/include/vixCommands.h, lib/include/vix.h,
	lib/include/vm_basic_asm.h, lib/include/vm_basic_types.h,
	lib/include/vm_legal.h, lib/include/vm_product.h,
	lib/include/win32util.h, lib/include/x86cpuid.h, lib/misc/codeset.c,
	lib/misc/codesetOld.[ch], lib/misc/posixPosix.c, lib/misc/timeutil.c,
	lib/region/region.c, lib/string/bsd_vsnprintf.c, lib/unicode/*,
	lib/user/hostinfoPosix.c, modules/freebsd/vmhgfs/sha1.c,
	modules/*/*/vm_device_version.h, modules/linux/*/vmci_iocontrols.h,
	modules/linux/*/vmci_version.h, modules/linux/vmhgfs/hgfsEscape.h:
	Changes from work unrelated to open-vm-tools on internal trunk.

	* lib/ghIntegration/ghIntegrationX11.c: Fixed some bugs in menu-spec and
	desktop-entry-spec support in Linux guests.

	* lib/guestApp/guestApp.c, lib/include/guestApp.h,
	lib/include/statelogger_backdoor_def.h, toolbox/Makefile.am,
	toolbox/toolbox-cmd.c, toolbox/toolbox-gtk.c, toolbox/toolboxCmdInt.h,
	toolbox/toolboxGtkInt.h, toolbox/toolboxInt.h, toolbox/toolboxRecord.c,
	toolbox/toolboxcmd-record.c: Patches from Yiwen Zhang to add basic
	record/replay controls to the gtk and command-line toolbox apps.

	* lib/guestInfo/guestInfoPosix.c: Fixed a bug where we assumed the
	primary interface's addresses were all IPv4 addresses.

	* lib/guestInfo/guestInfoServer.c: Fixed a memory leak.

	* lib/guestRpc/Makefile.am, lib/guestRpc/unityActive.x,
	lib/include/guestCaps.h, lib/include/unityCommon.h, lib/unity/unity.c,
	vmware-user/Makefile.am: Added new unityActive xdr protocol, used for
	tracking whether Unity is enabled or not.

	* lib/hgfsServer/hgfsServer.c, lib/hgfsServer/hgfsServerLinux.c,
	lib/hgfsServerPolicyGuest/hgfsServerPolicyGuest.c,
	lib/include/hgfsProto.h: Fixed bug where we were invalidating HGFS
	handles on the share of entire drive ("/"). Added optional symlink
	following behavior to HGFS server. Fixed a UTF-8 validation issue.
	Added volume ID field to attribute fields.

	* lib/include/vm_tools_version.h: Bumped internal Tools backdoor
	version.

	* lib/include/vm_version.h: Bumped TOOLS_VERSION.

	* lib/procMgr/progMgrPosix.c: Fixed impersonation behavior so that
	uids are passed to setresuid instead of gids. Added alternate way to
	list processes in situations where a process lacks a command line.

	* lib/region/region.c: Reforked xorg miregion.c and apply open-vm-tools
	specific patches.

	* lib/unity/*, lib/unityWindowTracker/unityWindowTracker.c: Fixed an
	overflow that lead to a panic when a window title exceeded 1024 bytes.
	Fixed some initialization assumptions when using virtual desktops.

	* lib/unity/unityPlatformX11Window.c: Fixed an issue with restacking
	windows above non-existent windows. Other minor fixes.

	* modules/*/*/*: Reflected changes from elsewhere.

	* modules/linux/*/Makefile.kernel: Changed clean target to remove
	Module.markers and modules.order.

	* modules/linux/vsock/include/compat_sock.h,
	modules/linux/vsock/*: Fixed several issues in vsock.

2008-09-03  Adar Dembo  <adar@vmware.com>
	* Resync with internal trunk (2008.08.29)

	* Makefile.am, aclocal.m4, m4/*: Moved macros to 'm4' subdir.

	* compile, config.guess, config.sub, config/*, depcomp, install-sh,
	ltmain.sh, missing: Moved auxiliary build tools to 'config' subdir.

	* configure.ac: Moved macros and auxiliary build tools into separate
	subdirectories. Added command line option to force the use of gtk1 over
	gtk2. Cosmetic fixes. Reworked libicu detection. Switched over to
	libtool-2.2. Added library check for new gdk symbol. Added library
	check for libnotify. Reworked use of macros from AC_PATH_XTRA and
	some X11 library checks.

	* */foundryToolsDaemon.c, toolbox/toolbox-cmd.c, guestd/main.c,
	lib/guestInfo/guestInfoPerfMonLinux.c, lib/guestInfo/guestInfoPosix.c,
	lib/misc/posixPosix.c, lib/panic/panic.c, lib/system/systemLinux.c,
	modules/linux/vsock/linux/util.c, xferlogs/xferlogs.c: Added checks for
	return codes of certain functions and passed %s to formatted string
	functions where appropriate (needed to compile on Ubuntu Intrepid).

	* lib/appUtil/appUtilX11.c: Fixed command line skipping logic and added
	more icon paths. Removed unnecessary chdir(2) canonicalization logic.

	* lib/deployPkg/runDeployPkgPosix.c, lib/file/fileIO.c,
	lib/file/fileIOPosix.c, lib/file/fileLockPrimitive.c,
	lib/file/filePosix.c, lib/hgfsServer/hgfsServerLinux.c,
	lib/include/bsdfmt.h, lib/include/file.h, lib/include/fileIO.h,
	lib/include/iovector.h, lib/include/msgfmt.h, lib/include/str.h,
	lib/include/vm_basic_defs.h, lib/include/vm_basic_types.h,
	lib/misc/hostname.c, lib/misc/idLinux.c, lib/misc/posixPosix.c,
	lib/SLPv2Parser/*.c, lib/wiper/wiperPosix.c, toolbox/toolboxScripts.c:
	Added FreeBSD compatibility glue.

	* guestd/toolsDaemon.c, lib/file/file.c,
	lib/foundryMsg/foundryPropertyListCommon.c, lib/image/imageUtilPng.c,
	lib/include/appUtil.h, lib/include/backdoor_def.h, lib/include/conf.h,
	lib/include/cpuid_info.h, lib/include/guest_os.h,
	lib/include/hostinfo.h, lib/include/imageUtil.h,
	lib/include/imageUtilTypes.h, lib/include/log.h,
	lib/include/loglevel_user.h, lib/include/netutil.h,
	lib/include/posix.h, lib/include/timeutil.h, lib/include/util.h,
	lib/include/uuid.h, lib/include/vix.h, lib/include/vixOpenSource.h,
	lib/include/vm_atomic.h, lib/include/vm_legal.h,
	lib/include/vm_version.h, lib/include/x86cpuid.h,
	lib/misc/codesetOld.c, lib/misc/timeutil.c, lib/string/bsd_vsnprintf.c,
	lib/user/util.c, lib/user/utilPosix.c, lib/vixTools/vixTools.c,
	modules/linux/*/vmci_kernel_if.h, modules/linux/vmxnet/compat_timer.h,
	toolbox/toolboxCmdInt.h, toolbox/toolboxcmd-*.c:
	Changes from work unrelated to open-vm-tools on internal trunk.

	* lib/ghIntegration/ghIntegration.c,
	lib/guestRpc/ghiGetBinaryHandlers.x: Don't send oversized messages.
	Increased maximum number of binary handlers.

	* lib/ghIntegration/ghIntegrationX11.c, lib/guestApp/guestAppPosix.c,
	lib/include/guestApp.h, lib/include/system.h, lib/system/systemLinux.c,
	toolbox/toolbox-gtk.c: Improved "run program" functionality by
	restoring program environment and stripping any VMware wrapper script
	changes to LD_LIBRARY_PATH.

	* lib/guestApp/guestAppPosixX11.c: Now using glib to open URLs instead
	of system(3). Improved gnome and kde session detection.

	* lib/guestApp/Makefile.am: This library needed GTK_CPPFLAGS too.

	* lib/guestInfo/guestInfoInt.h, lib/guestInfo/guestInfoPosix.c,
	lib/guestInfo/guestInfoServer.c: Added logic to optionally convert
	subnet mask to an ASCII string.

	* lib/guestRpc/Makefile.am: Cleaned up generated xdr headers better.

	* lib/hgfsServer/hgfsServer.c, lib/hgfsServer/hgfsServerInt.h,
	lib/hgfsServer/hgfsServerLinux.c: Fixed	problems when packing V3
	replies.

	* lib/hgfsServer/hgfsServerLinux.c: Fixed UTF-8 normal form D/C
	conversions on the root directory.

	* lib/include/dndGuest.h: Changed preprocessor usage to allow gtk1 to
	access UnityDnD.

	* lib/include/dnd.h, vmware-user/copyPaste.c: Code motion.

	* lib/include/guestCaps.h: Resort the capabilities table.

	* lib/include/rpcin.h, lib/rpcIn/rpcin.c, : Beginnings of the Tools
	core services. This is a full-fledged refactoring of the Tools
	userlevel apps to a "service" vs. "plugin" programming model.

	* lib/include/vmblock.h, modules/*/vmblock/block.c,
	modules/*/vmblock/stubs.c, modules/*/vmblock/stubs.h: Changes needed
	to support the fuse-based implementation of vmblock (coming soon).

	* lib/include/vm_tools_version.h: Some Tools version bumps.
	
	* modules/*/*/*: Reflected changes from elsewhere.

	* modules/*/*/compat/compat_stdarg.h: Added compatibility wrappers for
	stdarg features.

	* modules/freebsd/vmhgfs/debug.*: Cosmetic fixes.

	* modules/freebsd/vmhgfs/*: Make driver compliant with HGFSv3.

	* modules/*/vmmemctl/vmballoon.c: Allow module to yield the processor
	when allocating many pages.

	* modules/linux/*/autoconf/cachector1.c,
	modules/linux/*/include/compat_sched.h,
	modules/linux/*/include/compat_semaphore.h,
	modules/linux/*/include/compat_slab.h,
	modules/linux/vmblock/linux/filesystem.c,
	modules/linux/*/Makefile.kernel,
	modules/linux/vmhgfs/bdhandler.c, modules/linux/vmhgfs/filesystem.c,
	modules/linux/vmhgfs/module.h, modules/linux/vmhgfs/request.c,
	modules/linux/vmsync/sync.c, modules/linux/vsock/linux/af_vsock.c: Fix
	modules for 2.6.27 kernels.

	* modules/linux/*/Makefile: Fixed DRIVER target.

	* modules/linux/vmci/vmci_drv.c: Moved interrupt registration to be
	after driver initialization.

	* modules/linux/vsock/linux/af_vsock.c,
	modules/linux/vsock/linux/af_vsock.c: Added optimized flow control
	protocol.

	* toolbox/toolboxScripts.c, toolbox/toolboxShrink.c: Cosmetic fixes.

	* vmware-user/copyPaste.c, vmware-user/dnd.c: Fixed edge case behavior
	with file copy paste and DnD.

	* vmware-user/modconfig.c, vmware-user/notify.c,
	vmware-user/vmware-user.c, vmware-user/vmwareuserInt.h: Added stubbed
	modconfig module out-of-date notification framework. Not useful for
	open-vm-tools, hence the stubs.

2008-08-08  Adar Dembo  <adar@vmware.com>
	* Resync with internal trunk (2008.07.24)

	* configure.ac, */Makefile.am: Landed support for command line Toolbox,
	Unity, vsock, and vmci. Refactored and reformatted a few things.
	Improved portability by using $(SED) and AC_PROG_SED instead of "sed",
	$(MKDIR_P) and AC_PROG_MKDIR_P instead of "mkdir -p", $(LN_S) and
	AC_PROG_LN_S instead of "ln -s". Changed icu feature detection and
	linking to rely on C++ linker instead of C linker. Fixed module
	compilation checks on FreeBSD. Fixed $(DESTDIR) handling (patch by Mike
	Auty). Refactored lib/strUtil into lib/misc. Changed hgfsmounter
	install hook to symlink mount.vmhgfs. Renamed libghIntegrationStub to
	libGhIntegrationStub. Fixed compilation of lib/guestApp when using
	--without-x (reported by Martin Preishuber). Renamed libunityStub to
	libUnityStub. Fix build on FreeBSD by using ":=" instead of "=" when
	exporting module directories. The vmware-user desktop link now executes
	vmware-user-suid-wrapper. Properly install vmware-user-suid-wrapper.

	* */foundryToolsDaemon.c, lib/vixTools/vixTools.c: Use a larger result
	packet when handling impersonated HGFS requests (since HGFSv3 uses
	larger packets).

	* guestd/main.c: Moved foreign VM check.

	* guestd/toolsDaemon.*: Added plumbing for HGFS usability library
	calls.

	* hgfsmounter/hgfsmounter.c: Added support for passing options to
	the MacOS HGFS driver.

	* lib/appUtil/*, lib/include/appUtil.h: New library for Unity support.

	* lib/auth/authPosix.c: Don't try using PAM from the Tools.
	
	* lib/dnd/dndCommon.c, lib/dnd/dndLinux.c, lib/file/file.c,
	lib/file/fileIOPosix.c, lib/file/filePosix.c, lib/include/dnd.h,
	lib/include/loglevel_user.h, lib/include/panic.h, lib/include/posix.h,
	lib/include/strutil.h, lib/unicode/unicodeBase.h,
	lib/include/unicodeOperations.h, lib/include/vix.h,
	lib/include/vm_app.h, lib/include/vm_assert.h,
	lib/include/vm_product.h, lib/include/x86cpuid.h, lib/misc/codeset.c,
	lib/misc/hashTable.c, lib/misc/strutil.c, lib/misc/timeutil.c,
	lib/panic/panic.c, lib/string/bsd_vsnprintf.c, lib/strUtil/*,
	lib/unicode/unicodeCommon.c, lib/unicode/unicodeSimpleBase.c,
	lib/unicode/unicodeStatic.c, lib/user/hostinfoPosix.c,
	lib/user/util.c, lib/user/utilPosix.c: Changes from work unrelated to
	open-vm-tools on the internal trunk.

	* lib/backdoor/backdoorInt.h, lib/deployPkg/runDeployPkgInt.h,
	lib/dnd/dndInt.h, lib/file/fileInt.h, lib/guestInfo/guestInfoInt.h,
	lib/hgfs/cpNameInt.h, lib/hgfsServer/hgfsServerInt.h,
	lib/impersonate/impersonateInt.h, lib/include/backdoorInt.h,
	lib/include/bsd_output_int.h, lib/include/cpNameInt.h,
	lib/include/dndInt.h, lib/include/fileInt.h,
	lib/include/guestInfoInt.h, lib/hgfsServer/hgfsServerInt.h,
	lib/include/impersonateInt.h, lib/include/runDeployPkgInt.h,
	lib/include/toolsLoggerInt.h, lib/include/unicodeInt.h,
	lib/string/bsd_output_int.h, lib/toolsLogger/toolsLoggerInt.h,
	lib/unicode/unicodeInt.h: Moved some internal header files out of
	the general include directory and into the appropriate libraries.

	* lib/ghIntegration/*: New library for Unity support.

	* lib/guestApp/guestAppPosixX11.c: Reset the value of LD_LIBRARY_PATH
	before running the web browser.

	* lib/guestInfo/guestInfoPosix.c, lib/include/guest_os.h: Fixed a typo
	in Mandriva guest detection. Added Asianux.

	* lib/guestInfo/guestInfoServer.c: Fixed behavior for sending nicInfo
	updates to the host (patch by Jason Lunz).

	* lib/guestRpc/ghi*.*: New xdr protocol for Unity support.

	* lib/guestRpc/nicinfo.x: Correctly applied LGPL to file.

	* lib/hgfs/cpNameLinux.c: Allow building for versions of Solaris newer
	than 10.

	* lib/hgfsServer/hgfsServer.c,
	lib/hgfsServerPolicyGuest/hgfsServerPolicyGuest.c,
	lib/include/hgfsServerPolicy.h: Provide an override setting for
	disabling case conversion during file lookups.

	* lib/hgfsServer/hgfsServerLinux.c: Only perform case insensitive
	file lookups if a case sensitive lookup fails.

	* lib/image/imageUtilPng.c, lib/include/imageUtil.h,
	lib/include/imageUtilTypes.h: New library for
	Unity support.

	* lib/include/conf.h, toolbox/toolbox-gtk.c: Robustified the help page
	discovery mechanism.

	* lib/include/dndGuest.h: Allow inclusion of header into source files
	without GTK2 support.

	* lib/unity/*, lib/include/guestCaps.h, lib/include/unityCommon.h: New
	library for Unity support.

	* lib/include/hgfsUtil.h: Fixed a precedence issue in a macro.

	* lib/raster/*, lib/include/rasterConv.h: New library for Unity support.

	* lib/region/*, lib/include/region.h: New library for Unity support.

	* lib/include/system.h: Added new OS type for WinXP 64-bit, reformatted
	enums.

	* lib/unityWindowTracker/*, lib/include/unityWindowTracker.h: New
	library for Unity support.

	* lib/include/vm_version.h: Bumped TOOLS_VERSION.

	* lib/wiper/wiperPosix.c: Replaced BSD_VERSION with __FreeBSD_version.

	* modules/*/*/*: Reflected changes from elsewhere.

	* modules/freebsd/vmhgfs/*: Reflected changes from MacOS HGFS work, and
	fixed file permissions so that they're not all owned by root.

	* modules/linux/vmblock/linux/dentry.c: Changed d_revalidate to
	properly invalidate negative dentries.

	* modules/linux/vmci/*: Landed the Virtual Machine Communication
	Interface guest module.

	* modules/linux/vmmemctl/os.c: Fixed vmmemctl to build on 2.6.26
	(reported by Pavol Rusnak).

	* modules/linux/vmsync/sync.c: Fixed vmsync to build on 2.6.26
	(reported by Pavol Rusnak).

	* modules/linux/vsock/*: Landed the VMCI sockets interface module.

	* modules/linux/vmxnet/vmxnet.c, modules/linux/vmxnet/vmxnet2_def.h,
	modules/linux/vmxnet/vmxnetInt.h: Increased rx ring size for enhanced
	vmxnet2.

	* toolbox/*: Refactored pieces of GTK Toolbox and landed the command
	line Toolbox. Fixed mnemonic collisions in the GTK Toolbox.

	* vmware-user/copyPaste.c: Fixed several bugs with file copy paste
	behavior.

	* vmware-user/notify.c, vmware-user/vmware-user.c,
	vmware-user/vmwareuserInt.h: Added stubs for notification framework.

	* vmware-user/pointer.c: Reverted fix for bug with clipboard retry
	behavior.

	* vmware-user/vmware-user.c: Fixed build with gtk 1.2 (reported by
	Stephen Duncan). Added signal handlers for SIGUSR1/SIGUSR2 used by
	VMware Tools installer to reload vmware-user cleanly during a Tools
	upgrader. Reload vmware-user on a fatal X I/O error. Don't panic if
	run outside of a VM. Don't leave Unity mode on a Tools reset.
	
2008-07-01  Adar Dembo  <adar@vmware.com>
	* Resync with internal trunk (2008.06.30)

	* configure.ac, lib/guestApp/*, toolbox/Makefile.am,
	vmware-user/Makefile.am: Split lib/guestApp into two libraries, one
	with X11 functionality, and one without. Improved detection of
	gnome-open.

	* guestd/*, lib/netUtil/netUtilLinux.c: guestd now compiles for MacOS
	guests.
	
	* guestd/main.c, lib/include/system.h, lib/system/systemLinux.c:
	Refactored GuestdWritePidfile into System_Daemon.

	* guestd/toolsDaemon.c: Fixed a backwards time synchronization issue.
	Thanks to Eric Castan for reporting the bug.

	* lib/conf/conf.c, lib/include/conf.h: Removed obsolete configuration
	keys and values.

	* lib/file/*, lib/dict/*, lib/foundryMsg/*, lib/include/backdoor_def.h,
	lib/include/codeset.h, lib/include/config.h,
	lib/include/file_extensions.h, lib/include/fileInt.h,
	lib/include/loglevel_user.h, lib/include/msg.h, lib/include/msgid.h,
	lib/include/posix.h, lib/include/preference.h, lib/include/unity.h,
	lib/include/vixCommands.h, lib/include/vix.h,
	lib/include/vmbackup_def.h, lib/include/vmBackup.h,
	lib/include/vm_basic_defs.h, lib/include/vm_basic_types.h,
	lib/include/vm_product.h, lib/include/win32util.h,
	lib/include/x86cpuid.h, lib/misc/codeset.c, lib/misc/codesetOld.c,
	lib/misc/codesetOld.h, lib/misc/posixPosix.c, lib/strUtil/strutil.c,
	lib/user/hostinfoPosix.c, lib/user/util.c,
	lib/vmBackupLib/stateMachine.c, modules/*/vmxnet/net.h: Changes from
	work unrelated to open-vm-tools on the internal trunk.

	* lib/guestRpc/Makefile.am: Added comment about misuse of CFLAGS.

	* lib/hgfsServer/hgfsServer.c: Corrected pointer arithmetic so that
	new node and search allocation works consistently in 64-bit apps.

	* lib/hgfsServer/hgfsServerLinux.c, lib/include/hgfsProto.h: Added
	HGFS_ATTR_HIDDEN_FORCED and set it when returning hidden files.
	
	* lib/hgfsServer/*, lib/hgfsServerPolicy/hgfsServerPolicyGuest.c,
	lib/include/hgfsServerInt.h, lib/include/hgfsServerPolicy.h:
	Refactored and cleaned up some code.

	* lib/include/resolution.h, lib/resolution/*,
	vmware-user/vmware-user.c: Refactored some functions.

	* lib/include/vm_legal.h: Added another patent to the patent string.

	* lib/include/vm_tools_version.h: Added a pair of Tools version macros.

	* lib/include/vm_version.h: Bumped Tools product version.

	* lib/Makefile.am: Included a fix for compilation --without-x. Thanks to
	Mark Foster for reporting the issue.

	* lib/misc/Makefile.am, lib/misc/shared/Makefile.am: Realphabetized
	some sources and added missing source files.

	* lib/misc/posixWin32.c: Removed unneeded file from tree.

	* lib/procMgr/procMgrPosix.c: Made safe for -fPIC and for MacOS.

	* modules/*/*/*: Reflected changes from elsewhere.

	* modules/freebsd/vmhgfs/*: Added some code to handle codeset
	conversions between UTF-8 precomposed and decomposed strings.

	* modules/linux/vmhgfs/*: Refactored string escaping/unescaping code.

	* toolbox/*: Added mnemonics for some buttons.

	* vmware-user/pointer.c: Fixed bug in clipboard retry behavior.

	* vmware-user/vmware-user.c: Added handlers for SIGUSR1 and SIGUSR2
	to facilitate smooth vmware-user upgrades with respect to the vmblock
	kernel module.
	
2008-06-20  Elliot Lee  <elliot@vmware.com>

	* Resync with internal trunk (2008.06.13)

	* FreeBSD 7/8 fixes from Martin Blapp.

	* Fix getpwnam_r etc. on FreeBSD & Solaris.

	* configure.ac: Add --without-kernel-modules,
	--with-linux-release, and --with-linuxdir (gissa).

	* configure.ac, lib/guestRpc/*, lib/guestInfo/guestInfo.c,
	lib/guestInfo/guestInfoServer.c, lib/dynxdr/*,
	{vmware-user,guestd}/foreignVMToolsNetworking.c, guestd/Makefile.am,
	{vmware-user,guestd}/foundryToolsDaemon.c, lib/include/dynxdr.h,
	lib/include/guestInfo.h, lib/include/vmxrpc.h,
	lib/include/xdrutil.h, lib/Makefile.am, lib/netUtil/*,
	lib/vixTools/Makefile.am: Add support for XDR encoding of RPC
	values, including the NicInfoV2 structure.

	* guestd/stub.c, hgfsclient/Makefile.am, hgfsclient/stub.c,
	hgfsclient/stub-user-util.c, hgfsmounter/Makefile.am,
	hgfsmounter/stub.c, lib/stubs/*, libguestlib/Makefile.am,
	libguestlib/stubs.c, toolbox/Makefile.am, toolbox/stub.c,
	vmware-user/stub.c: Centralize stubs.

	* lib/guestInfo/guestInfoPerfMonLinux.c: Convert ioInRate and
	ioOutRate to be in terms of KB instead of pages.

	* lib/hgfsBd/hgfsBd.c, lib/hgfsServer/hgfsServer.c,
	lib/hgfsServer/hgfsServerLinux.c: Large packet support, and
	additional case-insensitivity fixes.

	* lib/include/hgfsBd.h, lib/include/hgfs.h,
	lib/include/hgfsProto.h: Add HGFS error code.
	
	* lib/hgfs/hgfsUtil.c, lib/guestInfo/Makefile.am,
	lib/guestInfo/guestInfoPosix.c, lib/guestApp/guestApp.c,
	lib/foundryMsg/foundryMsg.c, lib/file/fileLockPrimitive.c,
	lib/file/fileIOPosix.c, lib/file/fileLockPosix.c,
	guestd/toolsDaemon.c, guestd/debugStdio.c, guestd/main.c,
	lib/hgfsServerManagerGuest/hgfsServerManagerGuest.c,
	lib/include/codeset.h, lib/include/cpuid_info.h,
	lib/include/dnd.h, lib/include/file_extensions.h,
	lib/include/fileInt.h, lib/include/ghIntegration.h,
	lib/include/guestApp.h, lib/include/guestStats.h,
	lib/include/hgfsServerInt.h, lib/include/hgfsUtil.h,
	lib/include/hostinfo.h, lib/include/loglevel_user.h,
	lib/include/netutil.h, lib/include/panic.h, lib/include/posix.h,
	lib/include/unicode*.h, lib/include/util.h, lib/include/vix.h,
	lib/include/vixTools.h, lib/include/vm_app.h,
	lib/include/vm_basic_defs.h, lib/include/vm_product.h,
	lib/include/vm_tools_version.h, lib/include/vm_version.h,
	lib/include/x86cpuid.h, lib/misc/codeset.c, lib/misc/codesetOld.c,
	lib/misc/codesetOld.h, lib/misc/hashTable.c, lib/misc/hostname.c,
	lib/misc/timeutil.c, lib/panic/panic.c, lib/string/str.c,
	lib/sync/syncMutex.c, lib/system/systemLinux.c, lib/unicode/*.c,
	lib/unityStub/*, lib/user/hostinfo.c, lib/user/hostinfoPosix.c,
	lib/vixTools/*, modules/linux/vmxnet/*, toolbox/debugStdio.c,
	vmware-user/debugStdio.c, vmware-user/dnd.c, vmware-user/main.c:
	Bug fixes.

	* modules/linux/vmxnet/*: Remove unused BPF code. Add ethtool
	callbacks to get & set driver settings.

	* lib/user/util.c: Add function for getting backtraces.

	* lib/resolution/*, vmware-user/*, lib/Makefile.am, configure.ac:
	Move resolution-changing code into separate library.

	* guestd/main.c, lib/include/tools.h: Allow disabling tools
	version reporting to the host, via config file.

	* lib/rpcIn/*, lib/include/rpcin.h, guestd/toolsDaemon.c,
	toolbox/toolbox-gtk.c: Updated RPC API

	* lib/include/dndGuest.h: Helper API for DnD code

	* modules/freebsd/vmhgfs/*, modules/freebsd/vmmemctl/*,
	modules/freebsd/vmblock/*, modules/linux/vmhgfs/*,
	modules/linux/vmmemctl/*: Reflect changes from main source tree.

	* vmware-user/copyPaste.c: Copy/paste cleanup.

	* vmware-user/vmware-user.c: Updated locking code to use X11
	display instead of lockfiles.

2008-06-03  Adar Dembo  <adar@vmware.com>
	* Resync with internal trunk (2008.05.28).

	* configure.ac, Makefile.am, */Makefile.am: Added rudimentary
	`make install` support. Fixes Sourceforge bug 1839981.

	* configure.ac, Makefile.am, vmware-user-suid-wrapper/*: Added
	vmware-user-suid-wrapper to help autostart vmware-user. Added some
	informational tags to AC_DEFINE macros.

	* */debugStdio.c: Fixed a format string vulnerability
	in Debug. Allocate fd on the stack in DebugToFile.

	* lib/auth/authPosix.c, lib/dnd/dndCommon.c, lib/dnd/dndLinux.c
	lib/impersonate/impersonate.c: Add inclusion of vmware.h and refactor
	some include statements.

	* lib/file/file.c, lib/include/file.h: Added File_UnlinkNoFollow
	function.

	* lib/file/fileIO.c, lib/file/fileLockPrimitive.c,
	lib/include/fileIO.h: Added error case for ENAMETOOLONG to FileIO_Lock.
	Constified 'buf' in FileIO_Pwrite.

	* lib/file/fileIOPosix.c: Removed coalescing and decoalescing code.
	Consolidated some Unicode calls.

	* lib/file/filePosix.c: Reworked some error handling logic.

	* lib/foundryMsg/foundryMsg.c: Refactored buffer encoding and decoding
	logic into a single pair of functions.

	* lib/foundryMsg/foundryThreads.c, lib/include/foundryThreads.h
	lib/include/util.h, lib/misc/util_misc.c: Changed generic thread type
	from uintptr_t to Util_ThreadID.

	* lib/hgfsServer/*, lib/hgfs/hgfsProto.h, modules/linux/vmhgfs/*:
	Additional HGFSv3 fixes and refactoring.

	* lib/include/dbllnklst.h, lib/misc/dbllnklst.c: Constified argument to
	DblLnkLst_IsLinked.

	* lib/include/dnd.h: Added support for DnD of RTF.

	* lib/include/fileInt.h: Removed prototype of FileLockFileSize.

	* lib/include/hashTable.h, lib/misc/hashTable.c: Cosmetic changes.
	Added HashTable_ReplaceIfEqual.

	* lib/include/loglevel_user.h: Added hpet loglevel.

	* lib/include/msg.h: Removed prototype of MsgSetPostStderrBlock.

	* lib/include/posix.h: Removed certain includeCheck allowances.

	* lib/include/productState.h: Added VDM client product.

	* lib/include/unicode*, lib/unicode/*: Ongoing i18n work.

	* lib/include/vixCommands.h: Added command to set snapshot information.

	* lib/include/vix.h: Added more errors and a new flag.

	* lib/include/vixOpenSource.h: Reworked asserts and added VIX_ASSERT.

	* lib/include/vm_app.h: Added Tools tray app.

	* lib/include/vm_product.h: Reworked VMRC product definitions and added
	VDM client product definitions.

	* lib/include/vm_tools_version.h: Added WS65 Tools version.

	* lib/include/vm_version.h: Bumped Tools version. Added logic for VMRC
	product.

	* lib/include/x86cpuid.h: Modified a flag and trimmed an unneeded macro.

	* lib/misc/codesetOld.c: Implement UTF-16 codest conversion to UTF-8
	for CURRENT_IS_UTF8.

	* lib/misc/dynbuf.c: Modified dynbuf growing behavior.

	* lib/misc/posixDlopen.c, lib/misc/posixInt.h, lib/misc/posixPosix.h:
	Refactored codeset conversion code into PosixConvertToCurrent.

	* lib/misc/posixWin32.c: Added some path checks.

	* lib/misc/timeutil.c: Win32-wrappified TimeUtil_GetTimeFormat.

	* lib/misc/vmstdio.c: Reduce virtual memory usage and add '\r' as a line
	ending in StdIO_ReadNextLine.

	* lib/rpcout/rpcout.c: Added comments.

	* lib/str/str.c: Cosmetic changes.

	* lib/vixTools/vixTools.c: Added unlink(2) logic to avoid deleting
	symlink targets. Cosmetic changes.

	* modules/*/*/*: Reflect changes from elsewhere in the source tree.

	* modules/linux/vmhgfs/super.c: Fix vmhgfs to properly report the
	available space on the host (Sourceforge bug 1924246).

	* vmware-user/vmware-user.c: Add advisory locking code to help maintain
	only one vmware-user instance per X session.

	* xferlogs/xferlogs.c: Fix a formatted string vulnerability.

2008-05-12  Elliot Lee  <elliot@vmware.com>

	* Resync with internal trunk (2008.05.08).

	* configure.ac, **/Makefile.am: Use CPPFLAGS instead of
	CFLAGS to eliminate warning about proc/sysinfo.h.

	* guestd/foreignVMToolsNetworking.c,
	vmware-user/foreignVMToolsNetworking.c
	lib/hgfsServer/hgfsServerLinux.c, lib/include/hgfsServerInt.h,
	modules/linux/vmhgfs/bdhandler.c, modules/linux/vmhgfs/dir.c,
	modules/linux/vmhgfs/file.c, modules/linux/vmhgfs/filesystem.h,
	modules/linux/vmhgfs/fsutil.h, modules/linux/vmhgfs/inode.c,
	modules/linux/vmhgfs/link.c, modules/linux/vmhgfs/module.h,
	modules/linux/vmhgfs/page.c, modules/linux/vmhgfs/request.c,
	modules/linux/vmhgfs/request.h: Whitespace cleanups.

	* guestd/main.c: Removed "blessed app" code for starting
	vmware-user. Hooray!

	* lib/deployPkg/deployPkg.c: Remove unneeded Utf8 conversion for
	Windows.

	* lib/file/filePosix.c: Use new Posix_RealPath implementation.

	* lib/guestApp/guestApp.c, lib/include/guestApp.h: Remove/cleanup
	UTF-8 related RPC functions.

	* lib/guestInfo/guestInfoPerfMonLinux.c,
	lib/guestInfo/guestInfoPosix.c, lib/include/guestInfo.h,
	lib/include/guestInfoInt.h, lib/include/guestStats.h: Rename
	structures to GuestMemInfo, GuestNicInfo, and GuestDiskInfo.

	* lib/guestInfo/guestInfoServer.c, lib/include/guest_msg_def.h: As
	above, and also GUESTMSG_MAX_IN_SIZE moved to guest_msg_def.h, and
	misc locking updates. Also add GuestInfoServer_Main(), and cleanup
	whitespace.

	* lib/hgfsServer/hgfsServer.c: Cleanup UTF-8 handling.

	* lib/include/codeset.h: Update defines that indicate whether the
	current platform is using UTF-8.

	* lib/include/dnd.h: Add prototypes for a couple of string
	conversion functions.

	* lib/include/file_extensions.h: Add OVF and Archived OVF file extensions.

	* lib/include/file.h: C++ guard thingies. Update a couple of
	function prototypes to work on file descriptors instead of
	filenames.

	* lib/include/hashTable.h, lib/include/guest_os.h,
	lib/include/loglevel_defs.h, lib/include/stats_user_defs.h,
	lib/include/stats_user_setup.h, lib/include/str.h,
	lib/include/unicodeTypes.h, lib/include/util.h: Allow inclusion in
	kernel modules...

	* lib/include/loglevel_user.h: As above, and add a couple of
	loglevel variables.

	* lib/include/util.h, lib/misc/util_misc.c: Allow inclusion in
	kernel modules as above, and add some utility functions on Windows
	for manipulating canonical paths.

	* lib/include/hgfsProto.h, lib/include/hgfsUtil.h: Move
	request/reply payload macros to hgfsProto.h.

	* lib/include/hgfsServerPolicy.h: Add ShareList management
	prototypes and structure members.

	* lib/include/msg.h: Add function prototypes for creating and
	posting lists of messages.

	* lib/include/system.h: Add types & functions related to desktop
	switch monitoring on Windows.

	* lib/include/unicodeOperations.h: Add/update inline unicode operations.

	* lib/include/vixCommands.h: Add VIX requests and events.

	* lib/include/vmbackup_def.h, lib/vmBackupLib/stateMachine.c: Move
	backup status enum to public header.

	* lib/include/vm_basic_asm_x86_64.h: Div643232 now also works on MSC.

	* lib/include/vm_basic_defs.h: Add debug output macros for Windows drivers.

	* lib/include/vm_basic_types.h: Update the FMTPD macro, add
	SCANF_DECL macro for arg checking on scanf-like functions.

	* lib/include/x86cpuid.h: Defines for AMD L2/L3 cache separately, and CPUID for Nehalem.

	* lib/misc/codesetOld.c: Bug fixes and general unicode handling updates. 

	* lib/system/systemLinux.c: Use Posix_Getenv/Posix_Setenv impls.

	* lib/vixTools/vixTools.c, lib/vmBackupLib/scriptOps.c: Bug fixes.

	* modules/freebsd/*, modules/linux/*: Updates to correspond to
	updates of files in main tree.

	* modules/freebsd/vmhgfs/hgfs_kernel.h: Bug fixes.

	* modules/freebsd/vmxnet/vm_device_version: Add
	SCSI_IDE_HOSTED_CHANNEL define, update SCSI_MAX_CHANNELS.

	* modules/freebsd/vmxnet/vmnet.def: Add capabilities for IPv6
	checksumming and TSO, and large packet TSO.

	* lib/include/vmblock.h, modules/linux/vmblock/linux/control.c,
	modules/linux/vmblock/linux/vmblockInt.h: Use a macro to better
	abstract the vmblock mount point & device.

	* vmware-user/vmware-user.c: Add SIGPIPE to the list of signals
	that vmware-user handles.
	
2008-05-02  Adar Dembo  <adar@vmware.com>

	* Resync with internal trunk (2008.04.19).

	* configure.ac, guestd/Makefile.am, hgfsclient/Makefile.am,
	lib/misc/*/Makefile.am, lib/string/*/Makefile.am, toolbox/Makefile.am,
	vmware-user/Makefile.am, xferlogs/Makefile.am: Added libicu support for
	codeset conversions. This includes some makefile logic as well as
	autoconf arguments for controlling libicu behavior at compile-time.

	* */foreignVMToolsNetworking.c, lib/vixTools/vixTools.c: Unicode fixes.

	* */foundryToolsDaemon.c, lib/foundryMsg/vixTranslateErrOpenSource.c,
	lib/panic/panic.c, lib/printer/printer.c: Added calls to Win32 Unicode
	wrappers.

	* guestd/main.c: Cleaned up guestInfo server when guestd shuts down.

	* guestd/toolsDaemon.c, vmware-user/resolution.c: Disabled multi-mon
	advertisement for Win2k.

	* lib/auth/authPosix.c, lib/dnd/dndLinux.c, lib/file/*,
	lib/impersonate/impersonatePosix.c, lib/include/mntinfo.h,
	lib/sync/syncWaitQPosix.c, lib/user/hostinfoPosix.c, lib/user/util.c,
	lib/user/utilPosix.c, lib/wiper/wiperPosix.c: Added calls to POSIX
	Unicode wrappers. 

	* lib/file/*: Replaced calls to string functions with calls to
	the "safe" family of string functions.

	* lib/dict/dictll.c, lib/include/dictll.h: Detect and tolerate UTF-8
	dictionary files that contain the UTF-8 BOM.

	* lib/err/*, lib/include/err.h, lib/include/msgfmt.h,
	lib/include/msg.h: Added support for localization of error strings.

	* lib/foundryMsg/foundryThreads.c, lib/include/foundryThreads.h,
	lib/misc/util_misc.c: Added opaque type for threads/process IDs.

	* lib/guestInfo/guestInfoServer.c: Removed separate thread context.

	* lib/hgfsServer/*, lib/include/hgfs*.h: Additional HGFSv3 cleanup.

	* lib/hgfsServer/hgfsServerLinux.c: Added calls to POSIX Unicode
	wrappers. Fixed some alias detection code for MacOS.

	* lib/include/backdoor_def.h: Added backdoor call for debugging events.

	* lib/include/bsdfmt.h, lib/string/bsd_vsnprintf.c,
	lib/string/bsd_vsnprintfw.c: Replaced BSDFmt_WCSonv with
	BSDFmt_WChartoUTF8.

	* lib/include/codeset.h, lib/include/codesetOld.h, lib/misc/codeset.c,
	lib/misc/codesetOld.c, lib/string/convertutf.h: Implemented
	libicu-backed codeset layer. When building without libicu, fallback on
	codesetOld.

	* lib/include/guestApp.h: Added wide versions of dictionary functions.

	* lib/include/loglevel_user.h: Added two new loglevels.

	* lib/include/posix.h, lib/misc/posixPosix.c: Added new POSIX wrappers.

	* lib/include/str.h: Clarified the use of some functions.

	* lib/include/syncMutex.h, lib/include/syncWaitQ.h: Removed unneeded
	macros.

	* lib/include/unicode*.h, lib/unicode/*: Ongoing Unicode work.

	* lib/include/util.h: Added Util_FreeStringList, removed Util_FreeList.

	* lib/include/uuid.h: Added new UUID creation scheme.

	* lib/include/vix*.h: Tweaked some VIX commands, errors, and properties.

	* lib/include/vmBackup.h, lib/vmBackupLib/scriptOps.c,
	lib/vmBackupLib/stateMachine.c: Moved disabled targets logic from
	library to Windows VSS provider.

	* lib/include/vm_basic_asm_x86*.h: Allow emitted FX functions to
	modify main memory as a side effect.

	* lib/include/vm_tools_version.h: Bump Tools version.

	* lib/include/vm_version.h: Added several product versions.

	* modules/linux/vmhgfs/*: Additional cleanup for HGFSv3. Use new kthread
	wrapper when possible. Bump module version.

	* modules/linux/vmmemctl/*: Use new kthread wrapper when possible.
	Remove dead delayed work code. Bump module version.

	* modules/linux/*/compat_kthread.c: Added kthread wrapper implementation
	for modules that use kernel threads.

	* modules/*/*/*: Reflect header file changes from elsewhere in the
	source code tree.

	* vmware-user/copyPaste.c, vmware-user/pointer.c,
	vmware-user/vmwareuserInt.h: Stop wastefully polling for pointer
	updates if the VMX is new enough.

	* xferlogs/xferlogs.c: Fixed a warning in the call to fwrite.
	(Thanks to Denis Leroy for reporting this bug.)
	
	
2008-04-14  Elliot Lee  <elliot@vmware.com>

	* Resync with internal trunk (2008.04.01).

	* Fixed legal header on all LGPL-licensed files.

	* vmware-user/resolution.c: Normalize the display topology that
	comes in from the host, and report 'global_offset' capability.

	* toolbox/Makefile.am, vmware-user/Makefile.am,
	lib/misc/Makefile.am, lib/misc/atomic.c, lib/Makefile.am,
	lib/atomic/*, hgfsclient/Makefile.am: Move libAtomic stuff into libmisc

	* vmware-user/foundryToolsDaemon.c, lib/vixTools/vixTools.c,
	lib/include/hgfsServerInt.h, guestd/toolsDaemon.c,
	guestd/foundryToolsDaemon.c: Remove WIN9XCOMPAT, and some
	SOCKET_MGR code.

	* vmware-user/copyPaste.c: Copy/paste fixes for cross-platform
	operation.

	* modules/linux/vmxnet/vmnet_def.h: Add SG_SPAN_PAGES capability.

	* modules/linux/vmxnet/vm_device_version.h: Update some device limits.

	* modules/linux/*/compat_sched.h: Add TASK_COMM_LEN define.

	* modules/linux/*/compat_kernel.h,
	modules/linux/*/kernelStubsLinux.c: Add vsnprintf define.

	* modules/linux/*/x86cpuid.h: Add new CPUs.

	* modules/linux/vmhgfs/vmhgfs_version.h: Bump HGFS version.

	* modules/linux/*/vm_basic_asm_x86.h,
	modules/linux/*/vm_basic_asm_x86_64.h,
	lib/include/vm_basic_asm_x86.h, lib/include/vm_basic_asm_x86_64.h:
	Formatting fixes, and change asm directives used.

	* modules/linux/vmhgfs/module.h,
	modules/linux/vmhgfs/filesystem.c,
	modules/linux/vmhgfs/bdhandler.c,
	modules/linux/*/compat_kthread.h: compat_kthread fixes.

	* modules/freebsd/vmxnet/net_compat.h,
	modules/freebsd/vmxnet/if_vxn.c: Updates for FreeBSD 7.0.
	(Thanks to Martin Blapp for contributing to these changes.)

	* lib/misc/util_misc.c, lib/include/loglevel_user.h,
	lib/user/hostinfoPosix.c, lib/misc/hostname.c: Bugfix.

	* lib/unityStub/unityStub.c, lib/include/unity.h: Add stub and enums
	related to DnD support.

	* lib/unicode/unicodeSimpleTypes.c,
	lib/unicode/unicodeSimpleTransforms.c,
	lib/unicode/unicodeSimpleBase.c, lib/unicode/unicodeCommon.c,
	lib/include/unicodeTypes.h,
	lib/include/unicodeTransforms.h,
	lib/include/unicodeBase.h, lib/include/unicodeCommon.h: Add
	additional Unicode-related functions.

	* lib/sync/syncMutex.c, lib/include/syncMutex.h: Add TryLock method.

	* lib/strUtil/strutil.c: Add int64-related functions.

	* lib/string/str.c: Compile fix

	* lib/string/bsd_output_shared.c: Better handling of floating
	point on Windows.

	* lib/include/progMgr.h, lib/procMgr/procMgrPosix.c: Clarify that
	the strings are in UTF-8, do conversion as needed.

	* lib/include/posix.h, lib/misc/posixPosix.c,
	lib/misc/posixWin32.c, lib/file/filePosix.c: Add new Posix_
	function implementations, and unicodify existing ones.

	* lib/misc/hashTable.c, lib/include/hashTable.h: Add lock-less hash
	table functions.

	* lib/misc/util_misc.c, lib/include/w32util.h: Add a couple of
	Win32 utility functions.

	* lib/include/vm_version.h: Add WS5 config version.

	* lib/include/vm_atomic.h: Add typecasts to atomic operations to
	make compilers stop complaining, and expand the AtomicUseFence option.

	* lib/include/vm_app.h: Add a couple of HGFS-related options.

	* lib/include/vix.h: Update a few errors and other macros.

	* lib/include/vixCommands.h, lib/foundry/foundryMsg.c: Change a
	bunch of structure members from int32 to uint32, and add a parsing
	function.

	* lib/include/msgfmt.h, lib/include/msg.h: Additional
	message-handling prototypes.

	* lib/include/guestInfoInt.h, lib/include/guestInfo.h,
	lib/guestInfo/Makefile.am, lib/guestInfo/guestInfoServer.c,
	lib/guestInfo/guestInfoPosix.c,
	lib/guestInfo/guestInfoPerfMonLinux.c: Add IPv6 support, and the
	ability to read mem stats on Linux.

	* lib/include/fileIO.h, lib/file/fileIOPosix.c: Add MacOS function
	related to Time Machine.

	* lib/guestApp/guestApp.c: Use Posix_ variants of functions.

	* lib/ghIntegrationStub/ghIntegrationStub.c: Add GHI capabilities
	stubs.

	* lib/dnd/dndCommon.c, lib/file/file.c: Use new Unicode_Format()
	function, bugfix.

	* guestd/main.c: Fix a security bug.

	* configure.ac: Allow calling libdnet 'dumbnet' for Debian
	systems. Detect libprocps.

2008-03-19  Adar Dembo  <adar@vmware.com>

	* Resync with internal trunk (2008.03.13).

	* vm_version.h: Updated Tools version.

	* configure.ac: Added dynamic dnet detection and --without-dnet flag.

	* guestd/debugStdio.c, lib/include/system.h, lib/system/systemLinux.c:
	Modified debugging to file behavior to prepend debug strings with human
	readable timestamps.

	* guestd/main.c, guestd/toolsDaemon.c, lib/conf/conf.c,
	lib/guestApp/guestApp.c, lib/include/guestApp.h: Internationalized
	GuestApp_GetInstallPath and GuestApp_GetconfPath.

	* lib/auth/authPosix.c, lib/dnd/dndLinux.c, lib/file/*,
	lib/impersonate/impersonatePosix.c, lib/include/fileInt.h,
	lib/include/posix.h, lib/misc/posix*.c: Refactored, extended, and made
	use of the set of POSIX internationalization-safe function wrappers.

	* lib/dnd/dndCommon.c, lib/include/dnd.h, lib/include/dndInt.h,
	vmware-user/copyPaste.c, vmware-user/dnd.c: Replaced some duplicated
	UTF-8 formatting code with calls to lib/unicode.

	* lib/guestInfo/guestInfoPosix.c: Replaced the old syscall-based
	implementation of nicinfo with a simpler implementation that uses dnet.

	* lib/guestInfo/guestInfoServer.c, lib/include/guestInfo.h,
	lib/include/guestInfoInt.h: Added Win32 implementation of
	meminfo. POSIX implementation to follow.

	* lib/hgfsServer/hgfsServerLinux.c: Replaced a direct readlink(3) call
	with a call to the POSIX wrapper for readlink(3). Relax an overeager
	ASSERT in symlink checking when using the special empty share.

	* lib/include/codeset.h, lib/string/bsd_vsnprintf.c, lib/string/str.c,
	lib/unicode/unicodeSimpleOperations.c, lib/unicode/unicodeSimpleUTF16.h:
	Refactored ICU routines from unicodeSimpleUtf16.h to codeset.h, which
	is now licensed under the ICU license (BSD variant).

	* lib/include/file.h, lib/file/file.c: Added function File_StripSlashes.

	* lib/include/hgfsProto.h: Removed an A acute from a comment to allow
	the file to be built on Windows systems where the default language isn't
	English.

	* lib/include/hostinfo.h, lib/include/util.h, lib/user/hostinfoPosix.c,
	lib/user/util.c, lib/user/utilPosix.c: More conversions to
	lib/unicode. Added Util_ZeroFreeStringW function for Windows in util.h.

	* lib/include/msg.h: Removed obsolete NO_MSGFMT macro.

	* lib/include/unicodeBase.h, lib/unicode/unicodeCommon.c,
	lib/unicode/unicodeSimpleBase.c: Added some more encoding functions.

	* lib/include/vixCommands.h, lib/include/vixOpenSource.h: Added another
	user credential type, some command flags, some command layouts, some
	error codes, some properties, and tweaked existing commands.

	* lib/include/vixTools.h: Added VixToolsUserIsMemberOfAdministratorGroup
	function.

	* lib/include/vm_assert.h, lib/include/vm_basic_defs.h: Move IMPLIES to
	vm_basic_defs.h. Removed some vprobes definitions.

	* lib/include/vmBackup.h, lib/vmBackupLib/scriptOps.c,
	lib/vmBackupLib/stateMachine.c: Added infrastructure to disable
	quiescing targets from a config file.

	* lib/include/vm_basic_asm.h: Changed __GET_CPUID2 handling for Windows.

	* lib/include/vm_produt.h: Added VDM product.

	* lib/include/vm_tools_version.h: Bumped internal Tools version.

	* lib/include/win32util.h, lib/misc/hostname.c, lib/misc/util_misc:
	Refactored functions to separate set of Win32 wrappers (next to the
	POSIX wrappers mentioned earlier).

	* lib/misc/codeset.c: Made CodeSetGetCurrentCodeSet non-static.

	* lib/misc/*/Makefile.am: Added POSIX wrappers to build system.

	* lib/strUtil/strutil.c: Fixed bug in StrUtil_EndsWith function.

	* lib/include/unicodeTypes.h, lib/unicode/unicodeSimpleTypes.c: Removed
	ISO-8859-11 encoding. Added cross-reference of IANA character set
	names, windows code pages, and ICU encodings.

	* lib/vixTools/vixTools.c: Impersonation tweaks.

	* modules/*/*/*: Reflect header file changes from elsewhere in the
	source code tree.

2008-03-11  Adar Dembo  <adar@vmware.com>

	* vm_version.h: Updated Tools version.

	* modules/vmblock/linux/*: Make vmblock build under 2.6.25-rc2.
	The dentry and mount objects have been moved out of struct
	nameidata and into the new struct path. Also, path_release() is
	now path_put().

	* modules/vmsync/linux/*: Make vmsync build under 2.6.25-rc2.
	The same changes were needed here as in vmblock above.

2008-03-10  Adar Dembo  <adar@vmware.com>

	* vm_version.h: Updated Tools version.

	* modules/vmhgfs/linux/*: Make vmhgfs build under 2.6.25-rc1.
	The iget() function has been removed and filesystems are now
	expected to implement it themselves using iget_locked().

2008-02-27  Elliot Lee  <elliot@vmware.com>

	* configure.ac, guestd/Makefile.am, toolbox/Makefile.am,
	vmware-user/Makefile.am: Allow passing custom LDFLAGS in to
	build process (patch by Mike Auty).

	* Resync with internal trunk (2008.02.27).

	* guestd/foundryToolsDaemon.c, lib/vixTools/vixTools.c,
	vmware-user/foundryToolsDaemon.c: Win9x compat changes.

	* guestd/toolsDaemon.c: Style fixes.

	* hgfsmounter/hgfsmounter.c: Bug fixes.

	* lib/dnd/dndLinux.c, lib/dnd/dndCommon.c: Move some code to the
	platform-independant file, some DnDv3 support.

	* lib/include/dnd.h, lib/include/dndInt.h: DnDv3 support.

	* lib/file/file.c, lib/file/fileIO.c, lib/file/fileIOPosix.c,
	lib/file/fileLockPrimitive.c, lib/file/filePosix.c,
	lib/include/file_extensions.h, lib/include/fileInt.h,
	lib/include/fileIO.h: Move functions around, Unicode fixes, misc
	fixes.

	* lib/foundryMsg/foundryPropertyListCommon.c: Error handling fixes.

	* lib/hgfsServer/*.c, lib/include/hgfs*.h,
	modules/freebsd/vmhgfs/*, modules/linux/vmhgfs/*: HGFS v3 support,
	updates to improve code re-use between the FreeBSD and MacOS X
	ports, and updates to make the Linux port build on 2.6.25-rc1 (but
	not rc2, yet).

	* lib/include/auth.h, lib/include/codeset.h,
	lib/include/hostinfo.h, lib/include/str.h, lib/include/unicode*.h,
	lib/include/vm_basic_types.h, lib/misc/hostname.c,
	lib/unicode/*.c, lib/user/hostinfoPosix.c: Unicode fixes.

	* lib/include/backdoor_def.h: Add a new command for use by the
	BIOS in checking the GuestOS against Darwin.

	* lib/include/dynarray.h, lib/misc/dynarray.c,
	lib/misc/Makefile.am, lib/misc/shared/Makefile.am: Add Dynarray
	implementation.

	* lib/include/bsdfmt.h, lib/include/bsd_output_int.h,
	lib/string/bsd_output_shared.c, lib/string/bs_vsnprintf.c,
	lib/string/bsd_vsnwprintf.c, lib/string/str.c: Rework built-in
	printf implementation, esp. for Unicode fixes.

	* lib/include/ghIntegration.h: Shuffle types around.

	* lib/include/loglevel_user.h, lib/include/unity.h,
	lib/syncDriver/syncDriverPosix.c, lib/user/util.c,
	toolbox/toolbox-gtk.c: Misc fixes.

	* lib/include/vmBackup.h, lib/vmBackupLib/scriptOps.c,
	lib/vmBackupLib/stateMachine.c, lib/vmBackupLib/vmBackupInt.h:
	Rework scripts for freeze & thaw operations.

	* lib/include/vm_product.h, lib/include/vm_version.h: Add new
	product defs (VMRC).

	* lib/include/vm_tools_version.h: Add ESX 3.5U1 product.

	* lib/include/vixCommands.h, lib/include/vix.h: Add new VIX
	commands and error code.

	* lib/include/win32util.h: Add misc Win32 utilities.

	* modules/*/*/*: Reflect header file changes from elsewhere in the
	source code tree.

2008-02-13  Adar Dembo  <adar@vmware.com>

	* Resync with internal trunk (2008.02.12).

	* configure.ac, lib/unityStub/*, lib/ghIntegrationStub/*,
	lib/Makefile.am, vmware-user/Makefile.am, vmware-user/vmware-user.c:
	Added lib/unityStub and lib/ghIntegrationStub. Unity and guest-host
	integration features for X11 guests are on the way.

	* configure.ac, guestd/Makefile.am, lib/fileUtf8/*,
	lib/vixTools/vixTools.c, vmare-user/Makefile.am: lib/file is now fully
	internationalized. Removed unneeded lib/fileUtf8.

	* foundryToolsDaemon.c: Fixed a leak of the sync driver handle.

	* guestd/toolsDaemon.c: Send guestd's "config directory" to the VMX for
	publishing.

	* hgfsmounter/hgfsmounter.c: Port to MacOS.

	* lib/dnd/*, lib/err/err.c, lib/file/*, lib/include/dnd*,
	lib/include/file*, lib/include/unicode*, lib/include/util.h,
	lib/unicode/*, lib/user/utilPosix.c: More Unicodification.

	* lib/file/file.c, lib/include/file.h: Added File_EnsureDirectory.

	* lib/foundryMsg/foundryMsg.c, lib/guestInfo/guestInfoServer.c,
	lib/misc/codeset.c, lib/misc/vmstdio.c,
	lib/SLPv2Parser/SLPv2MsgAssembler.c, lib/user/util.c: Removed some
	unneeded casts.

	* lib/foundryMsg/foundryThreads.c, lib/include/foundryThreads.h: Added
	FoundryThreads_Free.

	* lib/guestInfo/*, lib/include/guest_os.h, lib/include/guestInfo.h:
	Refactored GetSystemBitness. Removed osNames.h.

	* lib/hgfsServer/hgfsServerLinux.c: Modified MacOS alias resolution code
	so as not to mount volumes. Made HGFS query volume code more resilient
	to failures.

	* lib/include/backdoor_def.h: Added commands for VAssert.

	* lib/include/escape.h, lib/misc/escape.c: Escape_Do is no longer
	declared inline.

	* lib/include/hashTable.h, lib/misc/hashTable.c, lib/misc/Makefile.am,
	lib/misc/shared/Makefile.am: Renamed from hash.[ch].

	* lib/include/iovector.h, lib/include/vm_basic_types.h: Added
	SectorType definition.

	* lib/include/loglevel_user.h: Added additional log levels.

	* lib/include/msgfmt.h: Modified for use in VMKERNEL. Added
	MsgFmt_GetArgswithBuf.

	* lib/include/msg.h: Added Msg_AppendVob for ESX.

	* lib/include/stats_user*: Modified some preprocessing steps. Added
	SETUP_WANT_GETVAL to retrieve named stat counter values.

	* lib/include/str.h: Modified behavior Str_* family of functions for
	Windows.

	* lib/include/strutil.h, lib/strUtil/strutil.c: Removed Split, Grep,
	GrepFd, and GrepFree. Added EndsWith and DecimalStrToUint.

	* lib/include/syncWaitQ.h, lib/sync/*: Modified SyncWaitQ_Add and
	SyncWaitQ_Remove to use PollDevHandle fd types instead of int fd types.

	* lib/include/timeutil.h, lib/misc/timeutil.c: Added
	TimeUtil_GetLocalWindowsTimeZoneIndex and some helper functions.

	* lib/include/util.h, lib/user/utilPosix.c: Added Util_BumpNoFds.

	* lib/include/vixCommands.h: Added commands for device hotplug and
	remote debugging.

	* lib/include/vix.h, lib/include/vixOpenSource.h: Added some new errors
	and properties. Added more VM manipulation functions.

	* lib/include/vm_atomic.h: Comment cleanup and added VMKERNEL-specific
	calls for fencing.

	* lib/include/vm_basic_asm_x86_64.h: Added inline routines to save and
	restore ES1.

	* lib/include/vm_basic_types.h: Added some types and cleaned up a bit.

	* lib/include/vm_legal.h: Updated COPYRIGHT_YEARS.

	* lib/include/vm_product.h: Added hostd service name.

	* lib/include/x86cpuid.h: Cleaned up the file and added some definitions
	for Penryn processors.

	* lib/misc/codeset.c: Added new UTF-16 --> UTF-8 conversion routine.

	* lib/misc/util_misc.c, lib/user/util.c: Moved Util_GetCurrentThreadId
	and friends to util_misc.c.

	* lib/procMgr/procMgrPosix.c: Cleaned up some code and reworked
	asynchronous process execution so as to properly track the grandchild's
	pid instead of the child's pid.

	* lib/string/bsd*: Reorganized BSD formatter.

	* lib/string/str.c: Updated unit tests. Added some Windows corner case
	behavior for Str_Vsnwprintf.

	* lib/strUtil/strutil.c: Fixed some corner cases in existing functions
	that call strtoul.

	* lib/vixTools/vixTools.c: Changed signature of VixToolsImpersonateUser.
	Changed error code handling in a few places.

	* modules/freebsd/vmhgfs/*: Refactored a lot of code so that it can be
	safely reused within the MacOS vmhgfs module.

	* modules/*/*/kernelStubs*: Removed dead System_Uptime function.

	* modules/linux/*/compat_wait.h: Reworked VMW_HAVE_EPOLL macro. Added
	waitqueue helper macros for older kernels.

	* modules/linux/vmhgfs/file.c, modules/linux/vmhgfs/fsutil.*,
	modules/linux/vmhgfs/inode.c: Added HgfsSetUidGid function and used it
	to preserve uid/gid after creating a directory.

	* modules/linux/vmhgfs/vmhgfs_version.h: Bumped driver version.

	* modules/linux/vmsync/compat_workqueue.h: Basic implementation of
	work queues and delayed work queues (using taskqueues and timers) for
	older kernels.

	* modules/linux/vmsync/sync.c: Modified internal state to use new
	compatible work queue implementation.

	* modules/linux/vmxnet/compat_ioport.h,
	modules/linux/vmxnet/compat_netdevice.h,
	modules/linux/vmxnet/compat_pci.h,
	modules/linux/vmxnet/compat_skbuff.h,
	modules/linux/vmxnet/vmxnetInt.h: Added and refactored
	compatibility macros for use in vmxnet3 and vmci sockets modules.

	* modules/linux/vmxnet/vmxnet.c: Hide some kernel functions behind
	compatibility macros.

2008-01-23  Adar Dembo  <adar@vmware.com>

	* Resync with internal trunk (2008.01.08).

	* configure.ac, guestd/Makefile.am, hgfsclient/Makefile.am,
	lib/Makefile.am, toolbox/Makefile.am, vmware-user/Makefile.am:
	integrated lib/unicode for internationalizing strings.

	* guestd/main.c: Stopped using pgrep for finding existing instances
	of guestd. Removed ancient bandwidth test code.

	* guestd/toolsDaemon.c: Moved initial send of the guest's uptime from
	when guestd sends its version to when guestd registers its
	capabilities.

	* lib/file/*, lib/include/file*.h : Massive overhaul of lib/file to
	integrate the new unicode strings that are i18n-safe. Quite a bit of
	cleanup and refactoring as well.

	* lib/file/file.c: Addition of File_PrependToPath function.

	* lib/file/fileIOPosix.c: Addition of FileIO_SetExcludedFromTimeMachine
	and FileIO_PrivilegedPosixOpen functions.

	* lib/fileUTF8/fileUTF8Linux.c, lib/include/fileUTF8.h: Removal of some
	casts and addition of FileUTF8_GetSize function.

	* lib/foundryMsg/foundryMsg.c, lib/misc/vmstdio.c,
	lib/SLPv2Parser/SLPv2MsgAssembler.c: Addition of some casts.

	* lib/foundryMsg/foundryPropertyListCommon.c: Robustified some error
	cases.

	* lib/foundryMsg/vixTranslateErrOpenSource.c,
	lib/include/vixOpenSource.h: Added VIX_E_OUT_OF_MEMORY error code.
	Added Vix_TranslateCOMError function. ADded VIX_DEBUG macro.

	* lib/guestInfo/guestInfoServer.c, lib/include/guestInfo.h: Added some
	casts and refactored some functions. Also fixed a crash that hinders
	backwards compatibility.

	* lib/hgfs/cpNameUtil.c, lib/hgfs/cpNameUtilLinux.c,
	lib/hgfsBd/hgfsBd.c, lib/include/cpName.h, lib/include/cpNameLite.h,
	lib/include/escBitvector.h, lib/include/hgfsUtil.h,
	lib/message/messageBackdoor.c, lib/message/message.c,
	lib/message/messageStub.c, lib/rpcout/rpcout.c,
	modules/freebsd/vmhgfs/kernelStubs.h: Made safe for inclusion in MacOS
	kernel module code.

	* lib/include/backdoor.h: Refactored some type definitions.

	* lib/include/bsd_output_int.h, lib/include/safetime.h,
	lib/string/bsd_output_shared.c: Made safe for Win64 builds.

	* lib/include/dynbuf.h: Added DynBuf_AppendString function.

	* lib/include/err.h: Assorted cleanup.

	* lib/include/escape.h, lib/misc/escape.c: Converted Escape_Do to be
	inline. Some cleanup.

	* lib/include/guest_os.h: Assorted cleanup.

	* lib/include/hash.h, lib/misc/hash.c, lib/misc/Makefile.am,
	lib/misc/shared/Makefile.am: Added basic hash table implementation.

	* lib/include/hostinfo.h, lib/user/hostinfoPosix.c: Refactored and
	added several timekeeping functions.

	* lib/include/localconfig.h, lib/include/util_shared.h: Modified
	statements for include check.

	* lib/include/log.h: Changed the value of some macros when debugging.

	* lib/include/loglevel_defs.h: Refactoed some code, added macros for
	use in the VMM.

	* lib/include/loglevel_user.h: Added loglevels for some new components.

	* lib/include/msgfmt.h: Added new functions.

	* lib/include/msg.h: Added new Msg_LocalizeList function.

	* lib/include/netutil.h: Modified prototypes for two Windows-only
	functions.

	* lib/include/preference.h: Added new Preference_GetInt64 and
	Preference_SetFromString functions.

	* lib/include/strutil.h, lib/strUtil/strutil.c: Cleaned up and added
	some new functions.

	* lib/include/su.h: Cleanup.

	* lib/include/syncMutex.h, lib/sync/syncMutex.c: Added NetWare
	implementation of some synchronization primitives.

	* lib/include/unicode*, lib/unicode/*: New library for handling
	Unicode-aware strings.

	* lib/include/util.h, lib/user/util.c: Assorted refactoring and
	addition of some new functions, one related to backtracing.

	* lib/include/vixCommands.h: New commands for vprobes, replay, message
	dialogs, and others, plus cleanup of some existing commands.

	* lib/include/vm_assert.h: Added IMPLIES macro.

	* lib/include/vm_atomic.h, lib/include/vm_basic_asm.h: Refactored for
	safe Win64 builds.

	* lib/include/vm_basic_defs.h: Added compatibility code for __va_copy.

	* lib/include/vm_basic_types.h: Added FMTH for printing the value of
	handles. Set a new #pragma to ignore size_t truncation warnings on
	Windows. Added several other macros, as well as a ssize_t definition
	for some versions of BSD.

	* lib/include/vm_legal.h: Added more patents to the patent string.

	* lib/include/vm_product.h: Added new macros for some products.

	* lib/include/vm_tools_version.h: Added macros for certain older Tools
	versions and for PRODUCT_BUILD_NUMBER refactoring.

	* lib/include/vm_version.h: Tweaked some product expiration dates and
	versions. Refactored many uses of BUILD_NUMBER to PRODUCT_BUILD_NUMBER.

	* lib/include/x86cpuid.h: Tweaked definition of RDTSCP flag. Refactored
	BIT_MASK macro to VMW_BIT_MASK.

	* lib/misc/base64.c: Modified calling contract for Base64_EasyEncode.

	* lib/misc/codeset.c: Tweaked casts and preprocessor conditioning.

	* lib/misc/idLinux.c: Added IdAuthCreateWithFork and reworked several
	other functions to work around a bug in Apple's detection of GUI
	processes.

	* lib/misc/util_misc.c: Moved W32Util_GetLongPathName and
	W32UTil_LookupSidForAccount elsewhere.

	* lib/rpcin/rpcin.c: Addition of a ping GuestRPC callback.

	* lib/string/str.c: Removed a comment.

	* lib/sync/syncWaitQPosix.c: Added code to disable a workaround for a
	MacOS bug when appropriate (it was fixed in Leopard).

	* lib/vixTools/vixTools.c: Refactored some code, added code to modify
	the guest's networking configuration, added some casts, and added
	code to prevent renaming a file to itself.

	* modules/freebsd/*/Makefile, modules/linux/*/Makefile.normal: Set a
	make variable so the module file will be build in the parent directory.
	Removed some unused rules.

	* modules/freebsd/vmhgfs/kernelStubsBSD.c,
	modules/linux/vmhgfs/kernelStubsLinux.c: Removed unused function.

	* modules/linux/*/include/driver-config.h: Added check to prevent
	uintptr_t from being declared twice.

	* modules/linux/vmblock/linux/filesystem.c,
	modules/linux/vmblock/Makefile.kernel: Added check for newer kernels
	where the slab allocator's constructor function expects three
	arguments. Makes it work with 2.6.25-rc1 (but not rc2, yet).

	* modules/linux/vmblock/linux/vmblock_version.h: Bumped module version.

	* modules/linux/vmhgfs/filesystem.c, modules/linux/vmhgfs/inode.c,
	modules/linux/vmhgfs/module.h, modules/linux/vmhgfs/page.c: Added
	support for writeback caching in conformant kernels.

	* modules/linux/vmhgfs/vmhgfs_version.h: Bumped module version.

	* modules/linux/vmxnet/vmxnetInt.h: Renamed a type and removed the
	inclusion of unnecessary headers. Pruned said headers from codebase.

2007-11-15  Elliot Lee  <elliot@vmware.com>

	* Bandsaw release (2007.11.15).

	* configure.ac: Handle building modules for multiple OS's. Improve
	X detection to allow building --without-x. Improve Gtk+
	detection. Detect libdnet on Solaris. Detect which -Wwarning flags
	the compiler can handle.

	* vmware-user/foreignVMToolsNetworking.c, lib/vixTools/vixTools.c,
	guestd/foreignVMToolsNetworking.c, lib/include/netutil.h,
	lib/include/guestInfo.h, lib/netUtil/netUtilLinux.c,
	lib/include/guestInfoInt.h, lib/guestInfo/guestInfoPosix.c,
	lib/guestInfo/guestInfoServer.c: Move to new NicInfo structures.

	* vmware-user/foundryToolsDaemon.c, guestd/foundryToolsDaemon.c:
	Make sure requestMsg is not NULL before looking inside it.

	* guestd/main.c: Cleanup of HGFS pserver and mounting code. Check
	for some type of signal when sending an RPC.

	* guestd/toolsDaemon.c, vmware-user/resolution.c: Have the guest
	tell the host whether screen resolution changes should be sent,
	instead of having the host guess it based on the OS type set in
	the .vmx file.  Better timeout checking to avoid problems when
	host & guest time diverge.

	* hgfsmounter/hgfsmounter.c: FreeBSD support. Fixes to compile on
	old systems.

	* lib/backdoor/backdoor.c: Tweak for FreeBSD kernel modules.

	* lib/include/mntinfo.h, lib/dnd/dndLinux.c,
	lib/wiper/wiperPosix.c, lib/syncDriver/syncDriverPosix.c: Fixes to
	compile on new systems w/gcc 4.2.

	* lib/err/err.c, lib/err/errPosix.c, lib/err/Makefile.am: Move
	Err_Errno2String function into POSIX-specific source file.

	* lib/file/fileIOPosix.c: Handle EDQUOT if applicable. Fixes to
	compile on new systems where SYS__llseek may not be
	available. Better reporting of errors, by translating errno into
	FILEIO_* error codes.

	* lib/file/fileLockPosix.c: Fixes to compile on old systems. Add a
	bunch of functions to the FileLock* API.

	* lib/file/fileLockPrimitive.c, lib/include/fileInt.h: Bunch of
	file locking cleanups and bug fixes.

	* lib/file/filePosix.c: Bunch of MacOS-related fixes. Add
	File_GetTimes(), FilePosixGetParent(), FilePosixGetBlockDevice(),
	etc.

	* lib/fileUtf8/fileUTF8Linux.c: Add FileUTF8_GetTimes() function.

	* lib/foundry/foundryMsg.c, lib/include/vixCommands.h: Add
	VIX_USER_CREDENTIAL_HOST_CONFIG_HASHED_SECRET credential type, and
	a bunch of VIX commands relating to record-replay.

	* lib/foundryMsg/vixTranslateErrOpenSource.c: Translate a couple
	more error codes.

	* lib/guestInfo/guestInfoPosix.c, lib/guestInfo/Makefile.am: Use
	libdnet on Solaris to retrieve networking info.

	* lib/hgfs/cpNameUtil.c, lib/hgfs/cpNameUtilInt.h,
	lib/hgfs/cpNameUtilLinux.c: Couple more CPName <-> UTF8 conversion
	routines. Some MacOS changes as well.

	* lib/hgfs/hgfsUtil.c, lib/include/hgfs.h,
	modules/linux/vmhgfs/fsutil.c: Handle ENAMETOOLONG.

	* lib/hgfs/staticEscape.c, lib/hgfs/hgfsBd.c: Handle FreeBSD as
	well.

	* lib/hgfsServer/hgfsServer.c: Tie in the cpNameUtil UTF8 changes
	on MacOS.

	* lib/hgfsServer/hgfsServerLinux.c: Make the getdents() wrapper
	work on a wider range of Linux systems. Add "alias" resolution on
	MacOS, and tie in the cpNameUtil UTF8 changes on MacOS.

	* lib/hgfsServer/hgfsServerPolicyGuest.c: Handle FreeBSD.

	* lib/include/backdoor_def.h: Add BDOOR_CMD_LAZYTIMEREMULATION and
	BDOOR_CMD_BIOSBBS.

	* lib/include/str.h, lib/include/bsd_output.h,
	lib/include/bsd_output_int.h: include compat_stdarg.h, change
	vsnwprintf prototype, add HAVE_BSD_WPRINTF define, other compat
	fixups.

	* lib/include/cpNameUtil.h, lib/include/codeset.h,
	lib/misc/codeset.c: Changes to correspond to cpNameUtil UTF8
	changes.

	* lib/include/compat/compat_stdarg.h: New header for doing stdarg
	easily across platforms.

	* lib/include/cpName.h: FreeBSD fixes.

	* lib/include/dnd.h: Add Dnd_SetClipboard and Dnd_GetFileList().

	* lib/include/escBitvector.h: FreeBSD fixes.

	* lib/include/file.h, lib/include/fileUTF8.h: Add new MacOS
	routines and File_GetTimes/FileUTF8_GetTimes.

	* lib/include/hgfsProto.h: Explanation of the whole cpNameUtil and
	codeset UTF8 changes and how they tie in with HGFS.

	* lib/include/hgfsUtil.h: Random compatibility changes.

	* lib/include/loglevel_user.h: Add a few LOGLEVEL_VAR definitions.

	* lib/include/msg.h: s/USE_MSGFMT/NO_MSGFMT/

	* lib/include/osNames.h: Add Windows 2003 Datacenter Edition, and
	user-visible 64bit suffix macro.

	* lib/misc/random.c, lib/include/random.h: Add Random_Quick() and
	Random_QuickSeed() routines.

	* lib/misc/idLinux.c, lib/include/su.h: Add Id_AuthGetLocal() and
	Id_GetAuthExternal() routines, and compat fixes.

	* lib/misc/timeutil.c, lib/include/timeutil.h: Add
	TimeUtil_UnixTimeToNtTime() routine.

	* lib/include/util.h: Add a couple of MacOS routines.

	* lib/include/vmBackup.h, lib/vmBackupLib/stateMachine.c: add a
	couple of structure elements for Windows backup fixes.

	* lib/include/vm_basic_asm.h: fixes for reading TSC on 64-bit
	platforms.

	* lib/include/vm_basic_defs.h: Add other va_copy macros.

	* lib/include/vm_basic_types.h: Fixes for compiling on a wide
	range of systems.

	* lib/include/vm_legal.h: Change the PATENTS_STRING

	* lib/include/vm_product.h: Add "License Infrastructure" product.

	* lib/include/vm_tools_version.h: Change tools versions listed for
	various upcoming product releases.

	* lib/include/vm_version.h: Update the versions.

	* lib/include/x86cpuid.h: Define more CPU flags & fields, add new
	CPU models. Fixes for fully writable TSC detection.

	* lib/message/message.c, lib/message/messageBackdoor.c: Fixes for
	FreeBSD.

	* lib/misc/util_misc.c: Handle MacOS.

	* lib/rpcIn/rpcin.c: Fail a badly-formed RPC instead of
	ASSERT()'ing into oblivion.

	* lib/string/bsd_vsnprintf.c: Various fixes to synchronize with
	bsd_vsnwprintf.c.

	* lib/string/Makefile.am, lib/string/shared/Makefile.am,
	lib/string/str.c lib/string/bsd_vsnwprintf.c: New file to
	implement vsnwprintf() for compat purposes.

	* lib/vixTools/vixTools.c: New FileUTF8 routines.

	* Makefile.am, modules/Makefile.am: --without-x fixes, add
	xferlogs, move kernel module building into separate Makefile.am

	* modules/freebsd/*: Add FreeBSD kernel modules (vmblock, vmhgfs,
	vmmemctl, vmxnet).

	* modules/linux/*/include/compat_*.h,
	modules/linux/*/autoconf/cachector.c,
	modules/linux/*/autoconf/cachecreate.c,
	modules/linux/*/backdoor.c, modules/linux/vmhgfs/filesystem.c,
	modules/linux/vmhgfs/hgfsBd.c, lib/procMgr/procMgrPosix.c,
	lib/rpcOut/rpcout.c, lib/user/util.c, lib/vmCheck/vmcheck.c,
	libguestlib/Makefile.am, lib/deployPkg/runDeployPkgPosix.c,
	lib/include/vm_atomic.h: Compat fixes.

	* modules/linux/*/kernelStubs.h: Update for FreeBSD.

	* modules/linux/*/include/*.h, modules/linux/*/backdoor_def.h,
	modules/linux/*/cpName.h, modules/linux/*/hgfs.h,
	modules/linux/*/hgfsProto.h, modules/linux/*/hgfsUtil.[ch],
	modules/linux/*/kernelStubsLinux.c,
	modules/linux/*/messageBackdoor.c, modules/linux/*/message.c,
	modules/linux/*/rpcout.c, modules/linux/*/rpcin.c,
	modules/linux/*/staticEscape.c, modules/linux/*/vm_basic_asm.h,
	modules/linux/*/vm_basic_defs.h, modules/linux/*/vm_basic_types.h,
	modules/linux/*/x86cpuid.h, modules/linux/*/compat_*.h: Pull in
	updated files from main source tree.

	* modules/linux/*/Makefile.kernel: Remove CC_WARNINGS/CC_OPTS
	gunk.

	* modules/linux/*/README, modules/linux/*/Makefile.normal: Build
	foo.o driver by default on systems with VM_KBUILD=no.

	* modules/linux/vmhgfs/vmhgfs_version.h: Updated VMHGFS driver
	version.

	* modules/linux/vmmemctl/os.[ch],
	modules/linux/vmmemctl/vmballoon.c: Implement and use os_yield()
	to deprioritize the Balloon_Deallocate operation.

	* modules/linux/vmsync/*: New sync driver to make VM snapshots
	consistent.

	* modules/linux/vmxnet/bpf_meta.h: New file.

	* modules/linux/vmxnet/net_dist.h: Update NET_MAX_IMPL_PKT_OVHD
	value.

	* modules/linux/vmxnet/vm_device_version.h: Mention VMXNET3

	* modules/linux/vmxnet/vmkapi_status.h: Updated VMK_ERR codes.

	* modules/linux/vmxnet/vmkapi_types.h: Add VMK_CONST64(U) macros.

	* modules/linux/vmxnet/vmxnet2_def.h,
	modules/linux/vmxnet/vmnet_def.h,
	modules/linux/vmxnet/vmxnet_def.h,
	modules/linux/vmxnet/vmxnetInt.h, modules/linux/vmxnet/vmxnet.c:
	Add (optional) BPF support.

	* modules/linux/vmxnet/vmxnetInt.h, modules/linux/vmxnet/vmxnet.c:
	Add vmxnet_link_check to propagate device link status to netdev.

	* common/vm-support: New script to gather support info from a VM.

	* scripts/*/*-default: New poweron/poweroff/suspend/resume scripts
	for a VM. Add support for dropping user-provided scripts into a
	subdirectory.

	* toolbox/toolboxAbout.c: Eliminate warnings about unused
	variables.

	* toolbox/toolboxShrink.c: Update wording of message.

	* toolbox/copyPaste.c: Try cutting & pasting UTF8 text if we can.

	* xferlogs/*: New log transfer utility.

2007-10-26  Elliot Lee  <elliot@vmware.com>

	* Initial import of 2007.09.04-56574 code ("Axe" release).

	* Import 2007.10.08 snapshot, which includes patches to fix the
	--without-x flag, and compilation with gcc 4.2.<|MERGE_RESOLUTION|>--- conflicted
+++ resolved
@@ -1,74 +1,3 @@
-<<<<<<< HEAD
-commit 3b61a0b7145de1eb58bd9c463dcac8241ef185e4
-Author: John Wolfe <jwolfe@vmware.com>
-Date:   Mon Jun 12 16:07:56 2023 -0700
-
-      =================================================
-        open-vm-tools 12.2.5 released at this point.
-      =================================================
-    Update of the ChangeLog with the final changes in preparation for
-    the open-vm-tools 12.2.5 release.
-
-commit 15c979c79cfc31a8d0cc77ecad1eb9b5369d90b3
-Author: John Wolfe <jwolfe@vmware.com>
-Date:   Mon Jun 12 15:36:15 2023 -0700
-
-    Update the ReleaseNotes.md for the 12.2.5 open-vm-tools release.
-
-commit 941b26d6e012c5fd2184242ae24d5e5559b60c98
-Author: John Wolfe <jwolfe@vmware.com>
-Date:   Mon Jun 12 15:03:03 2023 -0700
-
-    Prepare for the open-vm-tools 12.2.0 release.
-      - Update the tools version in the configure.ac file.
-      - Update the build numbers in the buildNumber.h header.
-
-commit 9da8095daaec2f9d12a47b69bc5fa141782ba86d
-Author: John Wolfe <jwolfe@vmware.com>
-Date:   Mon Jun 12 14:53:47 2023 -0700
-
-    Change open-vm-tools version to 12.2.5.
-
-commit c66f38194f91f8b733caa0beb6310871ac629690
-Author: John Wolfe <jwolfe@vmware.com>
-Date:   Mon Jun 12 14:53:47 2023 -0700
-
-    Remove some dead code.
-    
-    Remove some authentication types which were deprecated long
-    ago and are no longer in use.
-
-commit 83bb95f6b33b476069b04067f4d78bbb6ad758c3
-Author: John Wolfe <jwolfe@vmware.com>
-Date:   Mon Jun 12 14:53:47 2023 -0700
-
-    Setting the VMware Tools version to 12.2.1.
-
-commit e5b380eee080a6a3f18644a3d784e4e538b6af41
-Author: John Wolfe <jwolfe@vmware.com>
-Date:   Tue Mar 7 14:57:07 2023 -0800
-
-      =================================================
-        open-vm-tools 12.2.0 released at this point.
-      =================================================
-    Update of the ChangeLog with the final changes in preparation for
-    the open-vm-tools 12.2.0 release.
-
-commit 970d0d7d1eee353c93943704ee909523aa1ba71d
-Author: John Wolfe <jwolfe@vmware.com>
-Date:   Tue Mar 7 14:53:12 2023 -0800
-
-    Update the ReleaseNotes.md for the 12.2.0 open-vm-tools release.
-======================================================================
-======================================================================
-commit 6b72d107c925d71e7dfe89fa9bc4dc9d848e285a
-Author: John Wolfe <jwolfe@vmware.com>
-Date:   Tue Mar 7 08:33:18 2023 -0800
-
-    Prepare for the open-vm-tools 12.2.0 release.
-    - Update the tools version in the configure.ac.   Update the build numbers
-     buldNumber.h.
-=======
 commit 4fe4b1be1d7139aa571a6431f26904e6f0b77883
 Author: Katy Feng <fkaty@vmware.com>
 Date:   Thu Aug 31 07:32:27 2023 -0700
@@ -963,7 +892,6 @@
 Date:   Fri Feb 3 09:41:08 2023 -0800
 
     Changes to common header files not applicable to open-vm-tools.
->>>>>>> 865e76ad
 
 commit 3bc128aa58770d400de28f899cd867804f8aefb3
 Author: Katy Feng <fkaty@vmware.com>
