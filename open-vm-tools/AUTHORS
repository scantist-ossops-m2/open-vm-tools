--- conflicted
+++ resolved
@@ -37,11 +37,6 @@
 Steve Wills     Fix vmmemctl.ko driver build for supported FreeBSD releases.
                 - https://github.com/vmware/open-vm-tools/pull/140
 
-<<<<<<< HEAD
-[Code]Ai        Highlighted a potential NULL pointer dereference and four
-                pieces of dead code.
-                - https://github.com/vmware/open-vm-tools/pull/247
-=======
 John Eismeier   Propose fix some spelling.
                 - https://github.com/vmware/open-vm-tools/pull/264
 
@@ -53,5 +48,4 @@
                 - https://github.com/vmware/open-vm-tools/pull/247
 
 Haruki Tsurumoto        Fix Asianux identification
-                - https://github.com/vmware/open-vm-tools/pull/325
->>>>>>> 801d4b7f
+                - https://github.com/vmware/open-vm-tools/pull/325