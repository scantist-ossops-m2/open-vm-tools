/*********************************************************
<<<<<<< HEAD
 * Copyright (C) 2011-2016 VMware, Inc. All rights reserved.
=======
 * Copyright (C) 2011-2017 VMware, Inc. All rights reserved.
>>>>>>> a9668e03
 *
 * This program is free software; you can redistribute it and/or modify it
 * under the terms of the GNU Lesser General Public License as published
 * by the Free Software Foundation version 2.1 and no later version.
 *
 * This program is distributed in the hope that it will be useful, but
 * WITHOUT ANY WARRANTY; without even the implied warranty of MERCHANTABILITY
 * or FITNESS FOR A PARTICULAR PURPOSE.  See the Lesser GNU General Public
 * License for more details.
 *
 * You should have received a copy of the GNU Lesser General Public License
 * along with this program; if not, write to the Free Software Foundation, Inc.,
 * 51 Franklin St, Fifth Floor, Boston, MA  02110-1301 USA.
 *
 *********************************************************/

/**
 * @file netPosix.c --
 *
 *    Networking interfaces for posix systems.
 */


#include <sys/types.h>
#include <sys/socket.h>
#include <sys/stat.h>
#include <unistd.h>
#include <sys/unistd.h>
#include <sys/un.h>
#include <netinet/in.h>
#include <arpa/inet.h>
#include <netdb.h>
#include <fcntl.h>
#include "serviceInt.h"
#include "VGAuthProto.h"


/*
 ******************************************************************************
 * ServiceNetworkCreateSocketDir --                                      */ /**
 *
 * Creates the directory for the UNIX domain sockets and pid files.
 *
 * @return TRUE on success, FALSE on failure.
 *
 ******************************************************************************
 */

gboolean
ServiceNetworkCreateSocketDir(void)
{
   gboolean bRet = TRUE;
   char *socketDir = NULL;

   socketDir = g_path_get_dirname(SERVICE_PUBLIC_PIPE_NAME);
   ASSERT(socketDir != NULL);

   /*
    * Punt if its there but not a directory.
    *
    * g_file_test() on a symlink will return true for IS_DIR
    * if it's a link pointing to a directory, since glib
    * uses stat() instead of lstat().
    */
   if (g_file_test(socketDir, G_FILE_TEST_EXISTS) &&
       (!g_file_test(socketDir, G_FILE_TEST_IS_DIR) ||
       g_file_test(socketDir, G_FILE_TEST_IS_SYMLINK))) {
      bRet = FALSE;
      Warning("%s: socket dir path '%s' already exists as a non-directory; "
              "aborting\n", __FUNCTION__, socketDir);
      goto abort;
   }

   /*
    * XXX May want to add some security checks here.
    */
   if (!g_file_test(socketDir, G_FILE_TEST_EXISTS)) {
      int ret;

      ret = ServiceFileMakeDirTree(socketDir, 0755);
      if (ret < 0) {
         bRet = FALSE;
         Warning("%s: failed to create socket dir '%s' error: %d\n",
                 __FUNCTION__, socketDir, ret);
         goto abort;
      }
      Log("%s: Created socket directory '%s'\n", __FUNCTION__, socketDir);
   }
abort:
   g_free(socketDir);

   return bRet;
}


/*
 ******************************************************************************
 * ServiceNetworkListen --                                               */ /**
 *
 * Creates the UNIX domain socket and starts listening on it.
 *
 * @param[in]   conn          The ServiceConnection describing the connection.
 * @param[in]   makeSecure    If set, the new pipe is restricted in access to
 *                            the userName in the ServiceConnection.
 *
 * @return VGAUTH_E_OK on success, VGAuthError on failure
 *
 ******************************************************************************
 */

VGAuthError
ServiceNetworkListen(ServiceConnection *conn,            // IN/OUT
                     gboolean makeSecure)
{
   int sock = -1;
   struct sockaddr_un sockaddr;
   int ret;
   VGAuthError err = VGAUTH_E_OK;
   mode_t mode;
   struct stat stbuf;
   uid_t uid;
   gid_t gid;

   /*
    * For some reason, this is simply hardcoded in sys/un.h
    */
#ifndef UNIX_PATH_MAX
#define UNIX_PATH_MAX   108
#endif

   ASSERT(strlen(conn->pipeName) < UNIX_PATH_MAX);

   conn->sock = -1;

   /*
    * Make sure the socket dir exists.  In theory this is only ever done once,
    * but something could clobber it.
    */
   if (!ServiceNetworkCreateSocketDir()) {
      err = VGAUTH_E_COMM;
      goto abort;
   }

<<<<<<< HEAD
   /*
    * XXX May want to add some security checks here.
    */
   if (!g_file_test(socketDir, G_FILE_TEST_EXISTS)) {
      ret = ServiceFileMakeDirTree(socketDir, 0755);
      if (ret < 0) {
         err = VGAUTH_E_COMM;
         Warning("%s: failed to create socket dir '%s' %d\n",
                 __FUNCTION__, socketDir, ret);
         goto abort;
      }
      Log("%s: Created socket directory '%s'\n", __FUNCTION__, socketDir);
   }
   g_free(socketDir);
   socketDir = NULL;

=======
>>>>>>> a9668e03
   sock = socket(PF_UNIX, SOCK_STREAM, 0);
   if (sock < 0) {
      err = VGAUTH_E_COMM;
      Warning("%s: socket() failed, %d\n", __FUNCTION__, errno);
      goto abort;
   }

   sockaddr.sun_family = PF_UNIX;

   g_unlink(conn->pipeName);

   g_strlcpy(sockaddr.sun_path, conn->pipeName, UNIX_PATH_MAX);

   ret = bind(sock, (struct sockaddr *) &sockaddr, sizeof sockaddr);
   if (ret < 0) {
      err = VGAUTH_E_COMM;
      Warning("%s: bind(%s) failed, %d\n", __FUNCTION__, conn->pipeName, errno);
      goto abort;
   }

   /*
    * Adjust security as needed.
    */
   if (stat(conn->pipeName, &stbuf) < 0) {
      err = VGAUTH_E_COMM;
      Warning("%s: stat(%s) failed, %d\n", __FUNCTION__, conn->pipeName, errno);
      goto abort;
   }

   mode = stbuf.st_mode;
   mode &= ~(S_IRWXU | S_IRWXG | S_IRWXO);
   if (makeSecure) {
      mode = (S_IRUSR | S_IWUSR);
   } else {
      mode = (S_IRUSR | S_IWUSR |
               S_IRGRP | S_IWGRP |
               S_IROTH | S_IWOTH);
   }

   if (chmod(conn->pipeName, mode) < 0) {
      err = VGAUTH_E_COMM;
      Warning("%s: chmod(%s) failed, %d\n", __FUNCTION__, conn->pipeName, errno);
      goto abort;
   }

   if (makeSecure) {
      err = UsercheckLookupUser(conn->userName, &uid, &gid);
      if (err != VGAUTH_E_OK) {
         err = VGAUTH_E_NO_SUCH_USER;
         Warning("%s: failed to get uid/gid for user '%s'\n",
                 __FUNCTION__, conn->userName);
         goto abort;
      }
      if (chown(conn->pipeName, uid, gid) < 0) {
         err = VGAUTH_E_COMM;
         Warning("%s: chown(%s) failed, %d\n", __FUNCTION__, conn->pipeName, errno);
         goto abort;
      }
   }

   if (fcntl(sock, F_SETFL, O_NONBLOCK) < 0) {
      err = VGAUTH_E_COMM;
      Warning("%s: fcntl() failed, %d\n", __FUNCTION__, errno);
      goto abort;
   }

   if (listen(sock, 32) < 0) {
      err = VGAUTH_E_COMM;
      Warning("%s: listen() failed, %d\n", __FUNCTION__, errno);
      goto abort;
   }

   conn->sock = sock;

   return VGAUTH_E_OK;

abort:
   if (sock >= 0) {
      close(sock);
   }
   return err;
}


/*
 ******************************************************************************
 * ServiceNetworkAcceptConnection --                                     */ /**
 *
 * Accepts a connection on a socket.
 *
 * @param[in]   connIn            The connection that owns the socket being
 *                                accept()ed.
 * @param[out]  connOut           The new connection.
 *
 * @return VGAUTH_E_OK on success, VGAuthError on failure
 *
 ******************************************************************************
 */

VGAuthError
ServiceNetworkAcceptConnection(ServiceConnection *connIn,
                               ServiceConnection *connOut)
{
   int newfd;
   struct sockaddr_un sockaddr;
   int addrlen = sizeof(struct sockaddr_un);
   VGAuthError err = VGAUTH_E_OK;

   memset(&sockaddr, 0, addrlen);
   newfd = accept(connIn->sock, (struct sockaddr *) &sockaddr, &addrlen);
   if (newfd < 0) {
      err = VGAUTH_E_COMM;
      Warning("%s: accept() failed, %d\n", __FUNCTION__, errno);
      goto abort;
   }

   Debug("%s: got new connection on '%s', sock %d\n",
         __FUNCTION__, connIn->pipeName, newfd);

   connOut->sock = newfd;

   return VGAUTH_E_OK;
abort:
   return err;
}


/*
 ******************************************************************************
 * ServiceNetworkCloseConnection --                                      */ /**
 *
 * Closes the network connection.
 *
 * @param[in]   conn    The connection to be closed.
 *
 ******************************************************************************
 */

void
ServiceNetworkCloseConnection(ServiceConnection *conn)
{
   if (conn->sock != -1) {
      close(conn->sock);
   }
   conn->sock = -1;
}


/*
 ******************************************************************************
 * ServiceNetworkRemoveListenPipe --                                     */ /**
 *
 * Closes the listening connection's pipe.
 *
 * @param[in]   conn    The listen connection owning the pipe to be removed.
 *
 ******************************************************************************
 */

void
ServiceNetworkRemoveListenPipe(ServiceConnection *conn)
{
   ServiceFileUnlinkFile(conn->pipeName);
}


/*
 ******************************************************************************
 * ServiceNetworkReadData --                                             */ /**
 *
 * Reads some data off the wire.
 *
 * @param[in]   conn    The connection.
 * @param[out]  len     How much data was read.
 * @param[out]  data    The data.
 *
 * @return VGAUTH_E_OK on success, VGAuthError on failure
 *
 ******************************************************************************
 */

VGAuthError
ServiceNetworkReadData(ServiceConnection *conn,
                       gsize *len,                                     // OUT
                       gchar **data)                                   // OUT
{
   VGAuthError err = VGAUTH_E_OK;
   int ret;
#if NETWORK_FORCE_TINY_PACKETS
#define  READ_BUFSIZE   1
#else
#define  READ_BUFSIZE   10240
#endif
   char buf[READ_BUFSIZE];

   *len = 0;
   *data = NULL;

   do {
      ret = recv(conn->sock, buf, sizeof(buf), 0);
      if (ret == 0) {
         Debug("%s: EOF on socket\n", __FUNCTION__);
         conn->eof = TRUE;
         return err;
      }
   } while (ret == -1 && errno == EINTR);

   if (ret < 0) {
      Warning("%s: error %d reading from socket\n", __FUNCTION__, errno);
      return VGAUTH_E_COMM;
   }

   *data = g_strndup(buf, ret);
   *len = ret;

   return err;
}


/*
 ******************************************************************************
 * ServiceNetworkWriteData --                                            */ /**
 *
 * Writes some data on the wire.
 *
 * @param[in]   conn    The connection.
 * @param[in]   len     How much data to write.
 * @param[in]   data    The data.
 *
 * @return VGAUTH_E_OK on success, VGAuthError on failure
 *
 ******************************************************************************
 */

VGAuthError
ServiceNetworkWriteData(ServiceConnection *conn,
                        gsize len,
                        gchar *data)
{
   VGAuthError err = VGAUTH_E_OK;
   gsize sent = 0;
   int ret;

   if (len == 0) {
      Debug("%s: asked to send %d bytes; bad caller?\n", __FUNCTION__, (int) len);
      return err;
   }

   /*
    * XXX Potential DOS issue here.  This could wedge if the socket
    * gets full and is never drained (client asks for QueryMappedCerts,
    * reply is huge, client suspends before we start sending it,
    * buffer fills, service loops.)
    *
    * A couple potential fixes:
    * - instead of writing, toss it on a queue and watch the writable
    *   flag on the sock and dump when we can.
    * - have the current code just give up and declare the client dead
    *   if we get EAGAIN too many times in a row.
    *
    * Second fix is simpler, but might bite us in a dev situation if
    * we sit in a breakpoint too long.
    */

   do {
retry:
#if NETWORK_FORCE_TINY_PACKETS
      ret = send(conn->sock, data + sent, 1, 0);
#else
      ret = send(conn->sock, data + sent, len - sent, 0);
#endif
      if (ret < 0) {
         if (EINTR == errno) {
            goto retry;
         }
         Warning("%s: send() failed, errno %d\n", __FUNCTION__, errno);
         return VGAUTH_E_COMM;
      }
      sent += ret;
   } while (sent < len);

   return err;
}


/*****************************************************************************/

#ifdef SUPPORT_TCP

/*
 * XXX this is untested, and may not even compile, but is
 * left as a starting point for an external client.
 */

VGAuthError
ServiceNetworkAcceptTCPConnection(ServiceConnection *connIn,
                                  ServiceConnection *connOut)
{
   int newfd;
   struct sockaddr_in sockaddr;
   int addrlen = sizeof(sockaddr);
   char *ipaddr = NULL;
   VGAuthError err = VGAUTH_E_OK;

   memset(&sockaddr, 0, sizeof(sockaddr));
   newfd = accept(connIn->sock, (struct sockaddr *) &sockaddr, &addrlen);
   if (newfd < 0) {
      err = VGAUTH_E_COMM;
      Warning("%s: accept() failed, %d\n", __FUNCTION__, errno);
      goto abort;
   }

   ipaddr = inet_ntoa(sockaddr.sin_addr);
   Debug("%s: got new connection from %s\n", __FUNCTION__, ipaddr);

   connOut->sock = newfd;

   return VGAUTH_E_OK;
abort:
   return err;
}


VGAuthError
ServiceNetworkTCPListen(ServiceConnection *conn)         // IN/OUT
{
   int sock;
   struct sockaddr_in sockaddr;
   int ret;
   VGAuthError err = VGAUTH_E_OK;
   int fd;
   struct protoent protobuf;
   char *buf;
   struct protoent *proto_ent;

   buf = g_malloc(2048);
   if (getprotobyname_r("TCP", &protobuf, buf, 2048, &proto_ent)) {
      err = VGAUTH_E_COMM;
      Warning("%s: getprotobyname_r() failed, %d\n", __FUNCTION__, errno);
      g_free(buf);
      goto abort;
   }


   sock = socket(AF_INET, SOCK_STREAM, proto_ent->p_proto);
   if (sock < 0) {
      err = VGAUTH_E_COMM;
      Warning("%s: socket() failed, %d\n", __FUNCTION__, errno);
      g_free(buf);
      goto abort;
   }

   g_free(buf);

   memset(&sockaddr, 0, sizeof(sockaddr));
   sockaddr.sin_family = AF_INET;
   sockaddr.sin_port = htons(conn->port);
   sockaddr.sin_addr.s_addr = htonl(INADDR_ANY);

#ifdef SO_REUSEADDR
   {
      int one = 1;
      setsockopt(sock, SOL_SOCKET, SO_REUSEADDR, (char *) &one, sizeof(int));
   }
#endif

   ret = bind(sock, (struct sockaddr *) &sockaddr, sizeof sockaddr);

   if (ret < 0) {
      err = VGAUTH_E_COMM;
      Warning("%s: bind() failed, %d\n", __FUNCTION__, errno);
      goto abort;
   }

   if (fcntl(sock, F_SETFL, O_NONBLOCK) < 0) {
      err = VGAUTH_E_COMM;
      Warning("%s: fcntl() failed, %d\n", __FUNCTION__, errno);
      goto abort;
   }

   if (listen(sock, 32) < 0) {
      err = VGAUTH_E_COMM;
      Warning("%s: listen() failed, %d\n", __FUNCTION__, errno);
      goto abort;
   }

   conn->sock = sock;

   return VGAUTH_E_OK;

abort:
   close(sock);
   return err;
}

#endif   // SUPPORT_TCP<|MERGE_RESOLUTION|>--- conflicted
+++ resolved
@@ -1,9 +1,5 @@
 /*********************************************************
-<<<<<<< HEAD
- * Copyright (C) 2011-2016 VMware, Inc. All rights reserved.
-=======
  * Copyright (C) 2011-2017 VMware, Inc. All rights reserved.
->>>>>>> a9668e03
  *
  * This program is free software; you can redistribute it and/or modify it
  * under the terms of the GNU Lesser General Public License as published
@@ -147,25 +143,6 @@
       goto abort;
    }
 
-<<<<<<< HEAD
-   /*
-    * XXX May want to add some security checks here.
-    */
-   if (!g_file_test(socketDir, G_FILE_TEST_EXISTS)) {
-      ret = ServiceFileMakeDirTree(socketDir, 0755);
-      if (ret < 0) {
-         err = VGAUTH_E_COMM;
-         Warning("%s: failed to create socket dir '%s' %d\n",
-                 __FUNCTION__, socketDir, ret);
-         goto abort;
-      }
-      Log("%s: Created socket directory '%s'\n", __FUNCTION__, socketDir);
-   }
-   g_free(socketDir);
-   socketDir = NULL;
-
-=======
->>>>>>> a9668e03
    sock = socket(PF_UNIX, SOCK_STREAM, 0);
    if (sock < 0) {
       err = VGAUTH_E_COMM;
