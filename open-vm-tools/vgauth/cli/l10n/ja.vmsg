--- conflicted
+++ resolved
@@ -34,11 +34,7 @@
 cmdline.help.appoption = "アプリケーション オプション"
 cmdline.help.helpoption = "ヘルプ オプション"
 cmdline.help.hint = "ヘルプ オプションを表示"
-<<<<<<< HEAD
-cmdline.help.usage = "使用量"
-=======
 cmdline.help.usage = "使用方法"
->>>>>>> 472d7c69
 cmdline.parse = "コマンド ラインの解析に失敗しました"
 
 cmdline.summary.pemfile = "PEM ファイル"
@@ -82,11 +78,7 @@
 
 removeall.fail = "%1$s: ユーザー '%2$s' のサブジェクト '%3$s' を削除できませんでした: %4$s。\n"
 
-<<<<<<< HEAD
-removeall.removefail = "%1$s: ユーザー '%2$s' のサブジェクト '%3$s' pemCert '%4$s' のエイリアスを削除できませんでした: %5$s。\n"
-=======
 removeall.removefail = "%1$s: ユーザー '%2$s' のサブジェクト '%3$s' の pemCert '%4$s' のエイリアスを削除できませんでした: %5$s。\n"
->>>>>>> 472d7c69
 
 removeall.success = "%1$s: すべてのエイリアスが削除されました\n"
 
