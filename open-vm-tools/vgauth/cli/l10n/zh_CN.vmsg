--- conflicted
+++ resolved
@@ -34,11 +34,7 @@
 cmdline.help.appoption = "应用程序选项"
 cmdline.help.helpoption = "帮助选项"
 cmdline.help.hint = "显示帮助选项"
-<<<<<<< HEAD
-cmdline.help.usage = "使用情况"
-=======
 cmdline.help.usage = "用法"
->>>>>>> 472d7c69
 cmdline.parse = "命令行分析失败"
 
 cmdline.summary.pemfile = "PEM 文件"
