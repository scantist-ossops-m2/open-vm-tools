##########################################################
<<<<<<< HEAD
# Copyright (c) 2011-2017,2020-2021 VMware, Inc. All rights reserved.
=======
# Copyright (C) 2011-2017,2020-2021 VMware, Inc. All rights reserved.
>>>>>>> b7ab96e6
#
# This program is free software; you can redistribute it and/or modify it
# under the terms of the GNU Lesser General Public License as published
# by the Free Software Foundation version 2.1 and no later version.
#
# This program is distributed in the hope that it will be useful, but
# WITHOUT ANY WARRANTY; without even the implied warranty of MERCHANTABILITY
# or FITNESS FOR A PARTICULAR PURPOSE.  See the Lesser GNU General Public
# License for more details.
#
# You should have received a copy of the GNU Lesser General Public License
# along with this program; if not, write to the Free Software Foundation, Inc.,
# 51 Franklin St, Fifth Floor, Boston, MA  02110-1301 USA.
#
##########################################################

addsubj.fail = "%1$s: 无法为用户“%2$s”添加别名: %3$s。\n"
addsubj.success = "%1$s: 已添加别名\n"

addoptions.comment = "主题注释"

addoptions.file = "PEM 文件名"

addoptions.global = "将证书添加到全局映射文件中"

addoptions.subject = "SAML 主题"

addoptions.username = "要在以下位置添加证书存储的用户"

addoptions.verbose = "详细操作"

cmdline.help.appoption = "应用程序选项"
cmdline.help.helpoption = "帮助选项"
cmdline.help.hint = "显示帮助选项"
cmdline.help.usage = "用法"
cmdline.parse = "命令行分析失败"

cmdline.summary.pemfile = "PEM 文件"
cmdline.summary.subject = "主题"
cmdline.summary.username = "用户名"
cmdline.summary.comm = "注释"
cmdline.summary.note = "注意: 如果未提供用户名，%1$s 将仅移除映射的别名"

list.comment = "注释"
list.count = "%1$s 已找到用户“%3$s”的 %2$d 别名\n"

list.error = "%1$s: 无法列出用户“%2$s”的别名: %3$s。\n"
list.subject = "主题"

listmapped.count = "%1$s 已找到 %2$d 映射的别名\n"

listmapped.error = "%1$s: 无法列出映射的别名: %2$s。\n"

listmapped.subject = "主题"

listmapped.username = "用户名"

listoptions.username = "要对其证书存储进行查询的用户"

listoptions.verbose = "详细操作"

loadfile.fail = "%1$s: 无法读取 PEM 文件“%2$s”\n"

name.any = "<任何>"

removesubj.fail = "%1$s: 无法删除用户“%2$s”的别名: %3$s。\n"

removesubj.success = "%1$s: 已删除别名\n"

removeoptions.file = "PEM 文件名"

removeoptions.subject = "SAML 主题"
removeoptions.username = "要从以下位置移除其证书存储的用户"

removeoptions.verbose = "详细操作"

removeall.fail = "%1$s: 无法移除主题“%3$s”中用户“%2$s”的别名: %4$s。\n"

removeall.removefail = "%1$s: 无法移除主题“%3$s”和 pemCert“%4$s”中用户“%2$s”的别名: %5$s。\n"

removeall.success = "%1$s: 已移除所有别名\n"

removealloptions.subject = "SAML 主题"
removealloptions.username = "要从以下位置移除其证书存储的用户"

removealloptions.verbose = "详细操作"

vgauth.init.failed = "无法初始化 VGAuth"<|MERGE_RESOLUTION|>--- conflicted
+++ resolved
@@ -1,9 +1,5 @@
 ##########################################################
-<<<<<<< HEAD
-# Copyright (c) 2011-2017,2020-2021 VMware, Inc. All rights reserved.
-=======
 # Copyright (C) 2011-2017,2020-2021 VMware, Inc. All rights reserved.
->>>>>>> b7ab96e6
 #
 # This program is free software; you can redistribute it and/or modify it
 # under the terms of the GNU Lesser General Public License as published
