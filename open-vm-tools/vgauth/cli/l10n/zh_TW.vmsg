--- conflicted
+++ resolved
@@ -34,11 +34,7 @@
 cmdline.help.appoption = "應用程式選項"
 cmdline.help.helpoption = "説明選項"
 cmdline.help.hint = "顯示說明選項"
-<<<<<<< HEAD
-cmdline.help.usage = "使用量"
-=======
 cmdline.help.usage = "用法"
->>>>>>> 472d7c69
 cmdline.parse = "命令行剖析失敗"
 
 cmdline.summary.pemfile = "PEM 檔案"
