--- conflicted
+++ resolved
@@ -1,9 +1,5 @@
 /*********************************************************
-<<<<<<< HEAD
- * Copyright (C) 1998-2016 VMware, Inc. All rights reserved.
-=======
  * Copyright (C) 1998-2017 VMware, Inc. All rights reserved.
->>>>>>> a9668e03
  *
  * This program is free software; you can redistribute it and/or modify it
  * under the terms of the GNU Lesser General Public License as published
@@ -412,11 +408,7 @@
    #define FMTH ""
 #elif __GNUC__
    #define FMTH ""
-<<<<<<< HEAD
-   #if defined(N_PLAT_NLM) || defined(sun)
-=======
    #if defined(sun)
->>>>>>> a9668e03
       #if defined(VM_X86_64) || defined(VM_ARM_64)
          #define FMTSZ  "l"
          #define FMTPD  "l"
