--- conflicted
+++ resolved
@@ -1,9 +1,5 @@
 /*********************************************************
-<<<<<<< HEAD
- * Copyright (C) 1998-2016 VMware, Inc. All rights reserved.
-=======
  * Copyright (C) 1998-2017 VMware, Inc. All rights reserved.
->>>>>>> a9668e03
  *
  * This program is free software; you can redistribute it and/or modify it
  * under the terms of the GNU Lesser General Public License as published
@@ -136,43 +132,6 @@
  */
 
 #define CPUID_CACHED_LEVELS                         \
-<<<<<<< HEAD
-   CPUIDLEVEL(TRUE,  0,   0,          0)            \
-   CPUIDLEVEL(TRUE,  1,   1,          0)            \
-   CPUIDLEVEL(FALSE, 2,   2,          0)            \
-   CPUIDLEVEL(FALSE, 4,   4,          7)            \
-   CPUIDLEVEL(FALSE, 5,   5,          0)            \
-   CPUIDLEVEL(FALSE, 6,   6,          0)            \
-   CPUIDLEVEL(TRUE,  7,   7,          1)            \
-   CPUIDLEVEL(FALSE, A,   0xA,        0)            \
-   CPUIDLEVEL(FALSE, B,   0xB,        2)            \
-   CPUIDLEVEL(TRUE,  D,   0xD,       10)            \
-   CPUIDLEVEL(FALSE, 12,  0x12,       4)            \
-   CPUIDLEVEL(FALSE, 400, 0x40000000, 0)            \
-   CPUIDLEVEL(FALSE, 401, 0x40000001, 0)            \
-   CPUIDLEVEL(FALSE, 402, 0x40000002, 0)            \
-   CPUIDLEVEL(FALSE, 403, 0x40000003, 0)            \
-   CPUIDLEVEL(FALSE, 404, 0x40000004, 0)            \
-   CPUIDLEVEL(FALSE, 405, 0x40000005, 0)            \
-   CPUIDLEVEL(FALSE, 406, 0x40000006, 0)            \
-   CPUIDLEVEL(FALSE, 410, 0x40000010, 0)            \
-   CPUIDLEVEL(FALSE, 80,  0x80000000, 0)            \
-   CPUIDLEVEL(TRUE,  81,  0x80000001, 0)            \
-   CPUIDLEVEL(FALSE, 82,  0x80000002, 0)            \
-   CPUIDLEVEL(FALSE, 83,  0x80000003, 0)            \
-   CPUIDLEVEL(FALSE, 84,  0x80000004, 0)            \
-   CPUIDLEVEL(FALSE, 85,  0x80000005, 0)            \
-   CPUIDLEVEL(FALSE, 86,  0x80000006, 0)            \
-   CPUIDLEVEL(FALSE, 87,  0x80000007, 0)            \
-   CPUIDLEVEL(FALSE, 88,  0x80000008, 0)            \
-   CPUIDLEVEL(TRUE,  8A,  0x8000000A, 0)            \
-   CPUIDLEVEL(FALSE, 819, 0x80000019, 0)            \
-   CPUIDLEVEL(FALSE, 81A, 0x8000001A, 0)            \
-   CPUIDLEVEL(FALSE, 81B, 0x8000001B, 0)            \
-   CPUIDLEVEL(FALSE, 81C, 0x8000001C, 0)            \
-   CPUIDLEVEL(FALSE, 81D, 0x8000001D, 5)            \
-   CPUIDLEVEL(FALSE, 81E, 0x8000001E, 0)
-=======
    CPUIDLEVEL(TRUE,  0,   0,          0,  0)        \
    CPUIDLEVEL(TRUE,  1,   1,          0,  0)        \
    CPUIDLEVEL(FALSE, 2,   2,          0,  0)        \
@@ -215,7 +174,6 @@
    CPUIDLEVEL(FALSE, 81D, 0x8000001D, 5,  0)        \
    CPUIDLEVEL(FALSE, 81E, 0x8000001E, 0,  0)        \
    CPUIDLEVEL(TRUE,  81F, 0x8000001F, 0, 14)
->>>>>>> a9668e03
 
 #define CPUID_ALL_LEVELS CPUID_CACHED_LEVELS
 
@@ -519,45 +477,6 @@
 
 /*    LEVEL, SUB-LEVEL, REG, POS, SIZE, NAME,             MON SUPP, HWV, CPL3 */
 #define CPUID_FIELD_DATA_LEVEL_7                                               \
-<<<<<<< HEAD
-FLAG(   7,  0, EBX,  0,  1, FSGSBASE,                              YES, FALSE) \
-FLAG(   7,  0, EBX,  1,  1, TSC_ADJUST,                            ANY, FALSE) \
-FLAG(   7,  0, EBX,  3,  1, BMI1,                                  YES, TRUE)  \
-FLAG(   7,  0, EBX,  2,  1, SGX,                                   NO,  FALSE) \
-FLAG(   7,  0, EBX,  4,  1, HLE,                                   YES, TRUE)  \
-FLAG(   7,  0, EBX,  5,  1, AVX2,                                  YES, TRUE)  \
-FLAG(   7,  0, EBX,  7,  1, SMEP,                                  YES, FALSE) \
-FLAG(   7,  0, EBX,  8,  1, BMI2,                                  YES, TRUE)  \
-FLAG(   7,  0, EBX,  9,  1, ENFSTRG,                               YES, FALSE) \
-FLAG(   7,  0, EBX, 10,  1, INVPCID,                               YES, FALSE) \
-FLAG(   7,  0, EBX, 11,  1, RTM,                                   YES, TRUE)  \
-FLAG(   7,  0, EBX, 12,  1, PQM,                                   NO,  FALSE) \
-FLAG(   7,  0, EBX, 13,  1, FP_SEGMENT_ZERO,                       ANY, TRUE)  \
-FLAG(   7,  0, EBX, 14,  1, MPX,                                   YES, TRUE)  \
-FLAG(   7,  0, EBX, 15,  1, PQE,                                   NO,  FALSE) \
-FLAG(   7,  0, EBX, 16,  1, AVX512F,                               YES, TRUE)  \
-FLAG(   7,  0, EBX, 17,  1, AVX512DQ,                              YES, TRUE)  \
-FLAG(   7,  0, EBX, 18,  1, RDSEED,                                YES, TRUE)  \
-FLAG(   7,  0, EBX, 19,  1, ADX,                                   YES, TRUE)  \
-FLAG(   7,  0, EBX, 20,  1, SMAP,                                  YES, FALSE) \
-FLAG(   7,  0, EBX, 21,  1, AVX512IFMA,                            YES, TRUE)  \
-FLAG(   7,  0, EBX, 22,  1, PCOMMIT,                               YES, TRUE)  \
-FLAG(   7,  0, EBX, 23,  1, CLFLUSHOPT,                            YES, TRUE)  \
-FLAG(   7,  0, EBX, 24,  1, CLWB,                                  YES, TRUE)  \
-FLAG(   7,  0, EBX, 25,  1, PT,                                    NO,  FALSE) \
-FLAG(   7,  0, EBX, 26,  1, AVX512PF,                              YES, TRUE)  \
-FLAG(   7,  0, EBX, 27,  1, AVX512ER,                              YES, TRUE)  \
-FLAG(   7,  0, EBX, 28,  1, AVX512CD,                              YES, TRUE)  \
-FLAG(   7,  0, EBX, 30,  1, AVX512BW,                              YES, TRUE)  \
-FLAG(   7,  0, EBX, 31,  1, AVX512VL,                              YES, TRUE)  \
-FLAG(   7,  0, ECX,  0,  1, PREFETCHWT1,                           YES, TRUE)  \
-FLAG(   7,  0, ECX,  1,  1, AVX512VBMI,                            YES, TRUE)  \
-FLAG(   7,  0, ECX,  3,  1, PKU,                                   YES, TRUE)  \
-FLAG(   7,  0, ECX,  4,  1, OSPKE,                                 ANY, TRUE)  \
-
-
-/*    LEVEL, SUB-LEVEL, REG, POS, SIZE, NAME,                  MON SUPP, CPL3 */
-=======
 FLAG(   7,  0, EBX,  0,  1, FSGSBASE,                          YES,  9, FALSE) \
 FLAG(   7,  0, EBX,  1,  1, TSC_ADJUST,                        ANY, 11, FALSE) \
 FLAG(   7,  0, EBX,  2,  1, SGX,                               YES, 15, FALSE) \
@@ -604,7 +523,6 @@
 
 
 /*    LEVEL, SUB-LEVEL, REG, POS, SIZE, NAME,             MON SUPP, HWV, CPL3 */
->>>>>>> a9668e03
 #define CPUID_FIELD_DATA_LEVEL_A                                               \
 FIELD(  A,  0, EAX,  0,  8, PMC_VERSION,                       NA,   0, FALSE) \
 FIELD(  A,  0, EAX,  8,  8, PMC_NUM_GEN,                       NA,   0, FALSE) \
@@ -630,89 +548,6 @@
 
 /*    LEVEL, SUB-LEVEL, REG, POS, SIZE, NAME,             MON SUPP, HWV, CPL3 */
 #define CPUID_FIELD_DATA_LEVEL_D                                               \
-<<<<<<< HEAD
-FLAG(   D,  0, EAX,  0,  1, XCR0_MASTER_LEGACY_FP,                 YES, FALSE) \
-FLAG(   D,  0, EAX,  1,  1, XCR0_MASTER_SSE,                       YES, FALSE) \
-FLAG(   D,  0, EAX,  2,  1, XCR0_MASTER_YMM_H,                     YES, FALSE) \
-FLAG(   D,  0, EAX,  3,  1, XCR0_MASTER_BNDREGS,                   YES, FALSE) \
-FLAG(   D,  0, EAX,  4,  1, XCR0_MASTER_BNDCSR,                    YES, FALSE) \
-FLAG(   D,  0, EAX,  5,  1, XCR0_MASTER_OPMASK,                    YES, FALSE) \
-FLAG(   D,  0, EAX,  6,  1, XCR0_MASTER_ZMM_H,                     YES, FALSE) \
-FLAG(   D,  0, EAX,  7,  1, XCR0_MASTER_HI16_ZMM,                  YES, FALSE) \
-FLAG(   D,  0, EAX,  8,  1, XCR0_MASTER_XSS,                       NO,  FALSE) \
-FLAG(   D,  0, EAX,  9,  1, XCR0_MASTER_PKRU,                      YES, FALSE) \
-FIELD(  D,  0, EAX,  10,22, XCR0_MASTER_LOWER,                     NO,  FALSE) \
-FIELD(  D,  0, EBX,  0, 32, XSAVE_ENABLED_SIZE,                    ANY, FALSE) \
-FIELD(  D,  0, ECX,  0, 32, XSAVE_MAX_SIZE,                        YES, FALSE) \
-FIELD(  D,  0, EDX,  0, 29, XCR0_MASTER_UPPER,                     NO,  FALSE) \
-FLAG(   D,  0, EDX, 30,  1, XCR0_MASTER_LWP,                       NO,  FALSE) \
-FLAG(   D,  0, EDX, 31,  1, XCR0_MASTER_EXTENDED_XSAVE,            NO,  FALSE) \
-FLAG(   D,  1, EAX,  0,  1, XSAVEOPT,                              YES, FALSE) \
-FLAG(   D,  1, EAX,  1,  1, XSAVEC,                                YES, FALSE) \
-FLAG(   D,  1, EAX,  2,  1, XGETBV_ECX1,                           NO,  FALSE) \
-FLAG(   D,  1, EAX,  3,  1, XSAVES,                                YES, FALSE) \
-FIELD(  D,  1, EBX,  0, 32, XSAVES_ENABLED_SIZE,                   ANY, FALSE) \
-FIELD(  D,  1, ECX,  0,  7, XSS_XCR0_USED0,                        NO,  FALSE) \
-FLAG(   D,  1, ECX,  8,  1, XSS_PT,                                NO,  FALSE) \
-FIELD(  D,  1, ECX,  9,  1, XSS_XCR0_USED1,                        NO,  FALSE) \
-FIELD(  D,  1, ECX,  10,22, XSS_RSVD0,                             NO,  FALSE) \
-FIELD(  D,  1, EDX,  0, 32, XSS_RSVD1,                             NO,  FALSE) \
-FIELD(  D,  2, EAX,  0, 32, XSAVE_YMM_SIZE,                        YES, FALSE) \
-FIELD(  D,  2, EBX,  0, 32, XSAVE_YMM_OFFSET,                      YES, FALSE) \
-FLAG(   D,  2, ECX,  0,  1, XSAVE_YMM_SUP_BY_XSS,                  NO,  FALSE) \
-FLAG(   D,  2, ECX,  1,  1, XSAVE_YMM_ALIGN,                       YES, FALSE) \
-FIELD(  D,  2, ECX,  2, 30, XSAVE_YMM_RSVD1,                       NO,  FALSE) \
-FIELD(  D,  2, EDX,  0, 32, XSAVE_YMM_RSVD2,                       NO,  FALSE) \
-FIELD(  D,  3, EAX,  0, 32, XSAVE_BNDREGS_SIZE,                    YES, FALSE) \
-FIELD(  D,  3, EBX,  0, 32, XSAVE_BNDREGS_OFFSET,                  YES, FALSE) \
-FLAG(   D,  3, ECX,  0,  1, XSAVE_BNDREGS_SUP_BY_XSS,              NO,  FALSE) \
-FLAG(   D,  3, ECX,  1,  1, XSAVE_BNDREGS_ALIGN,                   YES, FALSE) \
-FIELD(  D,  3, ECX,  2, 30, XSAVE_BNDREGS_RSVD1,                   NO,  FALSE) \
-FIELD(  D,  3, EDX,  0, 32, XSAVE_BNDREGS_RSVD2,                   NO,  FALSE) \
-FIELD(  D,  4, EAX,  0, 32, XSAVE_BNDCSR_SIZE,                     YES, FALSE) \
-FIELD(  D,  4, EBX,  0, 32, XSAVE_BNDCSR_OFFSET,                   YES, FALSE) \
-FLAG(   D,  4, ECX,  0,  1, XSAVE_BNDCSR_SUP_BY_XSS,               NO,  FALSE) \
-FLAG(   D,  4, ECX,  1,  1, XSAVE_BNDCSR_ALIGN,                    YES, FALSE) \
-FIELD(  D,  4, ECX,  2, 30, XSAVE_BNDCSR_RSVD1,                    NO,  FALSE) \
-FIELD(  D,  4, EDX,  0, 32, XSAVE_BNDCSR_RSVD2,                    NO,  FALSE) \
-FIELD(  D,  5, EAX,  0, 32, XSAVE_OPMASK_SIZE,                     YES, FALSE) \
-FIELD(  D,  5, EBX,  0, 32, XSAVE_OPMASK_OFFSET,                   YES, FALSE) \
-FLAG(   D,  5, ECX,  0,  1, XSAVE_OPMASK_SUP_BY_XSS,               NO,  FALSE) \
-FLAG(   D,  5, ECX,  1,  1, XSAVE_OPMASK_ALIGN,                    YES, FALSE) \
-FIELD(  D,  5, ECX,  2, 30, XSAVE_OPMASK_RSVD1,                    NO,  FALSE) \
-FIELD(  D,  5, EDX,  0, 32, XSAVE_OPMASK_RSVD2,                    NO,  FALSE) \
-FIELD(  D,  6, EAX,  0, 32, XSAVE_ZMM_H_SIZE,                      YES, FALSE) \
-FIELD(  D,  6, EBX,  0, 32, XSAVE_ZMM_H_OFFSET,                    YES, FALSE) \
-FLAG(   D,  6, ECX,  0,  1, XSAVE_ZMM_H_SUP_BY_XSS,                NO,  FALSE) \
-FLAG(   D,  6, ECX,  1,  1, XSAVE_ZMM_H_ALIGN,                     YES, FALSE) \
-FIELD(  D,  6, ECX,  2, 30, XSAVE_ZMM_H_RSVD1,                     NO,  FALSE) \
-FIELD(  D,  6, EDX,  0, 32, XSAVE_ZMM_H_RSVD2,                     NO,  FALSE) \
-FIELD(  D,  7, EAX,  0, 32, XSAVE_HI16_ZMM_SIZE,                   YES, FALSE) \
-FIELD(  D,  7, EBX,  0, 32, XSAVE_HI16_ZMM_OFFSET,                 YES, FALSE) \
-FLAG(   D,  7, ECX,  0,  1, XSAVE_HI16_ZMM_SUP_BY_XSS,             NO,  FALSE) \
-FLAG(   D,  7, ECX,  1,  1, XSAVE_HI16_ZMM_ALIGN,                  YES, FALSE) \
-FIELD(  D,  7, ECX,  2, 30, XSAVE_HI16_ZMM_RSVD1,                  NO,  FALSE) \
-FIELD(  D,  7, EDX,  0, 32, XSAVE_HI16_ZMM_RSVD2,                  NO,  FALSE) \
-FIELD(  D,  8, EAX,  0, 32, XSAVE_PT_STATE_SIZE,                   NO,  FALSE) \
-FIELD(  D,  8, EBX,  0, 32, XSAVE_PT_STATE_OFFSET,                 NO,  FALSE) \
-FLAG(   D,  8, ECX,  0,  1, XSAVE_PT_STATE_SUP_BY_XSS,             NO,  FALSE) \
-FLAG(   D,  8, ECX,  1,  1, XSAVE_PT_STATE_ALIGN,                  NO,  FALSE) \
-FIELD(  D,  8, ECX,  2, 30, XSAVE_PT_STATE_RSVD1,                  NO,  FALSE) \
-FIELD(  D,  8, EDX,  0, 32, XSAVE_PT_STATE_RSVD2,                  NO,  FALSE) \
-FIELD(  D,  9, EAX,  0, 32, XSAVE_PKRU_SIZE,                       YES, FALSE) \
-FIELD(  D,  9, EBX,  0, 32, XSAVE_PKRU_OFFSET,                     YES, FALSE) \
-FLAG(   D,  9, ECX,  0,  1, XSAVE_PKRU_SUP_BY_XSS,                 NO,  FALSE) \
-FLAG(   D,  9, ECX,  1,  1, XSAVE_PKRU_ALIGN,                      YES, FALSE) \
-FIELD(  D,  9, ECX,  2, 30, XSAVE_PKRU_RSVD1,                      NO, FALSE) \
-FIELD(  D,  9, EDX,  0, 32, XSAVE_PKRU_RSVD2,                      NO, FALSE) \
-FIELD(  D, 62, EAX,  0, 32, XSAVE_LWP_SIZE,                        NO,  FALSE) \
-FIELD(  D, 62, EBX,  0, 32, XSAVE_LWP_OFFSET,                      NO,  FALSE) \
-FIELD(  D, 62, ECX,  0, 32, XSAVE_LWP_RSVD1,                       NO,  FALSE) \
-FIELD(  D, 62, EDX,  0, 32, XSAVE_LWP_RSVD2,                       NO,  FALSE)
-
-
-/*    LEVEL, SUB-LEVEL, REG, POS, SIZE, NAME,                  MON SUPP, CPL3 */
-=======
 FLAG(   D,  0, EAX,  0,  1, XCR0_MASTER_LEGACY_FP,             YES,  8, FALSE) \
 FLAG(   D,  0, EAX,  1,  1, XCR0_MASTER_SSE,                   YES,  8, FALSE) \
 FLAG(   D,  0, EAX,  2,  1, XCR0_MASTER_YMM_H,                 YES,  8, FALSE) \
@@ -810,7 +645,6 @@
 FIELD( 10,  1, EDX,  0, 16, MAX_COS_NUMBER,                    NO,   0, FALSE)
 
 /*    LEVEL, SUB-LEVEL, REG, POS, SIZE, NAME,             MON SUPP, HWV, CPL3 */
->>>>>>> a9668e03
 #define CPUID_FIELD_DATA_LEVEL_12                                              \
 FLAG(  12,  0, EAX,  0,  1, SGX1,                              YES, 15, FALSE) \
 FLAG(  12,  0, EAX,  1,  1, SGX2,                              NO,   0, FALSE) \
@@ -1336,10 +1170,6 @@
  *      - CPUID_VIRT_BITS_SHIFT = 8
  */
 #define VMW_BIT_MASK(shift)  (0xffffffffu >> (32 - shift))
-<<<<<<< HEAD
-
-=======
->>>>>>> a9668e03
 
 
 #define FIELD(lvl, ecxIn, reg, bitpos, size, name, s, hwv, c3) \
@@ -1642,13 +1472,9 @@
 #define CPUID_MODEL_STEAMROLLER_3F    0x3F // Max Steamroller model defined in BKDG
 #define CPUID_MODEL_STEAMROLLER_30    0x30 // family == CPUID_FAMILY_BULLDOZER
 #define CPUID_MODEL_EXCAVATOR_60      0x60 // family == CPUID_FAMILY_BULLDOZER
-<<<<<<< HEAD
-#define CPUID_MODEL_EXCAVATOR_6F      0x6f // Max Excavator model defined in BKDG
-=======
 #define CPUID_MODEL_EXCAVATOR_6F      0x6F // Max Excavator model defined in BKDG
 #define CPUID_MODEL_ZEN_00            0x00 // family == CPUID_FAMILY_ZEN
 #define CPUID_MODEL_ZEN_1F            0x1F // Max Zen model defined in BKDG
->>>>>>> a9668e03
 
 /* VIA model information */
 #define CPUID_MODEL_NANO       15     // Isaiah
