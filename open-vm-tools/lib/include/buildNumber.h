#define BUILD_NUMBER \
<<<<<<< HEAD
	"build-17337674"
#define BUILD_NUMBER_NUMERIC \
	17337674
#define BUILD_NUMBER_NUMERIC_STRING \
	"17337674"
#define PRODUCT_BUILD_NUMBER \
	"product-build-26209"
#define PRODUCT_BUILD_NUMBER_NUMERIC \
	26209
#define PRODUCT_BUILD_NUMBER_NUMERIC_STRING \
	"26209"
=======
	"build-18090558"
#define BUILD_NUMBER_NUMERIC \
	18090558
#define BUILD_NUMBER_NUMERIC_STRING \
	"18090558"
#define PRODUCT_BUILD_NUMBER \
	"product-build-29534"
#define PRODUCT_BUILD_NUMBER_NUMERIC \
	29534
#define PRODUCT_BUILD_NUMBER_NUMERIC_STRING \
	"29534"
>>>>>>> 472d7c69
<|MERGE_RESOLUTION|>--- conflicted
+++ resolved
@@ -1,17 +1,4 @@
 #define BUILD_NUMBER \
-<<<<<<< HEAD
-	"build-17337674"
-#define BUILD_NUMBER_NUMERIC \
-	17337674
-#define BUILD_NUMBER_NUMERIC_STRING \
-	"17337674"
-#define PRODUCT_BUILD_NUMBER \
-	"product-build-26209"
-#define PRODUCT_BUILD_NUMBER_NUMERIC \
-	26209
-#define PRODUCT_BUILD_NUMBER_NUMERIC_STRING \
-	"26209"
-=======
 	"build-18090558"
 #define BUILD_NUMBER_NUMERIC \
 	18090558
@@ -22,5 +9,4 @@
 #define PRODUCT_BUILD_NUMBER_NUMERIC \
 	29534
 #define PRODUCT_BUILD_NUMBER_NUMERIC_STRING \
-	"29534"
->>>>>>> 472d7c69
+	"29534"