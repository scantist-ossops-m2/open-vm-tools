--- conflicted
+++ resolved
@@ -1,17 +1,4 @@
 #define BUILD_NUMBER \
-<<<<<<< HEAD
-	"build-12406962"
-#define BUILD_NUMBER_NUMERIC \
-	12406962
-#define BUILD_NUMBER_NUMERIC_STRING \
-	"12406962"
-#define PRODUCT_BUILD_NUMBER \
-	"product-build-10540"
-#define PRODUCT_BUILD_NUMBER_NUMERIC \
-	10540
-#define PRODUCT_BUILD_NUMBER_NUMERIC_STRING \
-	"10540"
-=======
 	"build-14549434"
 #define BUILD_NUMBER_NUMERIC \
 	14549434
@@ -22,5 +9,4 @@
 #define PRODUCT_BUILD_NUMBER_NUMERIC \
 	15108
 #define PRODUCT_BUILD_NUMBER_NUMERIC_STRING \
-	"15108"
->>>>>>> 801d4b7f
+	"15108"