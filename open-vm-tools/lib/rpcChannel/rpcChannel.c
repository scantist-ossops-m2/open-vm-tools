/*********************************************************
 * Copyright (C) 2008-2016,2018-2020 VMware, Inc. All rights reserved.
 *
 * This program is free software; you can redistribute it and/or modify it
 * under the terms of the GNU Lesser General Public License as published
 * by the Free Software Foundation version 2.1 and no later version.
 *
 * This program is distributed in the hope that it will be useful, but
 * WITHOUT ANY WARRANTY; without even the implied warranty of MERCHANTABILITY
 * or FITNESS FOR A PARTICULAR PURPOSE.  See the Lesser GNU General Public
 * License for more details.
 *
 * You should have received a copy of the GNU Lesser General Public License
 * along with this program; if not, write to the Free Software Foundation, Inc.,
 * 51 Franklin St, Fifth Floor, Boston, MA  02110-1301 USA.
 *
 *********************************************************/

/**
 * @file rpcChannel.c
 *
 *    Common functions to all RPC channel implementations.
 */

#include <stdlib.h>
#include <string.h>
#include "debug.h"
#include "rpcChannelInt.h"

#if defined(NEED_RPCIN)
#include "dynxdr.h"
#include "vmxrpc.h"
#include "xdrutil.h"
#include "rpcin.h"
#include "vmware/guestrpc/tclodefs.h"
#endif

#include "str.h"
#include "strutil.h"
#include "util.h"
#include "vm_assert.h"

/** Internal state of a channel. */
typedef struct RpcChannelInt {
   RpcChannel              impl;
#if defined(NEED_RPCIN)
   gchar                  *appName;
   GHashTable             *rpcs;
   GMainContext           *mainCtx;
   GSource                *resetCheck;
   gpointer                appCtx;
   RpcChannelCallback      resetReg;
   RpcChannelResetCb       resetCb;
   gpointer                resetData;
   gboolean                rpcError;
   guint                   rpcErrorCount;
   guint                   rpcResetErrorCount;  /* channel reset failures */
   /*
    * The rpcFailureCount is a cumulative count of calls made to
    * RpcChannelError().  When getting repeated channel failures,
    * the channel is constantly stopped and restarted.
    */
   guint                   rpcFailureCount;  /* cumulative channel failures */
   RpcChannelFailureCb     rpcFailureCb;
   guint                   rpcMaxFailures;
   gboolean                rpcInInitialized;
   GSource                *restartTimer; /* Channel restart timer */
#endif
} RpcChannelInt;

#define LGPFX "RpcChannel: "

static gboolean gUseBackdoorOnly = FALSE;

/*
 * Delay in seconds before retrying vSocket after
 * falling back to Backdoor (min=2sec, max=5min).
 *
 * Trying vSocket when it is not working can lead to
 * futile attempts with almost each attempt taking 2s
 * to timeout. To avoid this delay, don't attempt to use
 * vSocket for a while.
 */
#define RPCCHANNEL_VSOCKET_RETRY_MIN_DELAY    (2)
#define RPCCHANNEL_VSOCKET_RETRY_MAX_DELAY    (5 * 60)


static void RpcChannelStopNoLock(RpcChannel *chan);


#if defined(NEED_RPCIN)
/** Max number of times to attempt a channel restart. */
#define RPCIN_MAX_RESTARTS 60

static gboolean
RpcChannelPing(RpcInData *data);

static RpcChannelCallback gRpcHandlers[] =  {
   { "ping", RpcChannelPing, NULL, NULL, NULL, 0 }
};

/**
 * Handler for a "ping" message. Does nothing.
 *
 * @param[in]  data     The RPC data.
 *
 * @return TRUE.
 */

static gboolean
RpcChannelPing(RpcInData *data)
{
   return RPCIN_SETRETVALS(data, "", TRUE);
}


/**
 * Callback for restarting the RPC channel.
 *
 * @param[in]  _chan    The RPC channel
 *
 * @return FALSE
 */

static gboolean
RpcChannelRestart(gpointer _chan)
{
   RpcChannelInt *chan = _chan;
   gboolean chanStarted;

   /* Synchronize with any RpcChannel_Send calls by other threads. */
   g_mutex_lock(&chan->impl.outLock);
   g_source_unref(chan->restartTimer);
   chan->restartTimer = NULL;

   RpcChannelStopNoLock(&chan->impl);

   if (chan->impl.vsockFailureTS != 0) {
      /* Clear vSocket channel failure */
      Log(LGPFX "Clearing backdoor behavior ...\n");
      chan->impl.vsockFailureTS = 0;
      chan->impl.vsockRetryDelay = RPCCHANNEL_VSOCKET_RETRY_MIN_DELAY;
   }

   chanStarted = RpcChannel_Start(&chan->impl);
   g_mutex_unlock(&chan->impl.outLock);
   if (!chanStarted) {
      Warning("Channel restart failed [%d]\n", chan->rpcResetErrorCount);
      if (chan->resetCb != NULL) {
         chan->resetCb(&chan->impl, FALSE, chan->resetData);
      }
   } else {
      chan->rpcError = FALSE;
   }

   return FALSE;
}


/**
 * Checks and potentially resets the RPC channel. This code is based on the
 * toolsDaemon.c function "ToolsDaemon_CheckReset".
 *
 * @param[in]  _chan    The RPC channel.
 *
 * @return FALSE. The reset callback will schedule a new check when it's called.
 */

static gboolean
RpcChannelCheckReset(gpointer _chan)
{
   static int channelTimeoutAttempts = RPCIN_MAX_RESTARTS;
   RpcChannelInt *chan = _chan;

   /* Check the channel state. */
   if (chan->rpcError) {

      if (++(chan->rpcResetErrorCount) > channelTimeoutAttempts) {
         Warning("Failed to reset channel after %u attempts\n",
                 chan->rpcResetErrorCount - 1);
         if (chan->resetCb != NULL) {
            chan->resetCb(&chan->impl, FALSE, chan->resetData);
         }
         goto exit;
      }

      /* Schedule the channel restart for 1 sec in the future. */
      Debug(LGPFX "Resetting channel [%u]\n", chan->rpcResetErrorCount);
      ASSERT(chan->restartTimer == NULL);
      chan->restartTimer = g_timeout_source_new(1000);
      g_source_set_callback(chan->restartTimer, RpcChannelRestart, chan, NULL);
      g_source_attach(chan->restartTimer, chan->mainCtx);
      goto exit;
   }

   /* Reset was successful. */
   Log(LGPFX "Channel was reset successfully.\n");
   chan->rpcResetErrorCount = 0;

   if (chan->impl.vsockFailureTS != 0) {
      Log(LGPFX "Clearing backdoor behavior ...\n");
      chan->impl.vsockFailureTS = 0;
      chan->impl.vsockRetryDelay = RPCCHANNEL_VSOCKET_RETRY_MIN_DELAY;
   }

   if (chan->resetCb != NULL) {
      chan->resetCb(&chan->impl, TRUE, chan->resetData);
   }

exit:
   g_source_unref(chan->resetCheck);
   chan->resetCheck = NULL;
   return FALSE;
}


/**
 * Handles an RPC reset. Calls the reset callback of all loaded plugins.
 *
 * @param[in]  data     The RPC data.
 *
 * @return TRUE.
 */

static gboolean
RpcChannelReset(RpcInData *data)
{
   gchar *msg;
   RpcChannelInt *chan = data->clientData;

   if (chan->resetCheck == NULL) {
      chan->resetCheck = g_idle_source_new();
      g_source_set_priority(chan->resetCheck, G_PRIORITY_HIGH);
      g_source_set_callback(chan->resetCheck, RpcChannelCheckReset, chan, NULL);
      g_source_attach(chan->resetCheck, chan->mainCtx);
   }

   msg = Str_Asprintf(NULL, "ATR %s", chan->appName);
   ASSERT_MEM_ALLOC(msg);
   return RPCIN_SETRETVALSF(data, msg, TRUE);
}


/**
 * A wrapper for standard RPC callback functions which provides automatic
 * XDR serialization / deserialization if requested by the application.
 *
 * @param[in]  data     RpcIn data.
 * @param[in]  rpc      The RPC registration data.
 *
 * @return Whether the RPC was handled successfully.
 */

static Bool
RpcChannelXdrWrapper(RpcInData *data,
                     RpcChannelCallback *rpc)
{
   Bool ret;
   RpcInData copy;
   void *xdrData = NULL;

   copy.freeResult = FALSE;
   copy.result = NULL;
   if (rpc->xdrIn != NULL) {
      xdrData = malloc(rpc->xdrInSize);
      if (xdrData == NULL) {
         ret = RPCIN_SETRETVALS(data, "Out of memory.", FALSE);
         goto exit;
      }

      memset(xdrData, 0, rpc->xdrInSize);
      if (!XdrUtil_Deserialize(data->args + 1, data->argsSize - 1,
                               rpc->xdrIn, xdrData)) {
         ret = RPCIN_SETRETVALS(data, "XDR deserialization failed.", FALSE);
         free(xdrData);
         goto exit;
      }

      copy.name = data->name;
      copy.args = xdrData;
      copy.argsSize = rpc->xdrInSize;
      copy.result = data->result;
      copy.resultLen = data->resultLen;
      copy.freeResult = data->freeResult;
      copy.appCtx = data->appCtx;
      copy.clientData = rpc->clientData;
   } else {
      memcpy(&copy, data, sizeof copy);
   }

   ret = rpc->callback(&copy);

   if (rpc->xdrIn != NULL) {
      VMX_XDR_FREE(rpc->xdrIn, xdrData);
      free(xdrData);
      copy.args = NULL;
      data->result = copy.result;
      data->resultLen = copy.resultLen;
      data->freeResult = copy.freeResult;
   }

   if (rpc->xdrOut != NULL && copy.result != NULL) {
      XDR xdrs;
      xdrproc_t xdrProc = rpc->xdrOut;

      if (DynXdr_Create(&xdrs) == NULL) {
         ret = RPCIN_SETRETVALS(data, "Out of memory.", FALSE);
         goto exit;
      }

      if (!xdrProc(&xdrs, copy.result, 0)) {
         ret = RPCIN_SETRETVALS(data, "XDR serialization failed.", FALSE);

         /*
          * DynXdr_Destroy only tries to free storage returned by a call to
          * DynXdr_Create(NULL).
          */
         /* coverity[address_free] */
         DynXdr_Destroy(&xdrs, TRUE);
         goto exit;
      }

      if (copy.freeResult) {
         VMX_XDR_FREE(rpc->xdrOut, copy.result);
      }
      data->result = DynXdr_Get(&xdrs);
      data->resultLen = XDR_GETPOS(&xdrs);
      data->freeResult = TRUE;

      /*
       * DynXdr_Destroy only tries to free storage returned by a call to
       * DynXdr_Create(NULL).
       */
      /* coverity[address_free] */
      DynXdr_Destroy(&xdrs, FALSE);
   }

exit:
   if (copy.freeResult && copy.result != NULL) {
      g_free(copy.result);
   }
   return ret;
}


/**
 * Builds an "rpcout" command to send a XDR struct.
 *
 * @param[in]  cmd         The command name.
 * @param[in]  xdrProc     Function to use for serializing the XDR struct.
 * @param[in]  xdrData     The XDR struct to serialize.
 * @param[out] result      Where to store the serialized data.
 * @param[out] resultLen   Where to store the serialized data length.
 *
 * @return Whether successfully built the command.
 */

gboolean
RpcChannel_BuildXdrCommand(const char *cmd,
                           void *xdrProc,
                           void *xdrData,
                           char **result,
                           size_t *resultLen)
{
   Bool ret = FALSE;
   xdrproc_t proc = xdrProc;
   XDR xdrs;

   if (DynXdr_Create(&xdrs) == NULL) {
      return FALSE;
   }

   if (!DynXdr_AppendRaw(&xdrs, cmd, strlen(cmd))) {
      goto exit;
   }

   if (!DynXdr_AppendRaw(&xdrs, " ", 1)) {
      goto exit;
   }

   if (!proc(&xdrs, xdrData, 0)) {
      goto exit;
   }

   *result = DynXdr_Get(&xdrs);
   *resultLen = xdr_getpos(&xdrs);

   ret = TRUE;

exit:

   /*
    * DynXdr_Destroy only tries to free storage returned by a call to
    * DynXdr_Create(NULL).
    */
   /* coverity[address_free] */
   DynXdr_Destroy(&xdrs, !ret);
   return ret;
}


/**
 * Dispatches the given RPC to the registered handler. This mimics the behavior
 * of the RpcIn library (but is not tied to that particular implementation of
 * an RPC channel).
 *
 * @param[in,out]    data     The RPC data.
 *
 * @return Whether the RPC was handled successfully.
 */

gboolean
RpcChannel_Dispatch(RpcInData *data)
{
   char *name;
   unsigned int index = 0;
   size_t nameLen;
   Bool status;
   RpcChannelCallback *rpc = NULL;
   RpcChannelInt *chan = data->clientData;

   name = StrUtil_GetNextToken(&index, data->args, " ");
   if (name == NULL) {
      Debug(LGPFX "Bad command (null) received.\n");
      status = RPCIN_SETRETVALS(data, "Bad command", FALSE);
      goto exit;
   }

   if (chan->rpcs != NULL) {
      rpc = g_hash_table_lookup(chan->rpcs, name);
   }

   if (rpc == NULL) {
      Debug(LGPFX "Unknown Command '%s': Handler not registered.\n", name);
      status = RPCIN_SETRETVALS(data, GUEST_RPC_UNKNOWN_COMMAND, FALSE);
      goto exit;
   }

   /* Adjust the RPC arguments. */
   nameLen = strlen(name);
   data->name = name;
   data->args = data->args + nameLen;
   data->argsSize -= nameLen;
   data->appCtx = chan->appCtx;
   data->clientData = rpc->clientData;

   if (rpc->xdrIn != NULL || rpc->xdrOut != NULL) {
      status = RpcChannelXdrWrapper(data, rpc);
   } else {
      status = rpc->callback(data);
   }

   ASSERT(data->result != NULL);

exit:
   data->name = NULL;
   free(name);
   return status;
}


/**
 * Initializes the RPC channel for inbound operations.
 *
 * This function must be called before starting the channel if the application
 * wants to receive messages on the channel. Applications don't need to call it
 * if only using the outbound functionality.
 *
 * @param[in]  chan        The RPC channel.
 * @param[in]  appName     TCLO application name.
 * @param[in]  mainCtx     Application event context.
 * @param[in]  appCtx      Application context.
 * @param[in]  resetCb     Callback for when a reset occurs.
 * @param[in]  resetData   Client data for the reset callback.
 * @param[in]  failureCB   Callback for when the channel failure limit is hit.
 * @param[in]  maxFailures Maximum channel failures allowed.
 */

void
RpcChannel_Setup(RpcChannel *chan,
                 const gchar *appName,
                 GMainContext *mainCtx,
                 gpointer appCtx,
                 RpcChannelResetCb resetCb,
                 gpointer resetData,
                 RpcChannelFailureCb failureCb,
                 guint maxFailures)
{
   size_t i;
   RpcChannelInt *cdata = (RpcChannelInt *) chan;

   ASSERT(!cdata->rpcInInitialized);

   cdata->appName = g_strdup(appName);
   cdata->appCtx = appCtx;
   cdata->mainCtx = g_main_context_ref(mainCtx);
   cdata->resetCb = resetCb;
   cdata->resetData = resetData;
   cdata->rpcFailureCb = failureCb;
   cdata->rpcMaxFailures = maxFailures;

   cdata->resetReg.name = "reset";
   cdata->resetReg.callback = RpcChannelReset;
   cdata->resetReg.clientData = chan;

   /* Register the callbacks handled by the rpcChannel library. */
   RpcChannel_RegisterCallback(chan, &cdata->resetReg);

   for (i = 0; i < ARRAYSIZE(gRpcHandlers); i++) {
      RpcChannel_RegisterCallback(chan, &gRpcHandlers[i]);
   }

   if (chan->funcs != NULL && chan->funcs->setup != NULL) {
      chan->funcs->setup(chan, mainCtx, appName, appCtx);
   } else {
      chan->mainCtx = g_main_context_ref(mainCtx);
      chan->in = RpcIn_Construct(mainCtx, RpcChannel_Dispatch, chan);
      ASSERT(chan->in != NULL);
   }

   cdata->rpcInInitialized = TRUE;
}


/**
 * Undo the RpcChannel_Setup() function if it was called earlier
 *
 * Note the outLock is initialized in the RpcChannel_New() function,
 * and should only be freed in the corresponding RpcChannel_Destroy() function.
 *
 * @param[in]  chan        The RPC channel instance.
 */

static void
RpcChannelTeardown(RpcChannel *chan)
{
   size_t i;
   RpcChannelInt *cdata = (RpcChannelInt *) chan;

   if (NULL == cdata || !cdata->rpcInInitialized) {
      return;
   }

   /*
    * Stop the restartTimer.
    */
   if (cdata->restartTimer) {
      g_source_destroy(cdata->restartTimer);
      g_source_unref(cdata->restartTimer);
      cdata->restartTimer = NULL;
   }

   RpcChannel_UnregisterCallback(chan, &cdata->resetReg);
   for (i = 0; i < ARRAYSIZE(gRpcHandlers); i++) {
      RpcChannel_UnregisterCallback(chan, &gRpcHandlers[i]);
   }

   if (cdata->rpcs != NULL) {
      g_hash_table_destroy(cdata->rpcs);
      cdata->rpcs = NULL;
   }

   cdata->resetCb = NULL;
   cdata->resetData = NULL;
   cdata->appCtx = NULL;
   cdata->rpcFailureCb = NULL;

   g_free(cdata->appName);
   cdata->appName = NULL;

   if (chan->mainCtx != NULL) {
      g_main_context_unref(chan->mainCtx);
      chan->mainCtx = NULL;
   }

   if (cdata->mainCtx != NULL) {
      g_main_context_unref(cdata->mainCtx);
      cdata->mainCtx = NULL;
   }

   if (cdata->resetCheck != NULL) {
      g_source_destroy(cdata->resetCheck);
      cdata->resetCheck = NULL;
   }

   if (chan->in != NULL) {
      RpcIn_Destruct(chan->in);
      chan->in = NULL;
   }

   cdata->rpcInInitialized = FALSE;
}


/**
 * Registers a new RPC handler in the given RPC channel. This function is
 * not thread-safe.
 *
 * @param[in]  chan     The channel instance.
 * @param[in]  rpc      Info about the RPC being registered.
 */

void
RpcChannel_RegisterCallback(RpcChannel *chan,
                            RpcChannelCallback *rpc)
{
   RpcChannelInt *cdata = (RpcChannelInt *) chan;
   ASSERT(rpc->name != NULL && strlen(rpc->name) > 0);
   ASSERT(rpc->callback);
   ASSERT(rpc->xdrIn == NULL || rpc->xdrInSize > 0);
   if (cdata->rpcs == NULL) {
      cdata->rpcs = g_hash_table_new(g_str_hash, g_str_equal);
   }
   if (g_hash_table_lookup(cdata->rpcs, rpc->name) != NULL) {
      Panic("Trying to overwrite existing RPC registration for %s!\n", rpc->name);
   }
   g_hash_table_insert(cdata->rpcs, (gpointer) rpc->name, rpc);
}


/**
 * Unregisters a new RPC handler from the given RPC channel. This function is
 * not thread-safe.
 *
 * @param[in]  chan     The channel instance.
 * @param[in]  rpc      Info about the RPC being unregistered.
 */

void
RpcChannel_UnregisterCallback(RpcChannel *chan,
                              RpcChannelCallback *rpc)
{
   RpcChannelInt *cdata = (RpcChannelInt *) chan;
   if (cdata->rpcs != NULL) {
      g_hash_table_remove(cdata->rpcs, rpc->name);
   }
}


/**
 * Callback function to clear the cumulative channel error count when RpcIn
 * is able to establish a working connection following an error or reset.
 *
 * @param[in]  _chan       The RPC channel.
 */

static void
RpcChannelClearError(void *_chan)
{
   RpcChannelInt *chan = _chan;

   Debug(LGPFX "Clearing cumulative RpcChannel error count; was %d\n",
         chan->rpcFailureCount);
   chan->rpcFailureCount = 0;
}


/**
 * Error handling function for the RPC channel. Enqueues the "check reset"
 * function for running later, if it's not yet enqueued.
 *
 * @param[in]  _chan       The RPC channel.
 * @param[in]  status      Error description.
 */

static void
RpcChannelError(void *_chan,
                char const *status)
{
   RpcChannelInt *chan = _chan;

   chan->rpcError = TRUE;

   /*
    * XXX: Workaround for PR 935520.
    * Revert the log call to Warning() after fixing PR 955746.
    */
   Debug(LGPFX "Error in the RPC receive loop: %s.\n", status);

   /*
    * If an RPC failure callback has been registered and the failure limit
    * check has not been suppressed, check whether the RpcChannel failure
    * limit has been reached.
    */
   if (chan->rpcFailureCb != NULL &&
       chan->rpcMaxFailures > 0 &&
       ++chan->rpcFailureCount >= chan->rpcMaxFailures) {
      /* Maximum number of channel errors has been reached. */
      Warning(LGPFX "RpcChannel failure count %d; calling the failure "
                    "callback function.\n", chan->rpcFailureCount);
      chan->rpcFailureCb(chan->resetData);
   }

   if (chan->resetCheck == NULL) {
      chan->resetCheck = g_idle_source_new();
      g_source_set_callback(chan->resetCheck, RpcChannelCheckReset, chan, NULL);
      g_source_attach(chan->resetCheck, chan->mainCtx);
   }
}
#endif


/**
 * Creates a new RpcChannel without any implementation.
 *
 * This is mainly for use of code that is implementing a custom RpcChannel.
 * Such implementations should provide their own "constructor"-type function
 * which should then call this function to get an RpcChannel instance. They
 * should then fill in the function pointers that provide the implementation
 * for the channel before making the channel available to the callers.
 *
 * @return A new RpcChannel instance.
 */

RpcChannel *
RpcChannel_Create(void)
{
   RpcChannelInt *chan = g_new0(RpcChannelInt, 1);
   chan->impl.vsockRetryDelay = RPCCHANNEL_VSOCKET_RETRY_MIN_DELAY;
   return &chan->impl;
}


/**
 * Shuts down an RPC channel and release any held resources.
 *
 * We use the outLock to protect the chan->inStarted and chan->in as well,
 * even though a separate lock is more desirable in theory to reduce contention.
 * See RpcChannel_Stop() and RpcChannelStopNoLock() where it is done same.
 *
 * @param[in]  chan     The RPC channel.
 *
 */

void
RpcChannel_Destroy(RpcChannel *chan)
{
   if (NULL == chan) {
      return;
   }

   g_mutex_lock(&chan->outLock);

   RpcChannelStopNoLock(chan);

   if (chan->funcs != NULL && chan->funcs->shutdown != NULL) {
      /* backend shutdown function also frees backend resources */
      chan->funcs->shutdown(chan);
   }

#if defined(NEED_RPCIN)
   RpcChannelTeardown(chan);
#endif

   g_mutex_unlock(&chan->outLock);

   g_mutex_clear(&chan->outLock);

   g_free(chan);
}


/**
 * Sets the non-freeable result of the given RPC context to the given value.
 * The result should be a NULL-terminated string.
 *
 * @param[in] data     RPC context.
 * @param[in] result   Result string.
 * @param[in] retVal   Return value of this function.
 *
 * @return @a retVal
 */

gboolean
RpcChannel_SetRetVals(RpcInData *data,
                      char const *result,
                      gboolean retVal)
{
   ASSERT(data);

   /* This cast is safe: data->result will not be freed. */
   data->result = (char *)result;
   data->resultLen = strlen(data->result);
   data->freeResult = FALSE;

   return retVal;
}


/**
 * Sets the freeable result of the given RPC context to the given value.
 * The result should be a NULL-terminated string.
 *
 * @param[in] data     RPC context.
 * @param[in] result   Result string.
 * @param[in] retVal   Return value of this function.
 *
 * @return @a retVal
 */

gboolean
RpcChannel_SetRetValsF(RpcInData *data,
                       char *result,
                       gboolean retVal)
{
   ASSERT(data);

   data->result = result;
   data->resultLen = strlen(data->result);
   data->freeResult = TRUE;

   return retVal;
}


/**
 * Force to create backdoor channels only.
 * This provides a kill-switch to disable vsocket channels if needed.
 * This needs to be called before RpcChannel_New to take effect.
 */

void
RpcChannel_SetBackdoorOnly(void)
{
   gUseBackdoorOnly = TRUE;
   Debug(LGPFX "Using vsocket is disabled.\n");
}


/**
 * Create a one-off RpcChannel instance using a prefered channel implementation,
 * currently this is VSockChannel.
 *
 * @return  RpcChannel
 */

static RpcChannel *
RpcChannel_NewOne(int flags)
{
   RpcChannel *chan;
#if (defined(__linux__) && !defined(USERWORLD)) || defined(_WIN32)
   chan = gUseBackdoorOnly ? BackdoorChannel_New() : VSockChannel_New(flags);
#else
   chan = BackdoorChannel_New();
#endif
   return chan;
}


/**
 * Create an RpcChannel instance using a prefered channel implementation,
 * currently this is VSockChannel.
 *
 * @return  RpcChannel
 */

RpcChannel *
RpcChannel_New(void)
{
   return RpcChannel_NewOne(0);
}


/**
 * Start an RPC channel. We may fallback to backdoor channel when other type
 * of channel fails to start.
 *
 * @param[in]  chan        The RPC channel instance.
 *
 * @return TRUE on success.
 */

gboolean
RpcChannel_Start(RpcChannel *chan)
{
   gboolean ok;
   const RpcChannelFuncs *funcs;

   if (chan == NULL || chan->funcs == NULL || chan->funcs->start == NULL) {
      return FALSE;
   }

   if (chan->outStarted) {
#if defined(NEED_RPCIN)
      /* Already started. Make sure both channels are in sync and return. */
      ASSERT(chan->in == NULL || chan->inStarted);
#endif
      return TRUE;
   }

#if defined(NEED_RPCIN)
   if (chan->in != NULL && !chan->inStarted) {
      ok = RpcIn_start(chan->in, RPCIN_MAX_DELAY, RpcChannelError,
                       RpcChannelClearError, chan);
      chan->inStarted = ok;
   }
#endif

   funcs = chan->funcs;

#if (defined(__linux__) && !defined(USERWORLD)) || defined(_WIN32)
   if (!gUseBackdoorOnly && chan->isMutable &&
       funcs->getType(chan) == RPCCHANNEL_TYPE_BKDOOR) {
      /*
       * Try vsocket first for mutable channel.
       * Existing channel needs to be destroyed before switching.
       */
      Log(LGPFX "Restore vsocket RpcOut channel ...\n");
      funcs->destroy(chan);
      VSockChannel_Restore(chan, chan->vsockChannelFlags);
      funcs = chan->funcs;
   }
#endif

   ok = funcs->start(chan);

   /*
    * Try to fallback to Backdoor channel if the failed
    * channel is mutable and is not a Backdoor channel.
    */
   if (!ok && chan->isMutable &&
       funcs->getType(chan) != RPCCHANNEL_TYPE_BKDOOR) {
      Log(LGPFX "Fallback to backdoor RpcOut channel ...\n");
      funcs->destroy(chan);
      BackdoorChannel_Fallback(chan);
      funcs = chan->funcs;
      ok = funcs->start(chan);

      /*
       * As vSocket is not available, we stick the backdoor
       * behavior until the channel is reset/restarted or
       * retry delay has passed.
<<<<<<< HEAD
       */
      chan->vsockFailureTS = time(NULL);
      /*
       * Backoff retry attempts. Cap the delay at max value.
       */
=======
       */
      chan->vsockFailureTS = time(NULL);
      /*
       * Backoff retry attempts. Cap the delay at max value.
       */
>>>>>>> 8acaae0c
      chan->vsockRetryDelay *= 2;
      if (chan->vsockRetryDelay > RPCCHANNEL_VSOCKET_RETRY_MAX_DELAY) {
         chan->vsockRetryDelay = RPCCHANNEL_VSOCKET_RETRY_MAX_DELAY;
      }
      Log(LGPFX "Sticking backdoor RpcOut channel for %u seconds.\n",
          chan->vsockRetryDelay);
   }

   return ok;
}


/**
 * Stop the RPC channel.
 * The outLock must be acquired by the caller.
 *
 * @param[in]  chan        The RPC channel instance.
 */

static void
RpcChannelStopNoLock(RpcChannel *chan)
{
   if (chan == NULL || chan->funcs == NULL || chan->funcs->stop == NULL) {
      return;
   }

   chan->funcs->stop(chan);

#if defined(NEED_RPCIN)
   if (chan->in != NULL) {
      if (chan->inStarted) {
         RpcIn_stop(chan->in);
         chan->inStarted = FALSE;
      }
   } else {
      ASSERT(!chan->inStarted);
   }
#endif
}


/**
 * Wrapper for the stop function of an RPC channel struct.
 *
 * @param[in]  chan        The RPC channel instance.
 */

void
RpcChannel_Stop(RpcChannel *chan)
{
   g_mutex_lock(&chan->outLock);
   RpcChannelStopNoLock(chan);
   g_mutex_unlock(&chan->outLock);
}


/**
 * Wrapper for get channel type function of an RPC channel struct.
 *
 * @param[in]  chan        The RPC channel instance.
 */

RpcChannelType
RpcChannel_GetType(RpcChannel *chan)
{
   if (chan == NULL || chan->funcs == NULL || chan->funcs->getType == NULL) {
      return RPCCHANNEL_TYPE_INACTIVE;
   }
   return chan->funcs->getType(chan);
}


/**
 * Free the allocated memory for the results from RpcChannel_Send* calls.
 *
 * @param[in] ptr   result from RpcChannel_Send* calls.
 *
 * @return none
 */

void
RpcChannel_Free(void *ptr)
{
   free(ptr);
}


/**
 * Send function of an RPC channel struct. Retry once if it fails for
 * non-backdoor Channels. Backdoor channel already tries inside. A second try
 * may create a different type of channel.
 *
 * @param[in]  chan        The RPC channel instance.
 * @param[in]  data        Data to send.
 * @param[in]  dataLen     Number of bytes to send.
 * @param[out] result      Response from other side (should be freed by
 *                         calling RpcChannel_Free).
 * @param[out] resultLen   Number of bytes in response.
 *
 * @return The status from the remote end (TRUE if call was successful).
 */

gboolean
RpcChannel_Send(RpcChannel *chan,
                char const *data,
                size_t dataLen,
                char **result,
                size_t *resultLen)
{
   gboolean ok;
   Bool rpcStatus;
   char *res = NULL;
   size_t resLen = 0;
   const RpcChannelFuncs *funcs;

   Debug(LGPFX "Sending: %"FMTSZ"u bytes\n", dataLen);

   ASSERT(chan && chan->funcs);

   g_mutex_lock(&chan->outLock);

   funcs = chan->funcs;
   ASSERT(funcs->send);

   if (result != NULL) {
      *result = NULL;
   }
   if (resultLen != NULL) {
      *resultLen = 0;
   }

#if (defined(__linux__) && !defined(USERWORLD)) || defined(_WIN32)
   if (chan->isMutable &&
       funcs->getType(chan) == RPCCHANNEL_TYPE_BKDOOR) {
      /*
       * Switch the channel type if it has been long enough
       * time since last vsocket failure.
       */
      gboolean tryVSocket = (chan->vsockFailureTS == 0 ||
                             (time(NULL) - chan->vsockFailureTS) >=
                             chan->vsockRetryDelay);
      if (tryVSocket && funcs->stop != NULL) {
         Log(LGPFX "Stop backdoor RpcOut channel and try vsock again ...\n");
         /*
          * Stop existing RpcOut channel and start it again.
          * RpcChannel_Start will switch it to vsocket when
          * possible or fallback to Backdoor again.
          */
         funcs->stop(chan);
         if (!RpcChannel_Start(chan)) {
            ok = FALSE;
            goto exit;
         }
         funcs = chan->funcs;
         ASSERT(funcs->send);
      }
   }
#endif

   ok = funcs->send(chan, data, dataLen, &rpcStatus, &res, &resLen);

   if (!ok && (funcs->getType(chan) != RPCCHANNEL_TYPE_BKDOOR) &&
       (funcs->stop != NULL)) {

      free(res);
      res = NULL;
      resLen = 0;

      /* retry once */
      Log(LGPFX "Stop vsock RpcOut channel and try to send again ...\n");
      funcs->stop(chan);
      /*
       * This is first send failure on vsocket RpcOut channel.
       * So, we re-init the failure timestamp and retry delay
       * because RpcChannel_Start tries vsocket first. In case
       * RpcChannel_Start falls back to Backdoor these will be
       * set appropriately.
       */
      chan->vsockFailureTS = 0;
      chan->vsockRetryDelay = RPCCHANNEL_VSOCKET_RETRY_MIN_DELAY;
      if (RpcChannel_Start(chan)) {
         /* The channel may get switched from vsocket to backdoor */
         funcs = chan->funcs;
         ASSERT(funcs->send);
         ok = funcs->send(chan, data, dataLen, &rpcStatus, &res, &resLen);
         goto done;
      }

      ok = FALSE;
      goto exit;
   }

done:
   if (ok) {
      Debug(LGPFX "Recved %"FMTSZ"u bytes\n", resLen);
   }

   if (result != NULL) {
      *result = res;
   } else {
      free(res);
   }
   if (resultLen != NULL) {
      *resultLen = resLen;
   }

exit:
   g_mutex_unlock(&chan->outLock);
   return ok && rpcStatus;
}


/**
 * Open/close RpcChannel each time for sending a Rpc message, this is a wrapper
 * for RpcChannel APIs.
 *
 * @param[in]  data        request data
 * @param[in]  dataLen     data length
 * @param[in]  result      reply, should be freed by calling RpcChannel_Free.
 * @param[in]  resultLen   reply length
 * @param[in]  priv        TRUE : create VSock channel for privileged guest RPC.
                           FALSE: follow regular RPC channel creation process.

 * @returns    TRUE on success.
 */

static gboolean
RpcChannelSendOneRaw(const char *data,
                     size_t dataLen,
                     char **result,
                     size_t *resultLen,
                     gboolean priv)
{
   RpcChannel *chan;
   gboolean status = FALSE;
   int flags;

   flags = RPCCHANNEL_FLAGS_SEND_ONE;
#if (defined(__linux__) && !defined(USERWORLD)) || defined(_WIN32)
   flags |= RPCCHANNEL_FLAGS_FAST_CLOSE;
   chan = priv ? VSockChannel_New(flags) : RpcChannel_NewOne(flags);
#else
   chan = RpcChannel_NewOne(flags);
#endif

   if (chan == NULL) {
      if (result != NULL) {
         *result = Util_SafeStrdup("RpcChannel: Unable to create "
                                   "the RpcChannel object");
         if (resultLen != NULL) {
            *resultLen = strlen(*result);
         }
      }
      goto sent;
   } else if (!RpcChannel_Start(chan)) {
      if (result != NULL) {
         *result = Util_SafeStrdup("RpcChannel: Unable to open the "
                                   "communication channel");
         if (resultLen != NULL) {
            *resultLen = strlen(*result);
         }
      }
      goto sent;
   } else if (priv && RpcChannel_GetType(chan) != RPCCHANNEL_TYPE_PRIV_VSOCK) {
      if (result != NULL) {
         *result = Util_SafeStrdup(RPCCHANNEL_SEND_PERMISSION_DENIED);
         if (resultLen != NULL) {
            *resultLen = strlen(*result);
         }
      }
      goto sent;
   } else if (!RpcChannel_Send(chan, data, dataLen, result, resultLen)) {
      /* We already have the description of the error */
      goto sent;
   }

   status = TRUE;

sent:
   Debug(LGPFX "Request %s: reqlen=%"FMTSZ"u, replyLen=%"FMTSZ"u\n",
         status ? "OK" : "FAILED", dataLen, resultLen ? *resultLen : 0);
   if (chan) {
      RpcChannel_Stop(chan);
      RpcChannel_Destroy(chan);
   }

   return status;
}


/**
 * Open/close RpcChannel each time for sending a Rpc message, this is a wrapper
 * for RpcChannel APIs.
 *
 * @param[in]  data        request data
 * @param[in]  dataLen     data length
 * @param[in]  result      reply, should be freed by calling RpcChannel_Free.
 * @param[in]  resultLen   reply length

 * @returns    TRUE on success.
 */

gboolean
RpcChannel_SendOneRaw(const char *data,
                      size_t dataLen,
                      char **result,
                      size_t *resultLen)
{
   return RpcChannelSendOneRaw(data, dataLen, result, resultLen, FALSE);
}


#if defined(__linux__) || defined(_WIN32)

/**
 * Open/close VSock RPC Channel each time for sending a privileged Rpc message,
 * this is a wrapper for RpcChannel APIs.
 *
 * @param[in]  data        request data
 * @param[in]  dataLen     data length
 * @param[in]  result      reply, should be freed by calling RpcChannel_Free.
 * @param[in]  resultLen   reply length

 * @returns    TRUE on success.
 */

gboolean
RpcChannel_SendOneRawPriv(const char *data,
                          size_t dataLen,
                          char **result,
                          size_t *resultLen)
{
   return RpcChannelSendOneRaw(data, dataLen, result, resultLen, TRUE);
}

#endif


/**
 * Open/close RpcChannel each time for sending a Rpc message, this is a wrapper
 * for RpcChannel APIs.
 *
 * @param[out] reply       reply, should be freed by calling RpcChannel_Free.
 * @param[out] repLen      reply length
 * @param[in]  reqFmt      request data
 * @param[in]  args        optional arguments depending on reqFmt.
 * @param[in]  priv        TRUE : create VSock channel for privileged guest RPC.
                           FALSE: follow regular RPC channel creation process.

 * @returns    TRUE on success.
 */

static gboolean
RpcChannelSendOne(char **reply,
                  size_t *repLen,
                  char const *reqFmt,
                  va_list args,
                  gboolean priv)
{
   gboolean status;
   char *request;
   size_t reqLen = 0;

   status = FALSE;

   /* Format the request string */
   request = Str_Vasprintf(&reqLen, reqFmt, args);

   /*
    * If Str_Vasprintf failed, write NULL into the reply if the caller wanted
    * a reply back.
    */
   if (request == NULL) {
      goto error;
   }

   status = RpcChannelSendOneRaw(request, reqLen, reply, repLen, priv);

   free(request);

   return status;

error:
   if (reply) {
      *reply = NULL;
   }

   if (repLen) {
      *repLen = 0;
   }
   return FALSE;
}


/**
 * Open/close RpcChannel each time for sending a Rpc message, this is a wrapper
 * for RpcChannel APIs.
 *
 * @param[out] reply       reply, should be freed by calling RpcChannel_Free.
 * @param[out] repLen      reply length
 * @param[in]  reqFmt      request data
 * @param[in]  ...         optional arguments depending on reqFmt.

 * @returns    TRUE on success.
 */

gboolean
RpcChannel_SendOne(char **reply,
                   size_t *repLen,
                   char const *reqFmt,
                   ...)
{
   va_list args;
   gboolean status;

   va_start(args, reqFmt);
   status = RpcChannelSendOne(reply, repLen, reqFmt, args, FALSE);
   va_end(args);

   return status;
}


#if defined(__linux__) || defined(_WIN32)

/**
 * Open/close VSock RPC Channel each time for sending a privileged Rpc message,
 * this is a wrapper for RpcChannel APIs.
 *
 * @param[out] reply       reply, should be freed by calling RpcChannel_Free.
 * @param[out] repLen      reply length
 * @param[in]  reqFmt      request data
 * @param[in]  ...         optional arguments depending on reqFmt.

 * @returns    TRUE on success.
 */

gboolean
RpcChannel_SendOnePriv(char **reply,
                       size_t *repLen,
                       char const *reqFmt,
                       ...)
{
   va_list args;
   gboolean status;

   va_start(args, reqFmt);
   status = RpcChannelSendOne(reply, repLen, reqFmt, args, TRUE);
   va_end(args);

   return status;
}

#endif<|MERGE_RESOLUTION|>--- conflicted
+++ resolved
@@ -930,19 +930,11 @@
        * As vSocket is not available, we stick the backdoor
        * behavior until the channel is reset/restarted or
        * retry delay has passed.
-<<<<<<< HEAD
        */
       chan->vsockFailureTS = time(NULL);
       /*
        * Backoff retry attempts. Cap the delay at max value.
        */
-=======
-       */
-      chan->vsockFailureTS = time(NULL);
-      /*
-       * Backoff retry attempts. Cap the delay at max value.
-       */
->>>>>>> 8acaae0c
       chan->vsockRetryDelay *= 2;
       if (chan->vsockRetryDelay > RPCCHANNEL_VSOCKET_RETRY_MAX_DELAY) {
          chan->vsockRetryDelay = RPCCHANNEL_VSOCKET_RETRY_MAX_DELAY;
