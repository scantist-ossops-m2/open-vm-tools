/*********************************************************
 * Copyright (C) 2008-2016,2018-2019 VMware, Inc. All rights reserved.
 *
 * This program is free software; you can redistribute it and/or modify it
 * under the terms of the GNU Lesser General Public License as published
 * by the Free Software Foundation version 2.1 and no later version.
 *
 * This program is distributed in the hope that it will be useful, but
 * WITHOUT ANY WARRANTY; without even the implied warranty of MERCHANTABILITY
 * or FITNESS FOR A PARTICULAR PURPOSE.  See the Lesser GNU General Public
 * License for more details.
 *
 * You should have received a copy of the GNU Lesser General Public License
 * along with this program; if not, write to the Free Software Foundation, Inc.,
 * 51 Franklin St, Fifth Floor, Boston, MA  02110-1301 USA.
 *
 *********************************************************/

/**
 * @file rpcChannel.c
 *
 *    Common functions to all RPC channel implementations.
 */

#include <stdlib.h>
#include <string.h>
#include "debug.h"
#include "rpcChannelInt.h"

#if defined(NEED_RPCIN)
#include "dynxdr.h"
#include "vmxrpc.h"
#include "xdrutil.h"
#include "rpcin.h"
#endif

#include "str.h"
#include "strutil.h"
#include "util.h"
#include "vm_assert.h"

/** Internal state of a channel. */
typedef struct RpcChannelInt {
   RpcChannel              impl;
#if defined(NEED_RPCIN)
   gchar                  *appName;
   GHashTable             *rpcs;
   GMainContext           *mainCtx;
   GSource                *resetCheck;
   gpointer                appCtx;
   RpcChannelCallback      resetReg;
   RpcChannelResetCb       resetCb;
   gpointer                resetData;
   gboolean                rpcError;
<<<<<<< HEAD
=======
   guint                   rpcErrorCount;
>>>>>>> 801d4b7f
   guint                   rpcResetErrorCount;  /* channel reset failures */
   /*
    * The rpcFailureCount is a cumulative count of calls made to
    * RpcChannelError().  When getting repeated channel failures,
    * the channel is constantly stopped and restarted.
    */
   guint                   rpcFailureCount;  /* cumulative channel failures */
   RpcChannelFailureCb     rpcFailureCb;
   guint                   rpcMaxFailures;
<<<<<<< HEAD
=======
   gboolean                rpcInInitialized;
   GSource                *restartTimer; /* Channel restart timer */
>>>>>>> 801d4b7f
#endif
} RpcChannelInt;

#define LGPFX "RpcChannel: "

static gboolean gUseBackdoorOnly = FALSE;

/*
 * Track the vSocket connection failure, so that we can
 * avoid using vSockets until a channel reset/restart or
 * the service itself gets restarted.
 */
static gboolean gVSocketFailed = FALSE;

static void RpcChannelStopNoLock(RpcChannel *chan);


#if defined(NEED_RPCIN)
/** Max number of times to attempt a channel restart. */
#define RPCIN_MAX_RESTARTS 60

static gboolean
RpcChannelPing(RpcInData *data);

static RpcChannelCallback gRpcHandlers[] =  {
   { "ping", RpcChannelPing, NULL, NULL, NULL, 0 }
};

/**
 * Handler for a "ping" message. Does nothing.
 *
 * @param[in]  data     The RPC data.
 *
 * @return TRUE.
 */

static gboolean
RpcChannelPing(RpcInData *data)
{
   return RPCIN_SETRETVALS(data, "", TRUE);
}


/**
 * Callback for restarting the RPC channel.
 *
 * @param[in]  _chan    The RPC channel
 *
 * @return FALSE
 */

static gboolean
RpcChannelRestart(gpointer _chan)
{
   RpcChannelInt *chan = _chan;
   gboolean chanStarted;

   /* Synchronize with any RpcChannel_Send calls by other threads. */
   g_mutex_lock(&chan->impl.outLock);
   g_source_unref(chan->restartTimer);
   chan->restartTimer = NULL;

   RpcChannelStopNoLock(&chan->impl);

   /* Clear vSocket channel failure */
   Log(LGPFX "Clearing backdoor behavior ...\n");
   gVSocketFailed = FALSE;

   chanStarted = RpcChannel_Start(&chan->impl);
   g_mutex_unlock(&chan->impl.outLock);
   if (!chanStarted) {
      Warning("Channel restart failed [%d]\n", chan->rpcResetErrorCount);
      if (chan->resetCb != NULL) {
         chan->resetCb(&chan->impl, FALSE, chan->resetData);
      }
   } else {
      chan->rpcError = FALSE;
   }

   return FALSE;
}


/**
 * Checks and potentially resets the RPC channel. This code is based on the
 * toolsDaemon.c function "ToolsDaemon_CheckReset".
 *
 * @param[in]  _chan    The RPC channel.
 *
 * @return FALSE. The reset callback will schedule a new check when it's called.
 */

static gboolean
RpcChannelCheckReset(gpointer _chan)
{
   static int channelTimeoutAttempts = RPCIN_MAX_RESTARTS;
   RpcChannelInt *chan = _chan;

   /* Check the channel state. */
   if (chan->rpcError) {

      if (++(chan->rpcResetErrorCount) > channelTimeoutAttempts) {
         Warning("Failed to reset channel after %u attempts\n",
                 chan->rpcResetErrorCount - 1);
         if (chan->resetCb != NULL) {
            chan->resetCb(&chan->impl, FALSE, chan->resetData);
         }
         goto exit;
      }

      /* Schedule the channel restart for 1 sec in the future. */
      Debug(LGPFX "Resetting channel [%u]\n", chan->rpcResetErrorCount);
<<<<<<< HEAD
      src = g_timeout_source_new(1000);
      g_source_set_callback(src, RpcChannelRestart, chan, NULL);
      g_source_attach(src, chan->mainCtx);
      g_source_unref(src);
=======
      ASSERT(chan->restartTimer == NULL);
      chan->restartTimer = g_timeout_source_new(1000);
      g_source_set_callback(chan->restartTimer, RpcChannelRestart, chan, NULL);
      g_source_attach(chan->restartTimer, chan->mainCtx);
>>>>>>> 801d4b7f
      goto exit;
   }

   /* Reset was successful. */
<<<<<<< HEAD
   Debug(LGPFX "Channel was reset successfully.\n");
   chan->rpcResetErrorCount = 0;
   Debug(LGPFX "Clearing backdoor behavior ...\n");
=======
   Log(LGPFX "Channel was reset successfully.\n");
   chan->rpcResetErrorCount = 0;
   Log(LGPFX "Clearing backdoor behavior ...\n");
>>>>>>> 801d4b7f
   gVSocketFailed = FALSE;

   if (chan->resetCb != NULL) {
      chan->resetCb(&chan->impl, TRUE, chan->resetData);
   }

exit:
   g_source_unref(chan->resetCheck);
   chan->resetCheck = NULL;
   return FALSE;
}


/**
 * Handles an RPC reset. Calls the reset callback of all loaded plugins.
 *
 * @param[in]  data     The RPC data.
 *
 * @return TRUE.
 */

static gboolean
RpcChannelReset(RpcInData *data)
{
   gchar *msg;
   RpcChannelInt *chan = data->clientData;

   if (chan->resetCheck == NULL) {
      chan->resetCheck = g_idle_source_new();
      g_source_set_priority(chan->resetCheck, G_PRIORITY_HIGH);
      g_source_set_callback(chan->resetCheck, RpcChannelCheckReset, chan, NULL);
      g_source_attach(chan->resetCheck, chan->mainCtx);
   }

   msg = Str_Asprintf(NULL, "ATR %s", chan->appName);
   ASSERT_MEM_ALLOC(msg);
   return RPCIN_SETRETVALSF(data, msg, TRUE);
}


/**
 * A wrapper for standard RPC callback functions which provides automatic
 * XDR serialization / deserialization if requested by the application.
 *
 * @param[in]  data     RpcIn data.
 * @param[in]  rpc      The RPC registration data.
 *
 * @return Whether the RPC was handled successfully.
 */

static Bool
RpcChannelXdrWrapper(RpcInData *data,
                     RpcChannelCallback *rpc)
{
   Bool ret;
   RpcInData copy;
   void *xdrData = NULL;

   copy.freeResult = FALSE;
   copy.result = NULL;
   if (rpc->xdrIn != NULL) {
      xdrData = malloc(rpc->xdrInSize);
      if (xdrData == NULL) {
         ret = RPCIN_SETRETVALS(data, "Out of memory.", FALSE);
         goto exit;
      }

      memset(xdrData, 0, rpc->xdrInSize);
      if (!XdrUtil_Deserialize(data->args + 1, data->argsSize - 1,
                               rpc->xdrIn, xdrData)) {
         ret = RPCIN_SETRETVALS(data, "XDR deserialization failed.", FALSE);
         free(xdrData);
         goto exit;
      }

      copy.name = data->name;
      copy.args = xdrData;
      copy.argsSize = rpc->xdrInSize;
      copy.result = data->result;
      copy.resultLen = data->resultLen;
      copy.freeResult = data->freeResult;
      copy.appCtx = data->appCtx;
      copy.clientData = rpc->clientData;
   } else {
      memcpy(&copy, data, sizeof copy);
   }

   ret = rpc->callback(&copy);

   if (rpc->xdrIn != NULL) {
      VMX_XDR_FREE(rpc->xdrIn, xdrData);
      free(xdrData);
      copy.args = NULL;
      data->result = copy.result;
      data->resultLen = copy.resultLen;
      data->freeResult = copy.freeResult;
   }

   if (rpc->xdrOut != NULL && copy.result != NULL) {
      XDR xdrs;
      xdrproc_t xdrProc = rpc->xdrOut;

      if (DynXdr_Create(&xdrs) == NULL) {
         ret = RPCIN_SETRETVALS(data, "Out of memory.", FALSE);
         goto exit;
      }

      if (!xdrProc(&xdrs, copy.result, 0)) {
         ret = RPCIN_SETRETVALS(data, "XDR serialization failed.", FALSE);
         DynXdr_Destroy(&xdrs, TRUE);
         goto exit;
      }

      if (copy.freeResult) {
         VMX_XDR_FREE(rpc->xdrOut, copy.result);
      }
      data->result = DynXdr_Get(&xdrs);
      data->resultLen = XDR_GETPOS(&xdrs);
      data->freeResult = TRUE;
      DynXdr_Destroy(&xdrs, FALSE);
   }

exit:
   if (copy.freeResult && copy.result != NULL) {
      g_free(copy.result);
   }
   return ret;
}


/**
 * Builds an "rpcout" command to send a XDR struct.
 *
 * @param[in]  cmd         The command name.
 * @param[in]  xdrProc     Function to use for serializing the XDR struct.
 * @param[in]  xdrData     The XDR struct to serialize.
 * @param[out] result      Where to store the serialized data.
 * @param[out] resultLen   Where to store the serialized data length.
 *
 * @return Whether successfully built the command.
 */

gboolean
RpcChannel_BuildXdrCommand(const char *cmd,
                           void *xdrProc,
                           void *xdrData,
                           char **result,
                           size_t *resultLen)
{
   Bool ret = FALSE;
   xdrproc_t proc = xdrProc;
   XDR xdrs;

   if (DynXdr_Create(&xdrs) == NULL) {
      return FALSE;
   }

   if (!DynXdr_AppendRaw(&xdrs, cmd, strlen(cmd))) {
      goto exit;
   }

   if (!DynXdr_AppendRaw(&xdrs, " ", 1)) {
      goto exit;
   }

   if (!proc(&xdrs, xdrData, 0)) {
      goto exit;
   }

   *result = DynXdr_Get(&xdrs);
   *resultLen = xdr_getpos(&xdrs);

   ret = TRUE;

exit:
   DynXdr_Destroy(&xdrs, !ret);
   return ret;
}


/**
 * Dispatches the given RPC to the registered handler. This mimics the behavior
 * of the RpcIn library (but is not tied to that particular implementation of
 * an RPC channel).
 *
 * @param[in,out]    data     The RPC data.
 *
 * @return Whether the RPC was handled successfully.
 */

gboolean
RpcChannel_Dispatch(RpcInData *data)
{
   char *name = NULL;
   unsigned int index = 0;
   size_t nameLen;
   Bool status;
   RpcChannelCallback *rpc = NULL;
   RpcChannelInt *chan = data->clientData;

   name = StrUtil_GetNextToken(&index, data->args, " ");
   if (name == NULL) {
      Debug(LGPFX "Bad command (null) received.\n");
      status = RPCIN_SETRETVALS(data, "Bad command", FALSE);
      goto exit;
   }

   if (chan->rpcs != NULL) {
      rpc = g_hash_table_lookup(chan->rpcs, name);
   }

   if (rpc == NULL) {
      Debug(LGPFX "Unknown Command '%s': Handler not registered.\n", name);
      status = RPCIN_SETRETVALS(data, "Unknown Command", FALSE);
      goto exit;
   }

   /* Adjust the RPC arguments. */
   nameLen = strlen(name);
   data->name = name;
   data->args = data->args + nameLen;
   data->argsSize -= nameLen;
   data->appCtx = chan->appCtx;
   data->clientData = rpc->clientData;

   if (rpc->xdrIn != NULL || rpc->xdrOut != NULL) {
      status = RpcChannelXdrWrapper(data, rpc);
   } else {
      status = rpc->callback(data);
   }

   ASSERT(data->result != NULL);

exit:
   data->name = NULL;
   free(name);
   return status;
}


/**
 * Initializes the RPC channel for inbound operations.
 *
 * This function must be called before starting the channel if the application
 * wants to receive messages on the channel. Applications don't need to call it
 * if only using the outbound functionality.
 *
 * @param[in]  chan        The RPC channel.
 * @param[in]  appName     TCLO application name.
 * @param[in]  mainCtx     Application event context.
 * @param[in]  appCtx      Application context.
 * @param[in]  resetCb     Callback for when a reset occurs.
 * @param[in]  resetData   Client data for the reset callback.
 * @param[in]  failureCB   Callback for when the channel failure limit is hit.
 * @param[in]  maxFailures Maximum channel failures allowed.
 */

void
RpcChannel_Setup(RpcChannel *chan,
                 const gchar *appName,
                 GMainContext *mainCtx,
                 gpointer appCtx,
                 RpcChannelResetCb resetCb,
                 gpointer resetData,
                 RpcChannelFailureCb failureCb,
                 guint maxFailures)
{
   size_t i;
   RpcChannelInt *cdata = (RpcChannelInt *) chan;

   ASSERT(!cdata->rpcInInitialized);

   cdata->appName = g_strdup(appName);
   cdata->appCtx = appCtx;
   cdata->mainCtx = g_main_context_ref(mainCtx);
   cdata->resetCb = resetCb;
   cdata->resetData = resetData;
   cdata->rpcFailureCb = failureCb;
   cdata->rpcMaxFailures = maxFailures;

   cdata->resetReg.name = "reset";
   cdata->resetReg.callback = RpcChannelReset;
   cdata->resetReg.clientData = chan;

   /* Register the callbacks handled by the rpcChannel library. */
   RpcChannel_RegisterCallback(chan, &cdata->resetReg);

   for (i = 0; i < ARRAYSIZE(gRpcHandlers); i++) {
      RpcChannel_RegisterCallback(chan, &gRpcHandlers[i]);
   }

   if (chan->funcs != NULL && chan->funcs->setup != NULL) {
      chan->funcs->setup(chan, mainCtx, appName, appCtx);
   } else {
      chan->mainCtx = g_main_context_ref(mainCtx);
      chan->in = RpcIn_Construct(mainCtx, RpcChannel_Dispatch, chan);
      ASSERT(chan->in != NULL);
   }

   cdata->rpcInInitialized = TRUE;
}


/**
 * Undo the RpcChannel_Setup() function if it was called earlier
 *
 * Note the outLock is initialized in the RpcChannel_New() function,
 * and should only be freed in the corresponding RpcChannel_Destroy() function.
 *
 * @param[in]  chan        The RPC channel instance.
 */

static void
RpcChannelTeardown(RpcChannel *chan)
{
   size_t i;
   RpcChannelInt *cdata = (RpcChannelInt *) chan;

   if (NULL == cdata || !cdata->rpcInInitialized) {
      return;
   }

   /*
    * Stop the restartTimer.
    */
   if (cdata->restartTimer) {
      g_source_destroy(cdata->restartTimer);
      g_source_unref(cdata->restartTimer);
      cdata->restartTimer = NULL;
   }

   RpcChannel_UnregisterCallback(chan, &cdata->resetReg);
   for (i = 0; i < ARRAYSIZE(gRpcHandlers); i++) {
      RpcChannel_UnregisterCallback(chan, &gRpcHandlers[i]);
   }

   if (cdata->rpcs != NULL) {
      g_hash_table_destroy(cdata->rpcs);
      cdata->rpcs = NULL;
   }

   cdata->resetCb = NULL;
   cdata->resetData = NULL;
   cdata->appCtx = NULL;
   cdata->rpcFailureCb = NULL;

   g_free(cdata->appName);
   cdata->appName = NULL;

   if (chan->mainCtx != NULL) {
      g_main_context_unref(chan->mainCtx);
      chan->mainCtx = NULL;
   }

   if (cdata->mainCtx != NULL) {
      g_main_context_unref(cdata->mainCtx);
      cdata->mainCtx = NULL;
   }

   if (cdata->resetCheck != NULL) {
      g_source_destroy(cdata->resetCheck);
      cdata->resetCheck = NULL;
   }

   cdata->rpcInInitialized = FALSE;
}


/**
 * Registers a new RPC handler in the given RPC channel. This function is
 * not thread-safe.
 *
 * @param[in]  chan     The channel instance.
 * @param[in]  rpc      Info about the RPC being registered.
 */

void
RpcChannel_RegisterCallback(RpcChannel *chan,
                            RpcChannelCallback *rpc)
{
   RpcChannelInt *cdata = (RpcChannelInt *) chan;
   ASSERT(rpc->name != NULL && strlen(rpc->name) > 0);
   ASSERT(rpc->callback);
   ASSERT(rpc->xdrIn == NULL || rpc->xdrInSize > 0);
   if (cdata->rpcs == NULL) {
      cdata->rpcs = g_hash_table_new(g_str_hash, g_str_equal);
   }
   if (g_hash_table_lookup(cdata->rpcs, rpc->name) != NULL) {
      Panic("Trying to overwrite existing RPC registration for %s!\n", rpc->name);
   }
   g_hash_table_insert(cdata->rpcs, (gpointer) rpc->name, rpc);
}


/**
 * Unregisters a new RPC handler from the given RPC channel. This function is
 * not thread-safe.
 *
 * @param[in]  chan     The channel instance.
 * @param[in]  rpc      Info about the RPC being unregistered.
 */

void
RpcChannel_UnregisterCallback(RpcChannel *chan,
                              RpcChannelCallback *rpc)
{
   RpcChannelInt *cdata = (RpcChannelInt *) chan;
   if (cdata->rpcs != NULL) {
      g_hash_table_remove(cdata->rpcs, rpc->name);
   }
}


/**
 * Callback function to clear the cumulative channel error count when RpcIn
 * is able to establish a working connection following an error or reset.
 *
 * @param[in]  _chan       The RPC channel.
 */

static void
RpcChannelClearError(void *_chan)
{
   RpcChannelInt *chan = _chan;

   Debug(LGPFX " %s: Clearing cumulative RpcChannel error count; was %d\n",
         __FUNCTION__, chan->rpcFailureCount);
   chan->rpcFailureCount = 0;
}


/**
 * Error handling function for the RPC channel. Enqueues the "check reset"
 * function for running later, if it's not yet enqueued.
 *
 * @param[in]  _chan       The RPC channel.
 * @param[in]  status      Error description.
 */

static void
RpcChannelError(void *_chan,
                char const *status)
{
   RpcChannelInt *chan = _chan;

   chan->rpcError = TRUE;

   /*
    * XXX: Workaround for PR 935520.
    * Revert the log call to Warning() after fixing PR 955746.
    */
   Debug(LGPFX "Error in the RPC receive loop: %s.\n", status);

   /*
    * If an RPC failure callback has been registered and the failure limit
    * check has not been suppressed, check whether the RpcChannel failure
    * limit has been reached.
    */
   if (chan->rpcFailureCb != NULL &&
       chan->rpcMaxFailures > 0 &&
       ++chan->rpcFailureCount >= chan->rpcMaxFailures) {
      /* Maximum number of channel errors has been reached. */
      Warning(LGPFX "RpcChannel failure count %d; calling the failure "
                    "callback function.\n", chan->rpcFailureCount);
      chan->rpcFailureCb(chan->resetData);
   }

   if (chan->resetCheck == NULL) {
      chan->resetCheck = g_idle_source_new();
      g_source_set_callback(chan->resetCheck, RpcChannelCheckReset, chan, NULL);
      g_source_attach(chan->resetCheck, chan->mainCtx);
   }
}
#endif


/**
 * Creates a new RpcChannel without any implementation.
 *
 * This is mainly for use of code that is implementing a custom RpcChannel.
 * Such implementations should provide their own "constructor"-type function
 * which should then call this function to get an RpcChannel instance. They
 * should then fill in the function pointers that provide the implementation
 * for the channel before making the channel available to the callers.
 *
 * @return A new RpcChannel instance.
 */

RpcChannel *
RpcChannel_Create(void)
{
   RpcChannelInt *chan = g_new0(RpcChannelInt, 1);
   return &chan->impl;
}


/**
 * Shuts down an RPC channel and release any held resources.
 *
 * We use the outLock to protect the chan->inStarted and chan->in as well,
 * even though a separate lock is more desirable in theory to reduce contention.
 * See RpcChannel_Stop() and RpcChannelStopNoLock() where it is done same.
 *
 * @param[in]  chan     The RPC channel.
 *
 */

void
RpcChannel_Destroy(RpcChannel *chan)
{
   if (NULL == chan) {
      return;
   }

<<<<<<< HEAD
   cdata->resetCb = NULL;
   cdata->resetData = NULL;
   cdata->appCtx = NULL;
   cdata->rpcFailureCb = NULL;
=======
   g_mutex_lock(&chan->outLock);
>>>>>>> 801d4b7f

   RpcChannelStopNoLock(chan);

   if (chan->funcs != NULL && chan->funcs->shutdown != NULL) {
      /* backend shutdown function also frees backend resources */
      chan->funcs->shutdown(chan);
   }

#if defined(NEED_RPCIN)
   RpcChannelTeardown(chan);
#endif

   g_mutex_unlock(&chan->outLock);

   g_mutex_clear(&chan->outLock);

   g_free(chan);
}


/**
 * Sets the non-freeable result of the given RPC context to the given value.
 * The result should be a NULL-terminated string.
 *
 * @param[in] data     RPC context.
 * @param[in] result   Result string.
 * @param[in] retVal   Return value of this function.
 *
 * @return @a retVal
 */

gboolean
RpcChannel_SetRetVals(RpcInData *data,
                      char const *result,
                      gboolean retVal)
{
   ASSERT(data);

   /* This cast is safe: data->result will not be freed. */
   data->result = (char *)result;
   data->resultLen = strlen(data->result);
   data->freeResult = FALSE;

   return retVal;
}


/**
 * Sets the freeable result of the given RPC context to the given value.
 * The result should be a NULL-terminated string.
 *
 * @param[in] data     RPC context.
 * @param[in] result   Result string.
 * @param[in] retVal   Return value of this function.
 *
 * @return @a retVal
 */

gboolean
RpcChannel_SetRetValsF(RpcInData *data,
                       char *result,
                       gboolean retVal)
{
   ASSERT(data);

   data->result = result;
   data->resultLen = strlen(data->result);
   data->freeResult = TRUE;

   return retVal;
}


/**
 * Force to create backdoor channels only.
 * This provides a kill-switch to disable vsocket channels if needed.
 * This needs to be called before RpcChannel_New to take effect.
 */

void
RpcChannel_SetBackdoorOnly(void)
{
   gUseBackdoorOnly = TRUE;
   Debug(LGPFX "Using vsocket is disabled.\n");
}


/**
 * Create an RpcChannel instance using a prefered channel implementation,
 * currently this is VSockChannel.
 *
 * @return  RpcChannel
 */

RpcChannel *
RpcChannel_New(void)
{
   RpcChannel *chan;
#if (defined(__linux__) && !defined(USERWORLD)) || defined(_WIN32)
   chan = (gUseBackdoorOnly || gVSocketFailed) ?
          BackdoorChannel_New() : VSockChannel_New();
#else
   chan = BackdoorChannel_New();
#endif
   return chan;
}


/**
 * Start an RPC channel. We may fallback to backdoor channel when other type
 * of channel fails to start.
 *
 * @param[in]  chan        The RPC channel instance.
 *
 * @return TRUE on success.
 */

gboolean
RpcChannel_Start(RpcChannel *chan)
{
   gboolean ok;
   const RpcChannelFuncs *funcs;

   if (chan == NULL || chan->funcs == NULL || chan->funcs->start == NULL) {
      return FALSE;
   }

   if (chan->outStarted) {
#if defined(NEED_RPCIN)
      /* Already started. Make sure both channels are in sync and return. */
      ASSERT(chan->in == NULL || chan->inStarted);
#endif
      return TRUE;
   }

#if defined(NEED_RPCIN)
   if (chan->in != NULL && !chan->inStarted) {
      ok = RpcIn_start(chan->in, RPCIN_MAX_DELAY, RpcChannelError,
                       RpcChannelClearError, chan);
      chan->inStarted = ok;
   }
#endif

   funcs = chan->funcs;
   ok = funcs->start(chan);

   if (!ok && funcs->onStartErr != NULL) {
      Log(LGPFX "Fallback to backdoor ...\n");
      funcs->onStartErr(chan);
      ok = BackdoorChannel_Fallback(chan);
      /*
       * As vSocket is not available, we stick the backdoor
       * behavior until the channel is reset/restarted.
       */
      Log(LGPFX "Sticking backdoor behavior ...\n");
      gVSocketFailed = TRUE;
   }

   return ok;
}


/**
 * Stop the RPC channel.
 * The outLock must be acquired by the caller.
 *
 * @param[in]  chan        The RPC channel instance.
 */

static void
RpcChannelStopNoLock(RpcChannel *chan)
{
   if (chan == NULL || chan->funcs == NULL || chan->funcs->stop == NULL) {
      return;
   }

   chan->funcs->stop(chan);

#if defined(NEED_RPCIN)
   if (chan->in != NULL) {
      if (chan->inStarted) {
         RpcIn_stop(chan->in);
         chan->inStarted = FALSE;
      }
   } else {
      ASSERT(!chan->inStarted);
   }
#endif
}


/**
 * Wrapper for the stop function of an RPC channel struct.
 *
 * @param[in]  chan        The RPC channel instance.
 */

void
RpcChannel_Stop(RpcChannel *chan)
{
   g_mutex_lock(&chan->outLock);
   RpcChannelStopNoLock(chan);
   g_mutex_unlock(&chan->outLock);
}


/**
 * Wrapper for get channel type function of an RPC channel struct.
 *
 * @param[in]  chan        The RPC channel instance.
 */

RpcChannelType
RpcChannel_GetType(RpcChannel *chan)
{
   if (chan == NULL || chan->funcs == NULL || chan->funcs->getType == NULL) {
      return RPCCHANNEL_TYPE_INACTIVE;
   }
   return chan->funcs->getType(chan);
}


/**
 * Free the allocated memory for the results from RpcChannel_Send* calls.
 *
 * @param[in] ptr   result from RpcChannel_Send* calls.
 *
 * @return none
 */

void
RpcChannel_Free(void *ptr)
{
   free(ptr);
}


/**
 * Send function of an RPC channel struct. Retry once if it fails for
 * non-backdoor Channels. Backdoor channel already tries inside. A second try
 * may create a different type of channel.
 *
 * @param[in]  chan        The RPC channel instance.
 * @param[in]  data        Data to send.
 * @param[in]  dataLen     Number of bytes to send.
 * @param[out] result      Response from other side (should be freed by
 *                         calling RpcChannel_Free).
 * @param[out] resultLen   Number of bytes in response.
 *
 * @return The status from the remote end (TRUE if call was successful).
 */

gboolean
RpcChannel_Send(RpcChannel *chan,
                char const *data,
                size_t dataLen,
                char **result,
                size_t *resultLen)
{
   gboolean ok;
   Bool rpcStatus;
   char *res = NULL;
   size_t resLen = 0;
   const RpcChannelFuncs *funcs;

   Debug(LGPFX "Sending: %"FMTSZ"u bytes\n", dataLen);

   ASSERT(chan && chan->funcs);

   g_mutex_lock(&chan->outLock);

   funcs = chan->funcs;
   ASSERT(funcs->send);

   if (result != NULL) {
      *result = NULL;
   }
   if (resultLen != NULL) {
      *resultLen = 0;
   }

   ok = funcs->send(chan, data, dataLen, &rpcStatus, &res, &resLen);

   if (!ok && (funcs->getType(chan) != RPCCHANNEL_TYPE_BKDOOR) &&
       (funcs->stopRpcOut != NULL)) {

      free(res);
      res = NULL;
      resLen = 0;

      /* retry once */
      Log(LGPFX "Stop RpcOut channel and try to send again ...\n");
      funcs->stopRpcOut(chan);
      if (RpcChannel_Start(chan)) {
         /* The channel may get switched from vsocket to backdoor */
         funcs = chan->funcs;
         ASSERT(funcs->send);
         ok = funcs->send(chan, data, dataLen, &rpcStatus, &res, &resLen);
         goto done;
      }

      ok = FALSE;
      goto exit;
   }

done:
   if (ok) {
      Debug(LGPFX "Recved %"FMTSZ"u bytes\n", resLen);
   }

   if (result != NULL) {
      *result = res;
   } else {
      free(res);
   }
   if (resultLen != NULL) {
      *resultLen = resLen;
   }

exit:
   g_mutex_unlock(&chan->outLock);
   return ok && rpcStatus;
}


/**
 * Open/close RpcChannel each time for sending a Rpc message, this is a wrapper
 * for RpcChannel APIs.
 *
 * @param[in]  data        request data
 * @param[in]  dataLen     data length
 * @param[in]  result      reply, should be freed by calling RpcChannel_Free.
 * @param[in]  resultLen   reply length
 * @param[in]  priv        TRUE : create VSock channel for privileged guest RPC.
                           FALSE: follow regular RPC channel creation process.

 * @returns    TRUE on success.
 */

static gboolean
RpcChannelSendOneRaw(const char *data,
                     size_t dataLen,
                     char **result,
                     size_t *resultLen,
                     gboolean priv)
{
   RpcChannel *chan;
   gboolean status = FALSE;

#if (defined(__linux__) && !defined(USERWORLD)) || defined(_WIN32)
   chan = priv ? VSockChannel_New() : RpcChannel_New();
#else
   chan = RpcChannel_New();
#endif

   if (chan == NULL) {
      if (result != NULL) {
         *result = Util_SafeStrdup("RpcChannel: Unable to create "
                                   "the RpcChannel object");
         if (resultLen != NULL) {
            *resultLen = strlen(*result);
         }
      }
      goto sent;
   } else if (!RpcChannel_Start(chan)) {
      if (result != NULL) {
         *result = Util_SafeStrdup("RpcChannel: Unable to open the "
                                   "communication channel");
         if (resultLen != NULL) {
            *resultLen = strlen(*result);
         }
      }
      goto sent;
   } else if (priv && RpcChannel_GetType(chan) != RPCCHANNEL_TYPE_PRIV_VSOCK) {
      if (result != NULL) {
         *result = Util_SafeStrdup("Permission denied");
         if (resultLen != NULL) {
            *resultLen = strlen(*result);
         }
      }
      goto sent;
   } else if (!RpcChannel_Send(chan, data, dataLen, result, resultLen)) {
      /* We already have the description of the error */
      goto sent;
   }

   status = TRUE;

sent:
   Debug(LGPFX "Request %s: reqlen=%"FMTSZ"u, replyLen=%"FMTSZ"u\n",
         status ? "OK" : "FAILED", dataLen, resultLen ? *resultLen : 0);
   if (chan) {
      RpcChannel_Stop(chan);
      RpcChannel_Destroy(chan);
   }

   return status;
}


/**
 * Open/close RpcChannel each time for sending a Rpc message, this is a wrapper
 * for RpcChannel APIs.
 *
 * @param[in]  data        request data
 * @param[in]  dataLen     data length
 * @param[in]  result      reply, should be freed by calling RpcChannel_Free.
 * @param[in]  resultLen   reply length

 * @returns    TRUE on success.
 */

gboolean
RpcChannel_SendOneRaw(const char *data,
                      size_t dataLen,
                      char **result,
                      size_t *resultLen)
{
   return RpcChannelSendOneRaw(data, dataLen, result, resultLen, FALSE);
}


#if defined(__linux__) || defined(_WIN32)

/**
 * Open/close VSock RPC Channel each time for sending a privileged Rpc message,
 * this is a wrapper for RpcChannel APIs.
 *
 * @param[in]  data        request data
 * @param[in]  dataLen     data length
 * @param[in]  result      reply, should be freed by calling RpcChannel_Free.
 * @param[in]  resultLen   reply length

 * @returns    TRUE on success.
 */

gboolean
RpcChannel_SendOneRawPriv(const char *data,
                          size_t dataLen,
                          char **result,
                          size_t *resultLen)
{
   return RpcChannelSendOneRaw(data, dataLen, result, resultLen, TRUE);
}

#endif


/**
 * Open/close RpcChannel each time for sending a Rpc message, this is a wrapper
 * for RpcChannel APIs.
 *
 * @param[out] reply       reply, should be freed by calling RpcChannel_Free.
 * @param[out] repLen      reply length
 * @param[in]  reqFmt      request data
 * @param[in]  args        optional arguments depending on reqFmt.
 * @param[in]  priv        TRUE : create VSock channel for privileged guest RPC.
                           FALSE: follow regular RPC channel creation process.

 * @returns    TRUE on success.
 */

static gboolean
RpcChannelSendOne(char **reply,
                  size_t *repLen,
                  char const *reqFmt,
                  va_list args,
                  gboolean priv)
{
   gboolean status;
   char *request;
   size_t reqLen = 0;

   status = FALSE;

   /* Format the request string */
   request = Str_Vasprintf(&reqLen, reqFmt, args);

   /*
    * If Str_Vasprintf failed, write NULL into the reply if the caller wanted
    * a reply back.
    */
   if (request == NULL) {
      goto error;
   }

   status = RpcChannelSendOneRaw(request, reqLen, reply, repLen, priv);

   free(request);

   return status;

error:
   if (reply) {
      *reply = NULL;
   }

   if (repLen) {
      *repLen = 0;
   }
   return FALSE;
}


/**
 * Open/close RpcChannel each time for sending a Rpc message, this is a wrapper
 * for RpcChannel APIs.
 *
 * @param[out] reply       reply, should be freed by calling RpcChannel_Free.
 * @param[out] repLen      reply length
 * @param[in]  reqFmt      request data
 * @param[in]  ...         optional arguments depending on reqFmt.

 * @returns    TRUE on success.
 */

gboolean
RpcChannel_SendOne(char **reply,
                   size_t *repLen,
                   char const *reqFmt,
                   ...)
{
   va_list args;
   gboolean status;

   va_start(args, reqFmt);
   status = RpcChannelSendOne(reply, repLen, reqFmt, args, FALSE);
   va_end(args);

   return status;
}


#if defined(__linux__) || defined(_WIN32)

/**
 * Open/close VSock RPC Channel each time for sending a privileged Rpc message,
 * this is a wrapper for RpcChannel APIs.
 *
 * @param[out] reply       reply, should be freed by calling RpcChannel_Free.
 * @param[out] repLen      reply length
 * @param[in]  reqFmt      request data
 * @param[in]  ...         optional arguments depending on reqFmt.

 * @returns    TRUE on success.
 */

gboolean
RpcChannel_SendOnePriv(char **reply,
                       size_t *repLen,
                       char const *reqFmt,
                       ...)
{
   va_list args;
   gboolean status;

   va_start(args, reqFmt);
   status = RpcChannelSendOne(reply, repLen, reqFmt, args, TRUE);
   va_end(args);

   return status;
}

#endif<|MERGE_RESOLUTION|>--- conflicted
+++ resolved
@@ -52,10 +52,7 @@
    RpcChannelResetCb       resetCb;
    gpointer                resetData;
    gboolean                rpcError;
-<<<<<<< HEAD
-=======
    guint                   rpcErrorCount;
->>>>>>> 801d4b7f
    guint                   rpcResetErrorCount;  /* channel reset failures */
    /*
     * The rpcFailureCount is a cumulative count of calls made to
@@ -65,11 +62,8 @@
    guint                   rpcFailureCount;  /* cumulative channel failures */
    RpcChannelFailureCb     rpcFailureCb;
    guint                   rpcMaxFailures;
-<<<<<<< HEAD
-=======
    gboolean                rpcInInitialized;
    GSource                *restartTimer; /* Channel restart timer */
->>>>>>> 801d4b7f
 #endif
 } RpcChannelInt;
 
@@ -182,30 +176,17 @@
 
       /* Schedule the channel restart for 1 sec in the future. */
       Debug(LGPFX "Resetting channel [%u]\n", chan->rpcResetErrorCount);
-<<<<<<< HEAD
-      src = g_timeout_source_new(1000);
-      g_source_set_callback(src, RpcChannelRestart, chan, NULL);
-      g_source_attach(src, chan->mainCtx);
-      g_source_unref(src);
-=======
       ASSERT(chan->restartTimer == NULL);
       chan->restartTimer = g_timeout_source_new(1000);
       g_source_set_callback(chan->restartTimer, RpcChannelRestart, chan, NULL);
       g_source_attach(chan->restartTimer, chan->mainCtx);
->>>>>>> 801d4b7f
       goto exit;
    }
 
    /* Reset was successful. */
-<<<<<<< HEAD
-   Debug(LGPFX "Channel was reset successfully.\n");
-   chan->rpcResetErrorCount = 0;
-   Debug(LGPFX "Clearing backdoor behavior ...\n");
-=======
    Log(LGPFX "Channel was reset successfully.\n");
    chan->rpcResetErrorCount = 0;
    Log(LGPFX "Clearing backdoor behavior ...\n");
->>>>>>> 801d4b7f
    gVSocketFailed = FALSE;
 
    if (chan->resetCb != NULL) {
@@ -720,14 +701,7 @@
       return;
    }
 
-<<<<<<< HEAD
-   cdata->resetCb = NULL;
-   cdata->resetData = NULL;
-   cdata->appCtx = NULL;
-   cdata->rpcFailureCb = NULL;
-=======
    g_mutex_lock(&chan->outLock);
->>>>>>> 801d4b7f
 
    RpcChannelStopNoLock(chan);
 
