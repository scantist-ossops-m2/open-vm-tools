--- conflicted
+++ resolved
@@ -1,9 +1,5 @@
 /*********************************************************
-<<<<<<< HEAD
- * Copyright (C) 2008-2016 VMware, Inc. All rights reserved.
-=======
  * Copyright (C) 2008-2017 VMware, Inc. All rights reserved.
->>>>>>> a9668e03
  *
  * This program is free software; you can redistribute it and/or modify it
  * under the terms of the GNU Lesser General Public License as published
@@ -542,10 +538,7 @@
  *
  * @param[in]  config   Config file to read the key from.
  * @param[in]  section  Section to look for in the config file.
-<<<<<<< HEAD
-=======
  * @param[in]  key      Key to look for in the section.
->>>>>>> a9668e03
  * @param[in]  defValue Default value if the key is not found or error.
  *
  * @return value of the key if value was read successfully, else defValue.
@@ -555,11 +548,7 @@
 VMTools_ConfigGetBoolean(GKeyFile *config,
                          const gchar *section,
                          const gchar *key,
-<<<<<<< HEAD
-                         gboolean defValue)
-=======
                          const gboolean defValue)
->>>>>>> a9668e03
 {
    GError *err = NULL;
    gboolean value;
@@ -592,10 +581,7 @@
  *
  * @param[in]  config   Config file to read the key from.
  * @param[in]  section  Section to look for in the config file.
-<<<<<<< HEAD
-=======
  * @param[in]  key      Key to look for in the section.
->>>>>>> a9668e03
  * @param[in]  defValue Default value if the key is not found or error.
  *
  * @return value of the key if value was read successfully, else defValue.
@@ -605,11 +591,7 @@
 VMTools_ConfigGetInteger(GKeyFile *config,
                          const gchar *section,
                          const gchar *key,
-<<<<<<< HEAD
-                         gint defValue)
-=======
                          const gint defValue)
->>>>>>> a9668e03
 {
    GError *err = NULL;
    gint value;
@@ -639,29 +621,19 @@
  *
  * @param[in]  config   Config file to read the key from.
  * @param[in]  section  Section to look for in the config file.
-<<<<<<< HEAD
- * @param[in]  defValue Default value if the key is not found or error.
- *
- * @return value of the key if value was read successfully, else defValue.
-=======
  * @param[in]  key      Key to look for in the section.
  * @param[in]  defValue Default value if the key is not found or error.
  *
  * @return value of the key if value was read successfully, else a copy
  * of defValue unless defValue is NULL, in which case it's NULL.
  * The returned string should be freed with g_free() when no longer needed.
->>>>>>> a9668e03
  */
 
 gchar *
 VMTools_ConfigGetString(GKeyFile *config,
                         const gchar *section,
                         const gchar *key,
-<<<<<<< HEAD
-                        gchar *defValue)
-=======
                         const gchar *defValue)
->>>>>>> a9668e03
 {
    GError *err = NULL;
    gchar *value;
@@ -679,11 +651,7 @@
       }
       g_debug("%s: Returning default value for '[%s] %s'=%s.\n",
               __FUNCTION__, section, key, defValue ? defValue : "(null)");
-<<<<<<< HEAD
-      value = defValue;
-=======
       value = g_strdup(defValue);
->>>>>>> a9668e03
       g_clear_error(&err);
    }
    return value;
