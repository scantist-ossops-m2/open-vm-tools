/*********************************************************
 * Copyright (C) 2008-2021 VMware, Inc. All rights reserved.
 *
 * This program is free software; you can redistribute it and/or modify it
 * under the terms of the GNU Lesser General Public License as published
 * by the Free Software Foundation version 2.1 and no later version.
 *
 * This program is distributed in the hope that it will be useful, but
 * WITHOUT ANY WARRANTY; without even the implied warranty of MERCHANTABILITY
 * or FITNESS FOR A PARTICULAR PURPOSE.  See the Lesser GNU General Public
 * License for more details.
 *
 * You should have received a copy of the GNU Lesser General Public License
 * along with this program; if not, write to the Free Software Foundation, Inc.,
 * 51 Franklin St, Fifth Floor, Boston, MA  02110-1301 USA.
 *
 *********************************************************/

/**
 * @file vmtoolsConfig.c
 *
 *    Convenience functions for loading tools configuration files, and
 *    automatically migrating from old-style tools configuration files.
 */

#include "vmware/tools/utils.h"
#include <errno.h>
#include <stdio.h>
#include <stdlib.h>
#include <string.h>
#include <glib/gstdio.h>

#include "vm_assert.h"
#include "conf.h"
#include "err.h"
#include "guestApp.h"


/**
 * Returns the path to the default tools config file.
 *
 * @return String with the default config path (should be freed by caller).
 */

static gchar *
VMToolsGetToolsConfFile(void)
{
   char *confPath = GuestApp_GetConfPath();
   gchar *confFilePath;

   /*
    * XXX: GuestApp_GetConfPath() is racy. If two different people are calling
    * the function and the conf directory doesn't exist, there's the risk that
    * one of them will fail to create the directory and return NULL. So if we
    * get NULL back, retry the call (at which point the directory will
    * hopefully exist), and assert if it's NULL (which now should only happen
    * if we fail to allocate memory).
    */
   if (confPath == NULL) {
      confPath = GuestApp_GetConfPath();
      ASSERT(confPath != NULL);
   }
   confFilePath = g_build_filename(confPath, CONF_FILE, NULL);
   free(confPath);

   return confFilePath;
}


/**
 * Loads the configuration file at the given path.
 *
 * @param[in]     path     Path to the configuration file, or NULL for default
 *                         Tools config file.
 * @param[in]     flags    Flags for opening the file.
 * @param[in,out] config   Where to store the config dictionary; when reloading
 *                         the file, the old config object will be destroyed.
 * @param[in,out] mtime    Last known modification time of the config file.
 *                         When the function succeeds, will contain the new
 *                         modification time read from the file. If NULL (or 0),
 *                         the config dictionary is always loaded.
 *
 * @return Whether a new config dictionary was loaded.
 */

gboolean
VMTools_LoadConfig(const gchar *path,
                   GKeyFileFlags flags,
                   GKeyFile **config,
                   time_t *mtime)
{
   gchar *defaultPath = NULL;
   gchar *localPath = NULL;
   /* GStatBuf was added in 2.26. */
   GStatBuf confStat;
   GError *err = NULL;
   GKeyFile *cfg = NULL;
   static gboolean hadConfFile = TRUE;

   if (config == NULL) {
      return FALSE;
   }

   if (path == NULL) {
      defaultPath = VMToolsGetToolsConfFile();
   }

   localPath = VMTOOLS_GET_FILENAME_LOCAL((path != NULL) ? path : defaultPath, &err);
   if (err != NULL) {
      g_warning("Error converting to local encoding: %s\n", err->message);
      goto exit;
   }

   if (g_stat(localPath, &confStat) == -1) {
      /*
       * If the file doesn't exist, it's not an error. Just return an
       * empty dictionary in that case. The mtime will be set to 0 if
       * the caller requested it.
       */
      memset(&confStat, 0, sizeof confStat);
      if (errno != ENOENT) {
         g_warning("Failed to stat conf file: %s\n", strerror(errno));
         goto exit;
      } else {
         /*
          * If we used to have a file, create a config.
          * Otherwise we can re-use the empty GKeyFile from before.
          */
         if (hadConfFile) {
            cfg = g_key_file_new();
         }
         hadConfFile = FALSE;
         goto exit;
      }
   }

   hadConfFile = TRUE;

   /* Check if we really need to load the data. */
   if (mtime != NULL && confStat.st_mtime <= *mtime) {
      goto exit;
   }

   /* Need to load the configuration data. */

   cfg = g_key_file_new();

   /* Empty file: just return an empty dictionary. */
   if (confStat.st_size == 0) {
      goto exit;
   }

   g_key_file_load_from_file(cfg, localPath, flags, &err);
   if (err == NULL || err->code == G_KEY_FILE_ERROR_GROUP_NOT_FOUND) {
      goto exit;
   }

   g_warning("Cannot load config file: %s", err->message);

   g_key_file_free(cfg);
   cfg = NULL;

exit:
   g_clear_error(&err);
   if (cfg != NULL) {
      if (*config != NULL) {
         g_key_file_free(*config);
      }
      *config = cfg;
      if (mtime != NULL) {
         *mtime = confStat.st_mtime;
      }
   }
   g_free(defaultPath);
   VMTOOLS_RELEASE_FILENAME_LOCAL(localPath);
   return (cfg != NULL);
}


/**
 * Copies the key/value pairs from one config dictionary to another config
 * dictionary. The key/value pairs are added only if they are not
 * already present in the destination configuration dictionary.
 *
 * @param[in]     srcConfig     Configuration dictionary from which the
 *                              key/value pairs should be added.
 * @param[in]     dstConfig     Configuration dictionary to which the
 *                              key/value pairs should be added..
 *
 * @return Whether any key/value pairs have been added to the config
 *         dictionary.
 */

gboolean
VMTools_AddConfig(GKeyFile *srcConfig,
                  GKeyFile *dstConfig)
{
   gsize numGroups;
   gchar **groupNames;
   gsize i;
   gboolean configAdded = FALSE;

   if (srcConfig == NULL || dstConfig == NULL) {
      return configAdded;
   }

   groupNames = g_key_file_get_groups(srcConfig, &numGroups);

   g_debug("%s: Found %d groups in config.\n", __FUNCTION__, (int) numGroups);

   for (i = 0; i < numGroups; ++i) {
      gsize numKeys;
      gchar **keyNames;
      gsize j;
      GError *gErr = NULL;
      const gchar *group = groupNames[i];

      keyNames = g_key_file_get_keys(srcConfig, group, &numKeys, &gErr);
      if (gErr != NULL) {
         g_warning("%s: g_key_file_get_keys(%s) failed: %s\n",
                   __FUNCTION__, group, gErr->message);
         g_clear_error(&gErr);
         continue;
      }

      g_debug("%s: Found %d keys for group: '%s' in config.\n",
              __FUNCTION__, (int) numKeys, group);

      for (j = 0; j < numKeys; ++j) {
         const gchar* key = keyNames[j];

         if (!g_key_file_has_key(dstConfig, group, key, NULL)) {
            gchar *value = g_key_file_get_value(srcConfig, group, key, &gErr);

            if (value == NULL && gErr != NULL) {
               g_warning("%s: g_key_file_get_value(%s:%s) failed: %s\n",
                         __FUNCTION__, group, key, gErr->message);
               g_clear_error(&gErr);
               continue;
            }

            g_key_file_set_value(dstConfig, group, key, value);
            g_debug("%s: Added (%s:%s) to the new config\n",
                    __FUNCTION__, group, key);
            configAdded = TRUE;
            g_free(value);
         } else {
            g_debug("%s: Ignoring (%s:%s)\n", __FUNCTION__, group, key);
         }
      }

      g_strfreev(keyNames);
   }

   g_debug("%s: Added the config. Return val: %d\n", __FUNCTION__, configAdded);

   g_strfreev(groupNames);
   return configAdded;
}


/**
 * Compares two configuration dictionaries. Compares all the groups and
 * key/value pairs in both the configuration dictionaries. If all the entries
 * are same, TRUE is returned. Else, FALSE is returned.
 *
 * @param[in]     config1     First configuration dictionary to compare.
 * @param[in]     config2     Second configuration dictionary to compare.
 *
 * @return TRUE if both the specified configuration dictionaries are identical.
 *         FALSE otherwise.
 */

gboolean
VMTools_CompareConfig(GKeyFile *config1,
                      GKeyFile *config2)
{
   gsize numGroups1 = 0;
   gsize numGroups2 = 0;
   gchar **groupNames1 = NULL;
   gchar **groupNames2 = NULL;
   gchar **keyNames1 = NULL;
   gchar **keyNames2 = NULL;
   gchar *value1 = NULL;
   gchar *value2 = NULL;
   gsize i;
   gboolean sameConfigs = TRUE;
   GError *gErr = NULL;

   if (config1 == NULL && config2 == NULL) {
      goto exit;
   }

   if (config1 == NULL || config2 == NULL) {
      goto mismatch;
   }

   groupNames1 = g_key_file_get_groups(config1, &numGroups1);
   groupNames2 = g_key_file_get_groups(config2, &numGroups2);

   g_debug("%s: Found %d groups in first config, "
           "%d groups in second config.\n",
           __FUNCTION__, (int) numGroups1, (int) numGroups2);

   if (numGroups1 != numGroups2) {
      goto mismatch;
   }

   for (i = 0; i < numGroups1; ++i) {
      gsize numKeys1 = 0;
      gsize numKeys2 = 0;
      gsize j;
      const gchar *group = groupNames1[i];

      g_strfreev(keyNames1);
      keyNames1 = NULL;
      g_strfreev(keyNames2);
      keyNames2 = NULL;

      if (!g_key_file_has_group(config2, group)) {
         g_debug("%s: group: '%s' not found in second config.\n",
                 __FUNCTION__, group);
         goto mismatch;
      }

      keyNames1 = g_key_file_get_keys(config1, group, &numKeys1, &gErr);
      if (gErr != NULL) {
         g_warning("%s: g_key_file_get_keys(%s) for first config failed: %s\n",
                   __FUNCTION__, group, gErr->message);
         goto mismatch;
      }

      keyNames2 = g_key_file_get_keys(config2, group, &numKeys2, &gErr);
      if (gErr != NULL) {
         g_warning("%s: g_key_file_get_keys(%s) for second config failed: %s\n",
                   __FUNCTION__, group, gErr->message);
         goto mismatch;
      }

      g_debug("%s: For group: '%s', first config has %d keys, "
              "second config has %d keys\n",
              __FUNCTION__, group, (int) numKeys1, (int) numKeys2);

      if (numKeys1 != numKeys2) {
         goto mismatch;
      }

      for (j = 0; j < numKeys1; ++j) {
         const gchar* key = keyNames1[j];

         g_free(value1);
         value1 = NULL;
         g_free(value2);
         value2 = NULL;

         if (!g_key_file_has_key(config2, group, key, NULL)) {
            g_debug("%s: key '%s' for group '%s' not found in second config.\n",
                    __FUNCTION__, key, group);
            goto mismatch;
         }

         value1 = g_key_file_get_value(config1, group, key, &gErr);
<<<<<<< HEAD
         if (value1 == NULL && gErr != NULL) {
            g_warning("%s: g_key_file_get_value(%s:%s) for first config "
                      "failed: %s\n",
                      __FUNCTION__, group, key, gErr->message);
=======
         if (value1 == NULL) {
            g_warning("%s: g_key_file_get_value(%s:%s) for first config "
                      "failed: %s\n",
                      __FUNCTION__, group, key,
                      (gErr != NULL) ? gErr->message : "");
>>>>>>> 472d7c69
            goto mismatch;
         }

         value2 = g_key_file_get_value(config2, group, key, &gErr);
<<<<<<< HEAD
         if (value2 == NULL && gErr != NULL) {
            g_warning("%s: g_key_file_get_value(%s:%s) for second config "
                      "failed: %s\n",
                      __FUNCTION__, group, key, gErr->message);
=======
         if (value2 == NULL) {
            g_warning("%s: g_key_file_get_value(%s:%s) for second config "
                      "failed: %s\n",
                      __FUNCTION__, group, key,
                      (gErr != NULL) ? gErr->message : "");
>>>>>>> 472d7c69
            goto mismatch;
         }

         if (strcmp(value1, value2) != 0) {
            g_debug("%s: Value for (%s:%s) is not same in both the configs.\n",
                    __FUNCTION__, group, key);
            goto mismatch;
         }
      }
   }

   goto exit;

mismatch:
   sameConfigs = FALSE;

exit:
   g_debug("%s: Return Value: %d\n", __FUNCTION__, sameConfigs);

   g_clear_error(&gErr);
   g_free(value1);
   g_free(value2);
   g_strfreev(keyNames1);
   g_strfreev(keyNames2);
   g_strfreev(groupNames1);
   g_strfreev(groupNames2);
   return sameConfigs;
}


/**
 * Saves the given config data to the given path.
 *
 * @param[in]  path     Where to save the data.
 * @param[in]  config   Config data.
 * @param[out] err      Where to store error information (may be NULL).
 *
 * @return Whether saving was successful.
 */

gboolean
VMTools_WriteConfig(const gchar *path,
                    GKeyFile *config,
                    GError **err)
{
   gboolean ret = FALSE;
   gchar *data = NULL;
   gchar *defaultPath = NULL;
   gchar *localPath = NULL;
   FILE *out = NULL;
   GError *lerr = NULL;

   ASSERT(config != NULL);

   if (path == NULL) {
      defaultPath = VMToolsGetToolsConfFile();
   }

   localPath = VMTOOLS_GET_FILENAME_LOCAL((path != NULL) ? path : defaultPath, &lerr);
   if (lerr != NULL) {
      g_warning("Error converting to local encoding: %s\n", lerr->message);
      goto exit;
   }

   data = g_key_file_to_data(config, NULL, &lerr);
   if (lerr != NULL) {
      g_warning("Error serializing conf data: %s\n", lerr->message);
      goto exit;
   }

   out = g_fopen(localPath, "w");

   if (out == NULL) {
      const char *errstr = strerror(errno);
      g_warning("Error opening conf file for writing: %s\n", errstr);
      g_set_error(&lerr, G_FILE_ERROR, G_FILE_ERROR_FAILED, "%s", errstr);
      goto exit;
   }

   if (g_fprintf(out, "%s", data) < 0) {
      const char *errstr = strerror(errno);
      g_warning("Error writing conf file: %s\n", errstr);
      g_set_error(&lerr, G_FILE_ERROR, G_FILE_ERROR_FAILED, "%s", errstr);
      goto exit;
   }

   ret = TRUE;

exit:
   if (out != NULL) {
      fclose(out);
   }
   if (err != NULL && lerr != NULL) {
      *err = lerr;
   } else {
      g_clear_error(&lerr);
   }
   g_free(data);
   g_free(defaultPath);
   VMTOOLS_RELEASE_FILENAME_LOCAL(localPath);
   return ret;
}


/**
 * Loads boolean value for a key from the specified config section.
 *
 * @param[in]  config   Config file to read the key from.
 * @param[in]  section  Section to look for in the config file.
 * @param[in]  key      Key to look for in the section.
 * @param[in]  defValue Default value if the key is not found or error.
 *
 * @return value of the key if value was read successfully, else defValue.
 */

gboolean
VMTools_ConfigGetBoolean(GKeyFile *config,
                         const gchar *section,
                         const gchar *key,
                         const gboolean defValue)
{
   GError *err = NULL;
   gboolean value;

   if (config == NULL || section == NULL || key == NULL) {
      g_debug("%s: Returning default value for '[%s] %s'=%s.\n",
              __FUNCTION__, section ? section : "(null)",
              key ? key : "(null)", defValue ? "TRUE" : "FALSE");
      return defValue;
   }

   value = g_key_file_get_boolean(config, section, key, &err);
   if (err != NULL) {
      if (err->code != G_KEY_FILE_ERROR_KEY_NOT_FOUND &&
          err->code != G_KEY_FILE_ERROR_GROUP_NOT_FOUND) {
         g_warning("%s: Failed to get value for '[%s] %s': %s (err=%d).\n",
                   __FUNCTION__, section, key, err->message, err->code);
      }
      g_debug("%s: Returning default value for '[%s] %s'=%s "
              "(Not found err=%d).\n",
              __FUNCTION__, section, key, defValue ? "TRUE" : "FALSE",
              err->code);
      value = defValue;
      g_clear_error(&err);
   }
   return value;
}


/**
 * Loads integer value for a key from the specified config section.
 *
 * @param[in]  config   Config file to read the key from.
 * @param[in]  section  Section to look for in the config file.
 * @param[in]  key      Key to look for in the section.
 * @param[in]  defValue Default value if the key is not found or error.
 *
 * @return value of the key if value was read successfully, else defValue.
 */

gint
VMTools_ConfigGetInteger(GKeyFile *config,
                         const gchar *section,
                         const gchar *key,
                         const gint defValue)
{
   GError *err = NULL;
   gint value;

   ASSERT(config);
   ASSERT(key);
   ASSERT(section);

   value = g_key_file_get_integer(config, section, key, &err);
   if (err != NULL) {
      if (err->code != G_KEY_FILE_ERROR_KEY_NOT_FOUND &&
          err->code != G_KEY_FILE_ERROR_GROUP_NOT_FOUND) {
         g_warning("%s: Failed to get value for '[%s] %s': %s (err=%d).\n",
                   __FUNCTION__, section, key, err->message, err->code);
      }
      g_debug("%s: Returning default value for '[%s] %s'=%d.\n",
              __FUNCTION__, section, key, defValue);
      value = defValue;
      g_clear_error(&err);
   }
   return value;
}


/**
 * Loads string value for a key from the specified config section.
 *
 * @param[in]  config   Config file to read the key from.
 * @param[in]  section  Section to look for in the config file.
 * @param[in]  key      Key to look for in the section.
 * @param[in]  defValue Default value if the key is not found or error.
 *
 * @return value of the key if value was read successfully, else a copy
 * of defValue unless defValue is NULL, in which case it's NULL.
 * The returned string should be freed with g_free() when no longer needed.
 */

gchar *
VMTools_ConfigGetString(GKeyFile *config,
                        const gchar *section,
                        const gchar *key,
                        const gchar *defValue)
{
   GError *err = NULL;
   gchar *value;

   ASSERT(config);
   ASSERT(key);
   ASSERT(section);

   value = g_key_file_get_string(config, section, key, &err);
   if (err != NULL) {
      if (err->code != G_KEY_FILE_ERROR_KEY_NOT_FOUND &&
          err->code != G_KEY_FILE_ERROR_GROUP_NOT_FOUND) {
         g_warning("%s: Failed to get value for '[%s] %s': %s (err=%d).\n",
                   __FUNCTION__, section, key, err->message, err->code);
      }
      g_debug("%s: Returning default value for '[%s] %s'=%s.\n",
              __FUNCTION__, section, key, defValue ? defValue : "(null)");
      value = g_strdup(defValue);
      g_clear_error(&err);
   }
   return value;
}<|MERGE_RESOLUTION|>--- conflicted
+++ resolved
@@ -360,34 +360,20 @@
          }
 
          value1 = g_key_file_get_value(config1, group, key, &gErr);
-<<<<<<< HEAD
-         if (value1 == NULL && gErr != NULL) {
-            g_warning("%s: g_key_file_get_value(%s:%s) for first config "
-                      "failed: %s\n",
-                      __FUNCTION__, group, key, gErr->message);
-=======
          if (value1 == NULL) {
             g_warning("%s: g_key_file_get_value(%s:%s) for first config "
                       "failed: %s\n",
                       __FUNCTION__, group, key,
                       (gErr != NULL) ? gErr->message : "");
->>>>>>> 472d7c69
             goto mismatch;
          }
 
          value2 = g_key_file_get_value(config2, group, key, &gErr);
-<<<<<<< HEAD
-         if (value2 == NULL && gErr != NULL) {
-            g_warning("%s: g_key_file_get_value(%s:%s) for second config "
-                      "failed: %s\n",
-                      __FUNCTION__, group, key, gErr->message);
-=======
          if (value2 == NULL) {
             g_warning("%s: g_key_file_get_value(%s:%s) for second config "
                       "failed: %s\n",
                       __FUNCTION__, group, key,
                       (gErr != NULL) ? gErr->message : "");
->>>>>>> 472d7c69
             goto mismatch;
          }
 
