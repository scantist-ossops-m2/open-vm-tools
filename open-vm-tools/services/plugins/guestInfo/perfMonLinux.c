--- conflicted
+++ resolved
@@ -1,9 +1,5 @@
 /*********************************************************
-<<<<<<< HEAD
- * Copyright (C) 2008-2017 VMware, Inc. All rights reserved.
-=======
  * Copyright (C) 2008-2018 VMware, Inc. All rights reserved.
->>>>>>> 2147df6a
  *
  * This program is free software; you can redistribute it and/or modify it
  * under the terms of the GNU Lesser General Public License as published
@@ -50,20 +46,13 @@
 #define SWAPPINESS_FILE  "/proc/sys/vm/swappiness"
 #define DISKSTATS_FILE   "/proc/diskstats"
 
-<<<<<<< HEAD
-=======
 #define SYSFS_BLOCK_FOLDER  "/sys/block"
->>>>>>> 2147df6a
 
 /*
  * For now, all data collection is of uint64 values. Rates are always returned
  * as a double, derived from the uint64 data.
  */
 
-<<<<<<< HEAD
-#define DECLARE_STAT(collect, publish, file, isRegExp, locatorString, reportID, units, dataType) \
-   { file, collect, publish, isRegExp, locatorString, reportID, units, dataType }
-=======
 static Bool gReleased = TRUE;
 static Bool gInternal = FALSE;
 #if PUBLISH_EXPERIMENTAL_STATS
@@ -75,7 +64,6 @@
 
 #define DECLARE_STAT(publish, file, isRegExp, locatorString, reportID, units, dataType) \
    { file, publish, isRegExp, locatorString, reportID, units, dataType }
->>>>>>> 2147df6a
 
 typedef struct {
    const char         *sourceFile;
@@ -88,30 +76,6 @@
 } GuestInfoQuery;
 
 GuestInfoQuery guestInfoQuerySpecTable[] = {
-<<<<<<< HEAD
-   DECLARE_STAT(TRUE, TRUE, MEMINFO_FILE, FALSE, "Hugepagesize",    GuestStatID_HugePageSize,             GuestUnitsKiB, GuestTypeUint64),
-   DECLARE_STAT(TRUE, TRUE, ZONEINFO_FILE,TRUE,  "present",         GuestStatID_MemPhysUsable,            GuestUnitsKiB, GuestTypeUint64),
-   DECLARE_STAT(TRUE, TRUE, MEMINFO_FILE, FALSE, "MemFree",         GuestStatID_MemFree,                  GuestUnitsKiB, GuestTypeUint64),
-   DECLARE_STAT(TRUE, TRUE, MEMINFO_FILE, FALSE, "Active(file)",    GuestStatID_MemActiveFileCache,       GuestUnitsKiB, GuestTypeUint64),
-   DECLARE_STAT(TRUE, TRUE, MEMINFO_FILE, FALSE, "SwapFree",        GuestStatID_SwapSpaceRemaining,       GuestUnitsKiB, GuestTypeUint64),
-   DECLARE_STAT(TRUE, TRUE, MEMINFO_FILE, FALSE, "HugePages_Total", GuestStatID_Linux_HugePagesTotal,     GuestUnitsHugePages, GuestTypeUint64),
-   DECLARE_STAT(TRUE, TRUE, VMSTAT_FILE,  FALSE, "pgpgin",          GuestStatID_PageInRate,               GuestUnitsPagesPerSecond,  GuestTypeDouble),
-   DECLARE_STAT(TRUE, TRUE, VMSTAT_FILE,  FALSE, "pgpgout",         GuestStatID_PageOutRate,              GuestUnitsPagesPerSecond,  GuestTypeDouble),
-   DECLARE_STAT(TRUE, TRUE, STAT_FILE,    FALSE, "ctxt",            GuestStatID_ContextSwapRate,          GuestUnitsNumberPerSecond, GuestTypeDouble),
-   DECLARE_STAT(TRUE, TRUE, NULL,         FALSE, NULL,              GuestStatID_PhysicalPageSize,         GuestUnitsBytes, GuestTypeUint64),
-
-   DECLARE_STAT(TRUE, FALSE, MEMINFO_FILE, FALSE, "MemAvailable",    GuestStatID_Linux_MemAvailable,       GuestUnitsKiB, GuestTypeUint64),
-   DECLARE_STAT(TRUE, FALSE, MEMINFO_FILE, FALSE, "Inactive(file)",  GuestStatID_Linux_MemInactiveFile,    GuestUnitsKiB, GuestTypeUint64),
-   DECLARE_STAT(TRUE, FALSE, MEMINFO_FILE, FALSE, "SReclaimable",    GuestStatID_Linux_MemSlabReclaim,     GuestUnitsKiB, GuestTypeUint64),
-   DECLARE_STAT(TRUE, FALSE, MEMINFO_FILE, FALSE, "Buffers",         GuestStatID_Linux_MemBuffers,         GuestUnitsKiB, GuestTypeUint64),
-   DECLARE_STAT(TRUE, FALSE, MEMINFO_FILE, FALSE, "Cached",          GuestStatID_Linux_MemCached,          GuestUnitsKiB, GuestTypeUint64),
-   DECLARE_STAT(TRUE, FALSE, NULL,         FALSE, NULL,              GuestStatID_SwapSpaceUsed,            GuestUnitsKiB, GuestTypeUint64),
-
-   DECLARE_STAT(TRUE, FALSE, MEMINFO_FILE,  FALSE, "MemTotal",       GuestStatID_Linux_MemTotal,           GuestUnitsKiB, GuestTypeUint64),
-   DECLARE_STAT(TRUE, FALSE, MEMINFO_FILE,  FALSE, "SwapTotal",      GuestStatID_SwapFilesCurrent,         GuestUnitsKiB, GuestTypeUint64),
-   DECLARE_STAT(TRUE, FALSE, NULL,          FALSE,  NULL,            GuestStatID_SwapFilesMax,             GuestUnitsKiB, GuestTypeUint64),
-   DECLARE_STAT(TRUE, FALSE, ZONEINFO_FILE, TRUE,  "low",            GuestStatID_Linux_LowWaterMark,       GuestUnitsPages, GuestTypeUint64),
-=======
    DECLARE_STAT(&gReleased,  MEMINFO_FILE,    FALSE, "Hugepagesize",    GuestStatID_HugePageSize,              GuestUnitsKiB,             GuestTypeUint64),
    DECLARE_STAT(&gReleased,  ZONEINFO_FILE,   TRUE,  "present",         GuestStatID_MemPhysUsable,             GuestUnitsKiB,             GuestTypeUint64),
    DECLARE_STAT(&gReleased,  MEMINFO_FILE,    FALSE, "MemFree",         GuestStatID_MemFree,                   GuestUnitsKiB,             GuestTypeUint64),
@@ -169,7 +133,6 @@
    DECLARE_STAT(&gReleased,  STAT_FILE,       FALSE, "procs_running",   GuestStatID_Linux_CpuRunQueue,         GuestUnitsNumber,          GuestTypeUint64),
    DECLARE_STAT(&gReleased,  NULL,            FALSE, NULL,              GuestStatID_Linux_DiskRequestQueue,    GuestUnitsNumber,          GuestTypeUint64),
    DECLARE_STAT(&gReleased,  NULL,            FALSE, NULL,              GuestStatID_Linux_DiskRequestQueueAvg, GuestUnitsNumber,          GuestTypeDouble),
->>>>>>> 2147df6a
 };
 
 #define N_QUERIES (sizeof guestInfoQuerySpecTable / sizeof(GuestInfoQuery))
@@ -521,8 +484,6 @@
 /*
  *----------------------------------------------------------------------
  *
-<<<<<<< HEAD
-=======
  * GuestInfoProcSimpleValue --
  *
  *      Reads the stat /proc file, extracts a single, simple value and
@@ -586,7 +547,6 @@
 /*
  *----------------------------------------------------------------------
  *
->>>>>>> 2147df6a
  * GuestInfoDeriveSwapData --
  *
  *      Update the swap stats that are calculated rather than fetched.
@@ -865,19 +825,12 @@
    }
 
    /* Collect new values */
-<<<<<<< HEAD
-   GuestInfoProcMemInfoData(collector);
-   GuestInfoProcData(VMSTAT_FILE, collector);
-   GuestInfoProcData(STAT_FILE, collector);
-   GuestInfoProcData(ZONEINFO_FILE, collector);
-=======
    GuestInfoProcData(MEMINFO_FILE, ':', collector);
    GuestInfoProcData(VMSTAT_FILE, '\0', collector);
    GuestInfoProcData(STAT_FILE, '\0', collector);
    GuestInfoProcData(ZONEINFO_FILE, '\0', collector);
 #if PUBLISH_EXPERIMENTAL_STATS
    GuestInfoProcSimpleValue(GuestStatID_Linux_Swappiness, collector);
->>>>>>> 2147df6a
    GuestInfoDeriveSwapData(collector);
 #endif
 
@@ -1303,40 +1256,9 @@
       memNeededReservation = 0;
    }
 
-<<<<<<< HEAD
-   GuestInfoAppendStat(0,
-                       emitNameSpace,
-                       GuestStatID_MemNeeded,
-                       GuestUnitsKiB, GuestTypeUint64,
-                       &memNeeded,
-                       GuestInfoBytesNeededUIntDatum(memNeeded),
-                       statBuf);
-
-   emitNameSpace = FALSE;
-}
-
-
-/*
- *----------------------------------------------------------------------
- *
- * GuestInfoIsRate --
- *
- *      Is the specified unit a rate?
- *
- * Results:
- *      TRUE  Yes
- *      FALSE No
- *
- * Side effects:
- *      None.
- *
- *----------------------------------------------------------------------
- */
-=======
    GuestInfoStoreStatByID(GuestStatID_MemNeeded,
                           collector,
                           memNeeded);
->>>>>>> 2147df6a
 
    GuestInfoStoreStatByID(GuestStatID_MemNeededReservation,
                           collector,
@@ -1647,9 +1569,6 @@
 void
 GuestInfo_StatProviderShutdown(void)
 {
-<<<<<<< HEAD
-   // Nothing to do here for now
-=======
    GuestInfoDeleteDiskStatsList(gDiskStatsList);
    gDiskStatsList = NULL;
 
@@ -1657,5 +1576,4 @@
    gCurrentCollector = NULL;
    GuestInfoDestroyCollector(gPreviousCollector);
    gPreviousCollector = NULL;
->>>>>>> 2147df6a
 }