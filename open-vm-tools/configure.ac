--- conflicted
+++ resolved
@@ -35,17 +35,10 @@
 ### Initialization
 ###
 
-<<<<<<< HEAD
-TOOLS_VERSION="12.2.5"
-AC_INIT(
-   [open-vm-tools],
-   [12.2.5],
-=======
 TOOLS_VERSION="12.3.0"
 AC_INIT(
    [open-vm-tools],
    [12.3.0],
->>>>>>> 865e76ad
    [open-vm-tools-devel@lists.sourceforge.net])
 
 # In order to make this configure script auto-detect situations where
