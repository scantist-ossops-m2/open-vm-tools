--- conflicted
+++ resolved
@@ -1,16 +1,8 @@
-<<<<<<< HEAD
-#open-vm-tools 11.1.5 Release Notes
-
-**Updated on: 18 AUG 2020**
-
-Open-vm-tools | 18 AUG 2020 | Build 16724464
-=======
 #open-vm-tools 11.2.0 Release Notes
 
 **Updated on: 15 OCT 2020**
 
 Open-vm-tools | 15 OCT 2020 | Build 16938113
->>>>>>> 8acaae0c
 
 Check for additions and updates to these release notes.
 
@@ -29,20 +21,12 @@
 What's New
 ----------
 
-<<<<<<< HEAD
-*   For issues fixed in this version, refer to [Resolved Issues](#resolvedissues) section.
-=======
 *   Fixed issues mentioned in [Resolved Issues](#resolvedissues) section.
->>>>>>> 8acaae0c
 
 End of Feature Support Notice
 -----------------------------
 
-<<<<<<< HEAD
-*   The tar tools (linux.iso) and OSPs shipped with VMware Tools 10.3.x release will continue to be supported. However, releases after VMware Tools 10.3.5 will only include critical and security fixes; there will be no new feature support in these types of VMware Tools (tar tools and OSP's). It is recommended that customers use open-vm-tools for those operating systems that support open-vm-tools. For more information about different types of VMware Tools, see [https://blogs.vmware.com/vsphere/2016/02/understanding-the-three-types-of-vm-tools.html](https://blogs.vmware.com/vsphere/2016/02/understanding-the-three-types-of-vm-tools.html)
-=======
 *   The tar tools (linux.iso) and OSPs shipped with VMware Tools 10.3.x release will continue to be supported. However, releases after VMware Tools 10.3.5 will only include critical and security fixes and no new feature support in these types of VMware Tools (tar tools and OSP's). It is recommended that customers use open-vm-tools for those operating systems that support open-vm-tools. For more information on different types of VMware Tools, see [https://blogs.vmware.com/vsphere/2016/02/understanding-the-three-types-of-vm-tools.html](https://blogs.vmware.com/vsphere/2016/02/understanding-the-three-types-of-vm-tools.html)
->>>>>>> 8acaae0c
 
 Guest Operating System Customization Support
 --------------------------------------------
@@ -52,30 +36,11 @@
 Interoperability Matrix
 -----------------------
 
-<<<<<<< HEAD
-The [VMware Product Interoperability Matrix](http://partnerweb.vmware.com/comp_guide2/sim/interop_matrix.php) provides details about the compatibility of current and earlier versions of VMware Products.
-=======
 The [VMware Product Interoperability Matrix](http://partnerweb.vmware.com/comp_guide2/sim/interop_matrix.php) provides details about the compatibility of current and earlier versions of VMware Products. 
->>>>>>> 8acaae0c
 
 Resolved Issues
 ---------------
 
-<<<<<<< HEAD
-*   **In open-vm-tools, the sdmp-plugin scripts are updated to use the 'ss' command instead of the 'netstat' command to get inter-service communication information.**
-    
-    The 'netstat' command is deprecated and is unavailable in some new releases of Linux VMs. The credential-less service discovery feature by the vRealize Operations Manager product cannot be used in such VMs. To avoid this issue, the sdmp-plugin scripts are now updated to use the 'ss' command instead of the 'netstat' command.
-    
-    This issue is fixed in this release.
-
-*   **The following issues reported on https://github.com/vmware/open-vm-tools/issues have been addressed:**
-
-        https://github.com/vmware/open-vm-tools/issues/451
-        https://github.com/vmware/open-vm-tools/issues/429
-        https://github.com/vmware/open-vm-tools/issues/428
-
-    These issues are fixed in this release.
-=======
 *   **In open-vm-tools (Linux only), a memory leak occurs in disk device mapping information for IDE, SATA or SAS (LSI Logic SAS) disks configured in the guest.** 
     
     Due to this issue, the memory usage of vmtoolsd system service gradually increases, which may impact system performance. This problem does not occur when mapping SCSI or NVMe devices.
@@ -96,25 +61,17 @@
         https://github.com/vmware/open-vm-tools/blob/stable-11.2.0/open-vm-tools/ChangeLog
 
     The changes after March 31, 2020 are all the changes that have gone into the "devel" branch of open-vm-tools since the time that the "stable-11.1.x" branch was spun off.  Note these changes may include changes that were also released in the open-vm-tools 11.1.5 release.
->>>>>>> 8acaae0c
 
 Known Issues
 ------------
 
-<<<<<<< HEAD
-=======
 The known issues are grouped as follows.
 
->>>>>>> 8acaae0c
 **Open-vm-tools Issues in VMware Workstation or Fusion**
 
 *   **Shared Folders mount is unavailable on Linux VM.**
     
-<<<<<<< HEAD
-    If the **Shared Folders** feature is enabled on a Linux VM while it is powered off, the shared folders mount is not available on restart.
-=======
     If the **Shared Folders** feature is enabled on a Linux VM while it is powered off, shared folders mount is not available on restart.
->>>>>>> 8acaae0c
     
     Note: This issue is applicable for open-vm-tools running on Workstation and Fusion.
     
@@ -135,7 +92,4 @@
     
     *   Add the modprobe.blacklist=vmwgfx linux kernel boot option.
     *   To gain access to larger resolutions, remove svga.guestBackedPrimaryAware = "TRUE" option from the VMX file.
-<<<<<<< HEAD
-=======
 
->>>>>>> 8acaae0c
